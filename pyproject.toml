[tool.poetry]
name = "ddgai"
version = "0.1.0"
description = ""
authors = ["Dev Aggarwal <devxpy@gmail.com>"]
readme = "README.md"

[tool.poetry.dependencies]
python = "^3.10"
streamlit = "1.15.2"
openai = "0.25.0"
python-decouple = "^3.6"
protobuf = "3.20.1"
requests = "^2.28.1"
glom = "^22.1.0"
parse = "^1.19.0"
html2text = "^2020.1.16"
pandas = "^1.5.0"
google-cloud-firestore = "^2.7.0"
streamlit-nested-layout = "^0.1.1"
replicate = "^0.4.0"
fastapi = "^0.85.0"
uvicorn = {extras = ["standard"], version = "^0.18.3"}
firebase-admin = "^6.0.0"
# mediapipe for M1 macs
mediapipe-silicon = {version = "^0.8.11", markers = "platform_machine == 'arm64'", platform = "darwin"}
# mediapipe for others
mediapipe = {version = "^0.8.11", markers = "platform_machine != 'arm64'"}
furl = "^2.1.3"
itsdangerous = "2.1.2"
pytest = "^7.2.0"
google-cloud-texttospeech = "2.12.1"
Wand = "^0.6.10"
readability-lxml = "^0.8.1"
transformers = "^4.24.0"
sympy = "^1.11.1"
stripe = "^5.0.0"
python-multipart = "^0.0.5"
html-sanitizer = "^1.9.3"
<<<<<<< HEAD
sentry-sdk = "^1.12.0"
=======
plotly = "^5.11.0"
>>>>>>> 3bafd11b

[tool.poetry.group.dev.dependencies]
mypy = "^0.971"
watchdog = "^2.1.9"
ipython = "^8.5.0"

[build-system]
requires = ["poetry-core"]
build-backend = "poetry.core.masonry.api"<|MERGE_RESOLUTION|>--- conflicted
+++ resolved
@@ -37,11 +37,8 @@
 stripe = "^5.0.0"
 python-multipart = "^0.0.5"
 html-sanitizer = "^1.9.3"
-<<<<<<< HEAD
+plotly = "^5.11.0"
 sentry-sdk = "^1.12.0"
-=======
-plotly = "^5.11.0"
->>>>>>> 3bafd11b
 
 [tool.poetry.group.dev.dependencies]
 mypy = "^0.971"
