--- conflicted
+++ resolved
@@ -27,11 +27,8 @@
 # mediapipe for others
 mediapipe = {version = "^0.8.11", markers = "platform_machine != 'arm64'"}
 furl = "^2.1.3"
-<<<<<<< HEAD
+itsdangerous = "2.1.2"
 google-cloud-texttospeech = "2.12.1"
-=======
-itsdangerous = "2.1.2"
->>>>>>> 30cf4c3d
 
 [tool.poetry.group.dev.dependencies]
 mypy = "^0.971"
