[tool.poetry]
name = "ddgai"
version = "0.1.0"
description = ""
authors = ["Dev Aggarwal <devxpy@gmail.com>"]
readme = "README.md"

[tool.poetry.dependencies]
python = "^3.10"
streamlit = "1.15.2"
openai = "0.25.0"
python-decouple = "^3.6"
protobuf = "3.20.1"
requests = "^2.28.1"
glom = "^22.1.0"
parse = "^1.19.0"
html2text = "^2020.1.16"
pandas = "^1.5.0"
google-cloud-firestore = "^2.7.0"
streamlit-nested-layout = "^0.1.1"
replicate = "^0.4.0"
fastapi = "^0.85.0"
uvicorn = {extras = ["standard"], version = "^0.18.3"}
firebase-admin = "^6.0.0"
# mediapipe for M1 macs
mediapipe-silicon = {version = "^0.8.11", markers = "platform_machine == 'arm64'", platform = "darwin"}
# mediapipe for others
mediapipe = {version = "^0.8.11", markers = "platform_machine != 'arm64'"}
furl = "^2.1.3"
itsdangerous = "2.1.2"
pytest = "^7.2.0"
google-cloud-texttospeech = "2.12.1"
Wand = "^0.6.10"
readability-lxml = "^0.8.1"
transformers = "^4.24.0"
<<<<<<< HEAD
stripe = "^5.0.0"
python-multipart = "^0.0.5"
=======
sympy = "^1.11.1"
>>>>>>> 9cc29f8a

[tool.poetry.group.dev.dependencies]
mypy = "^0.971"
watchdog = "^2.1.9"
ipython = "^8.5.0"

[build-system]
requires = ["poetry-core"]
build-backend = "poetry.core.masonry.api"<|MERGE_RESOLUTION|>--- conflicted
+++ resolved
@@ -33,12 +33,9 @@
 Wand = "^0.6.10"
 readability-lxml = "^0.8.1"
 transformers = "^4.24.0"
-<<<<<<< HEAD
+sympy = "^1.11.1"
 stripe = "^5.0.0"
 python-multipart = "^0.0.5"
-=======
-sympy = "^1.11.1"
->>>>>>> 9cc29f8a
 
 [tool.poetry.group.dev.dependencies]
 mypy = "^0.971"
