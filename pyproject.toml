[tool.poetry]
name = "ddgai"
version = "0.1.0"
description = ""
authors = ["Dev Aggarwal <devxpy@gmail.com>"]
readme = "README.md"

[tool.poetry.dependencies]
python = "^3.10"
streamlit = "^1.12.2"
openai = "^0.23.0"
python-decouple = "^3.6"
protobuf = "3.20.1"
requests = "^2.28.1"
glom = "^22.1.0"
parse = "^1.19.0"
html2text = "^2020.1.16"
pandas = "^1.5.0"
google-cloud-firestore = "^2.7.0"
streamlit-nested-layout = "^0.1.1"
replicate = "^0.4.0"
fastapi = "^0.85.0"
uvicorn = {extras = ["standard"], version = "^0.18.3"}
firebase-admin = "^6.0.0"
# mediapipe for M1 macs
mediapipe-silicon = {version = "^0.8.11", markers = "platform_machine == 'arm64'", platform = "darwin"}
# mediapipe for others
mediapipe = {version = "^0.8.11", markers = "platform_machine != 'arm64'"}
furl = "^2.1.3"
itsdangerous = "2.1.2"
<<<<<<< HEAD
google-cloud-texttospeech = "2.12.1"
=======
pytest = "^7.2.0"
>>>>>>> 59a6b337

[tool.poetry.group.dev.dependencies]
mypy = "^0.971"
watchdog = "^2.1.9"
ipython = "^8.5.0"

[build-system]
requires = ["poetry-core"]
build-backend = "poetry.core.masonry.api"<|MERGE_RESOLUTION|>--- conflicted
+++ resolved
@@ -28,11 +28,8 @@
 mediapipe = {version = "^0.8.11", markers = "platform_machine != 'arm64'"}
 furl = "^2.1.3"
 itsdangerous = "2.1.2"
-<<<<<<< HEAD
+pytest = "^7.2.0"
 google-cloud-texttospeech = "2.12.1"
-=======
-pytest = "^7.2.0"
->>>>>>> 59a6b337
 
 [tool.poetry.group.dev.dependencies]
 mypy = "^0.971"
