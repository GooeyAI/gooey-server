--- conflicted
+++ resolved
@@ -18,17 +18,15 @@
     ConvoState,
     Workflow,
     MessageAttachment,
+    BotIntegration,
 )
 from daras_ai_v2.asr import AsrModels, run_google_translate
 from daras_ai_v2.base import BasePage
 from daras_ai_v2.language_model import CHATML_ROLE_USER, CHATML_ROLE_ASSISTANT
 from daras_ai_v2.vector_search import doc_url_to_file_metadata
 from gooeysite.bg_db_conn import db_middleware
-<<<<<<< HEAD
 from celeryapp.celeryconfig import app
-=======
 from recipes.VideoBots import VideoBotsPage, ReplyButton
-
 
 PAGE_NOT_CONNECTED_ERROR = (
     "💔 Looks like you haven't connected this page to a gooey.ai workflow. "
@@ -63,7 +61,6 @@
 )
 
 TAPPED_SKIP_MSG = "🌱 Alright. What else can I help you with?"
->>>>>>> e5ba7721
 
 
 async def request_json(request: Request):
@@ -558,15 +555,8 @@
     Buttons to show for collecting feedback after the bot has sent a response
     """
     return [
-<<<<<<< HEAD
-        {
-            "type": "reply",
-            "reply": {"id": ButtonIds.feedback_thumbs_up, "title": "👍🏾"},
-        },
-        {
-            "type": "reply",
-            "reply": {"id": ButtonIds.feedback_thumbs_down, "title": "👎🏽"},
-        },
+        {"id": ButtonIds.feedback_thumbs_up, "title": "👍🏾"},
+        {"id": ButtonIds.feedback_thumbs_down, "title": "👎🏽"},
     ]
 
 
@@ -665,7 +655,7 @@
         save_broadcast_message(convo, text, id)
 
 
-def broadcast_input(bi: BotIntegration):
+def broadcast_input(bi: BotIntegration, key="broadcast_message"):
     import gooey_ui as st
     from routers.api import registered_broadcasts
 
@@ -686,16 +676,11 @@
                 placeholder="Broadcast Message",
                 style=dict(height="3.2rem"),
             )
-        if st.button("Broadcast", style=dict(height="3.2rem")):
+        if st.button("Broadcast", style=dict(height="3.2rem"), key=key):
             registered_broadcasts[platform].broadcast(
                 bi=bi,
                 text=broadcast_message,
             )
     st.caption(
         f"Broadcast a message to all users of this integration using this bot account. Use the [API](https://api.gooey.ai/docs#operation/{platform}__broadcast) (with bot_id={bi.id}) for the full feature set: sending audio, videos, buttons, etc."
-    )
-=======
-        {"id": ButtonIds.feedback_thumbs_up, "title": "👍🏾"},
-        {"id": ButtonIds.feedback_thumbs_down, "title": "👎🏽"},
-    ]
->>>>>>> e5ba7721
+    )