--- conflicted
+++ resolved
@@ -236,47 +236,28 @@
             ):
                 modal.open()
             if confirmed:
-                change_subscription(
-                    workspace,
-                    plan,
-                    # when upgrading, charge the full new amount today: https://docs.stripe.com/billing/subscriptions/billing-cycle#reset-the-billing-cycle-to-the-current-time
-                    billing_cycle_anchor="now",
-                )
-<<<<<<< HEAD
+                try:
+                    change_subscription(
+                        workspace,
+                        plan,
+                        # when upgrading, charge the full new amount today: https://docs.stripe.com/billing/subscriptions/billing-cycle#reset-the-billing-cycle-to-the-current-time
+                        billing_cycle_anchor="now",
+                        payment_behavior="error_if_incomplete",
+                    )
+                except (stripe.CardError, stripe.InvalidRequestError) as e:
+                    if isinstance(e, stripe.InvalidRequestError):
+                        sentry_sdk.capture_exception(e)
+                        logger.warning(e)
+
+                    # only handle error if it's related to mandates
+                    # cancel current subscription & redirect user to new subscription page
+                    user.subscription.cancel()
+                    stripe_subscription_create(user=user, plan=plan)
         else:
             modal, confirmed = confirm_modal(
                 title="Downgrade Plan",
                 key=f"--modal-{plan.key}",
                 text=f"""
-=======
-                if gui.button(
-                    "Upgrade", className="primary", key=f"--change-sub-{plan.key}"
-                ):
-                    modal.open()
-                if confirmed:
-                    try:
-                        change_subscription(
-                            user,
-                            plan,
-                            # when upgrading, charge the full new amount today: https://docs.stripe.com/billing/subscriptions/billing-cycle#reset-the-billing-cycle-to-the-current-time
-                            billing_cycle_anchor="now",
-                            payment_behavior="error_if_incomplete",
-                        )
-                    except (stripe.CardError, stripe.InvalidRequestError) as e:
-                        if isinstance(e, stripe.InvalidRequestError):
-                            sentry_sdk.capture_exception(e)
-                            logger.warning(e)
-
-                        # only handle error if it's related to mandates
-                        # cancel current subscription & redirect user to new subscription page
-                        user.subscription.cancel()
-                        stripe_subscription_create(user=user, plan=plan)
-            else:
-                modal, confirmed = confirm_modal(
-                    title="Downgrade Plan",
-                    key=f"--modal-{plan.key}",
-                    text=f"""
->>>>>>> 76b20519
 Are you sure you want to downgrade from: **{current_plan.title} @ {fmt_price(current_plan)}** to **{plan.title} @ {fmt_price(plan)}**?
 
 This will take effect from the next billing cycle.
