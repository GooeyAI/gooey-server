--- conflicted
+++ resolved
@@ -75,17 +75,11 @@
                 ),
                 unsafe_allow_html=True,
             )
-<<<<<<< HEAD
-        if plan.monthly_charge:
+        if subscription.payment_provider:
             with right, st.tag("p", className="text-muted"):
                 if next_invoice_ts := st.run_in_thread(
                     subscription.get_next_invoice_timestamp, cache=True
                 ):
-=======
-        if subscription.payment_provider:
-            if next_invoice_date := subscription.get_next_invoice_date():
-                with right, st.tag("p", className="text-muted"):
->>>>>>> 18fa8be2
                     st.html("Next invoice on ")
                     pill(
                         "...", text_bg="dark", **render_local_dt_attrs(next_invoice_ts)
@@ -280,7 +274,7 @@
 
     match user.subscription.payment_provider:
         case PaymentProvider.STRIPE:
-            if not new_plan.monthly_charge:
+            if not new_plan.supports_stripe():
                 st.error(f"Stripe subscription not available for {new_plan}")
 
             subscription = stripe.Subscription.retrieve(user.subscription.external_id)
@@ -299,7 +293,7 @@
             )
 
         case PaymentProvider.PAYPAL:
-            if not new_plan.monthly_charge:
+            if not new_plan.supports_paypal():
                 st.error(f"Paypal subscription not available for {new_plan}")
 
             subscription = paypal.Subscription.retrieve(user.subscription.external_id)
