--- conflicted
+++ resolved
@@ -233,18 +233,9 @@
     plan: PricingPlan,
     payment_provider: PaymentProvider,
 ):
-<<<<<<< HEAD
-=======
-    if plan.credits > current_plan.credits:
-        label, btn_type = ("Upgrade", "primary")
-    else:
-        label, btn_type = ("Downgrade", "secondary")
-    className += f" btn btn-theme btn-{btn_type}"
-
-    key = f"change-sub-{plan.key}"
->>>>>>> 132a6996
     match payment_provider:
         case PaymentProvider.STRIPE:
+            key = f"stripe-sub-{plan.key}"
             render_stripe_subscription_button(
                 user=user,
                 label=label,
@@ -264,6 +255,7 @@
     plan: PricingPlan,
     className: str = "",
 ):
+    key = f"change-sub-{plan.key}"
     match label:
         case "Downgrade":
             downgrade_modal = Modal(
@@ -460,14 +452,10 @@
         st.write("Stripe subscription not available")
         return
 
-<<<<<<< HEAD
     # IMPORTANT: key=... is needed here to maintain uniqueness
     # of buttons with the same label. otherwise, all buttons
     # will be the same to the server
-    if st.button(label, key=f"sub-new-{plan.key}", type=btn_type):
-=======
-    if st.button(label, type=btn_type, key=key):
->>>>>>> 132a6996
+    if st.button(label, key=key, type=btn_type):
         create_stripe_checkout_session(user=user, plan=plan)
 
 
@@ -526,11 +514,7 @@
         provider = PaymentProvider(user.subscription.payment_provider)
         st.write(provider.label)
     with col3:
-<<<<<<< HEAD
-        if st.button(f"{icons.edit} Edit", type="link", key="manage-sub"):
-=======
         if st.button(f"{icons.edit} Edit", type="link", key="manage-payment-provider"):
->>>>>>> 132a6996
             raise RedirectException(user.subscription.get_external_management_url())
 
     pm_summary = st.run_in_thread(
@@ -549,11 +533,7 @@
                 unsafe_allow_html=True,
             )
         with col3:
-<<<<<<< HEAD
-            if st.button(f"{icons.edit} Edit", type="link", key="change-pm"):
-=======
             if st.button(f"{icons.edit} Edit", type="link", key="edit-payment-method"):
->>>>>>> 132a6996
                 change_payment_method(user)
 
     if pm_summary.billing_email:
