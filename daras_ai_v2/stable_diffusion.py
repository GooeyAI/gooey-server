--- conflicted
+++ resolved
@@ -9,13 +9,8 @@
 
 
 class InpaintingModels(Enum):
-<<<<<<< HEAD
     runway_ml = "Stable Diffusion v1.5 (RunwayML)"
     jack_qiao = "Stable Diffusion v1.4 (Jack Qiao)"
-=======
-    runway_ml = "SD v1.5 (RunwayML)"
-    jack_qiao = "SD v1.4 (Jack Qiao)"
->>>>>>> 9ab2f721
     dall_e = "Dall-E (OpenAI)"
 
 
