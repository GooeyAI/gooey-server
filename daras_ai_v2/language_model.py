--- conflicted
+++ resolved
@@ -763,17 +763,12 @@
             },
         },
     )
-<<<<<<< HEAD
-    res.raise_for_status()
+    raise_for_status(res)
     return (
         [prediction["content"] for prediction in res.json()["predictions"]],
         res.json()["metadata"]["tokenMetadata"]["outputTokenCount"]["totalTokens"],
         res.json()["metadata"]["tokenMetadata"]["inputTokenCount"]["totalTokens"],
     )
-=======
-    raise_for_status(res)
-    return [prediction["content"] for prediction in res.json()["predictions"]]
->>>>>>> f8d98d10
 
 
 def format_chatml_message(entry: ConversationEntry) -> str:
