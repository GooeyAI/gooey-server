--- conflicted
+++ resolved
@@ -67,17 +67,12 @@
     # Other
     DocSummaryPage,
     RelatedQnADocPage,
-<<<<<<< HEAD
-    QRCodeGeneratorPage,
-    EmbeddingsPage,
     TranslationPage,
-=======
     SocialLookupEmailPage,
     # More
     ImageSegmentationPage,
     CompareUpscalerPage,
     DocExtractPage,
->>>>>>> bd43a185
 ]
 
 # exposed as API
@@ -119,11 +114,8 @@
     LETTERWRITER = (23, LetterWriterPage.__name__)
     SMARTGPT = (24, SmartGPTPage.__name__)
     QRCODE = (25, QRCodeGeneratorPage.__name__)
-<<<<<<< HEAD
-    TRANSLATE = (26, TranslationPage.__name__)
-=======
     YOUTUBEBOT = (26, DocExtractPage.__name__)
->>>>>>> bd43a185
+    TRANSLATE = (27, TranslationPage.__name__)
 
     @property
     def page_cls(self) -> typing.Type[BasePage]:
