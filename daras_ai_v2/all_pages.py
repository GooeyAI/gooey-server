import typing

from django.db import models

from daras_ai_v2.GoogleGPT import GoogleGPTPage
from daras_ai_v2.base import BasePage
from recipes.RelatedQnA import RelatedQnAPage
from recipes.RelatedQnADoc import RelatedQnADocPage
from recipes.SmartGPT import SmartGPTPage
from recipes.ChyronPlant import ChyronPlantPage
from recipes.CompareLLM import CompareLLMPage
from recipes.CompareText2Img import CompareText2ImgPage
from recipes.CompareUpscaler import CompareUpscalerPage
from recipes.DeforumSD import DeforumSDPage
from recipes.DocSearch import DocSearchPage
from recipes.DocSummary import DocSummaryPage
from recipes.EmailFaceInpainting import EmailFaceInpaintingPage
from recipes.FaceInpainting import FaceInpaintingPage
from recipes.GoogleImageGen import GoogleImageGenPage
from recipes.ImageSegmentation import ImageSegmentationPage
from recipes.Img2Img import Img2ImgPage
from recipes.LetterWriter import LetterWriterPage
from recipes.Lipsync import LipsyncPage
from recipes.LipsyncTTS import LipsyncTTSPage
from recipes.ObjectInpainting import ObjectInpaintingPage
from recipes.SEOSummary import SEOSummaryPage
from recipes.SocialLookupEmail import SocialLookupEmailPage
from recipes.Text2Audio import Text2AudioPage
from recipes.TextToSpeech import TextToSpeechPage
from recipes.VideoBots import VideoBotsPage
from recipes.YoutubeBot import YoutubeBotPage
from recipes.asr import AsrPage
from recipes.QRCodeGenerator import QRCodeGeneratorPage
from recipes.embeddings_page import EmbeddingsPage

# note: the ordering here matters!
all_home_pages = [
    # top ones
    VideoBotsPage,
    DeforumSDPage,
    QRCodeGeneratorPage,
    # SEO tools
    GoogleGPTPage,
    SEOSummaryPage,
    RelatedQnAPage,
    # Image Tools
    ObjectInpaintingPage,
    CompareText2ImgPage,
    Img2ImgPage,
    # More Image
    FaceInpaintingPage,
    EmailFaceInpaintingPage,
    GoogleImageGenPage,
    # LipSync fun
    TextToSpeechPage,
    LipsyncPage,
    LipsyncTTSPage,
    # Text
    CompareLLMPage,
    DocSearchPage,
    SmartGPTPage,
    # Speech & Music
    AsrPage,
    # VideoPlayList,
    Text2AudioPage,
    # Other
    DocSummaryPage,
    RelatedQnADocPage,
<<<<<<< HEAD
    QRCodeGeneratorPage,
    EmbeddingsPage,
    YoutubeBotPage,
=======
    SocialLookupEmailPage,
    # More
    ImageSegmentationPage,
    CompareUpscalerPage,
>>>>>>> 27e0c9b0
]

# exposed as API
all_api_pages = all_home_pages.copy() + [
    ChyronPlantPage,
    LetterWriterPage,
    EmbeddingsPage,
]

# pytest suite
all_test_pages = all_api_pages.copy()
# deprecated
all_test_pages.remove(LetterWriterPage)


class Workflow(models.IntegerChoices):
    DOCSEARCH = (1, DocSearchPage.__name__)
    DOCSUMMARY = (2, DocSummaryPage.__name__)
    GOOGLEGPT = (3, GoogleGPTPage.__name__)
    VIDEOBOTS = (4, VideoBotsPage.__name__)
    LIPSYNCTTS = (5, LipsyncTTSPage.__name__)
    TEXTTOSPEECH = (6, TextToSpeechPage.__name__)
    ASR = (7, AsrPage.__name__)
    LIPSYNC = (8, LipsyncPage.__name__)
    DEFORUMSD = (9, DeforumSDPage.__name__)
    COMPARETEXT2IMG = (10, CompareText2ImgPage.__name__)
    TEXT2AUDIO = (11, Text2AudioPage.__name__)
    IMG2IMG = (12, Img2ImgPage.__name__)
    FACEINPAINTING = (13, FaceInpaintingPage.__name__)
    GOOGLEIMAGEGEN = (14, GoogleImageGenPage.__name__)
    COMPAREUPSCALER = (15, CompareUpscalerPage.__name__)
    SEOSUMMARY = (16, SEOSummaryPage.__name__)
    EMAILFACEINPAINTING = (17, EmailFaceInpaintingPage.__name__)
    SOCIALLOOKUPEMAIL = (18, SocialLookupEmailPage.__name__)
    OBJECTINPAINTING = (19, ObjectInpaintingPage.__name__)
    IMAGESEGMENTATION = (20, ImageSegmentationPage.__name__)
    COMPARELLM = (21, CompareLLMPage.__name__)
    CHYRONPLANT = (22, ChyronPlantPage.__name__)
    LETTERWRITER = (23, LetterWriterPage.__name__)
    SMARTGPT = (24, SmartGPTPage.__name__)
    QRCODE = (25, QRCodeGeneratorPage.__name__)
    YOUTUBEBOT = (26, YoutubeBotPage.__name__)

    @property
    def page_cls(self) -> typing.Type[BasePage]:
        return globals()[self.label]<|MERGE_RESOLUTION|>--- conflicted
+++ resolved
@@ -66,16 +66,11 @@
     # Other
     DocSummaryPage,
     RelatedQnADocPage,
-<<<<<<< HEAD
-    QRCodeGeneratorPage,
-    EmbeddingsPage,
-    YoutubeBotPage,
-=======
     SocialLookupEmailPage,
     # More
     ImageSegmentationPage,
     CompareUpscalerPage,
->>>>>>> 27e0c9b0
+    YoutubeBotPage,
 ]
 
 # exposed as API
