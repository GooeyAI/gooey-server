--- conflicted
+++ resolved
@@ -417,68 +417,15 @@
                 header += f"{role}={content}\n"
 
 
-<<<<<<< HEAD
 def _download_doc_content(f_url: str, doc_meta: DocMetadata):
-=======
-@redis_cache_decorator
-def doc_url_to_text_pages(
-    *,
-    f_url: str,
-    doc_meta: DocMetadata,
-    google_translate_target: str | None,
-    selected_asr_model: str | None,
-) -> typing.Union[list[str], "pd.DataFrame"]:
-    """
-    Download document from url and convert to text pages.
-
-    Args:
-        f_url: url of document
-        doc_meta: document metadata
-        google_translate_target: target language for google translate
-        selected_asr_model: selected ASR model (used for audio files)
-
-    Returns:
-        list of text pages
-    """
-    f_bytes, ext = download_content_bytes(f_url=f_url, mime_type=doc_meta.mime_type)
-    if not f_bytes:
-        return []
-    pages = bytes_to_text_pages_or_df(
-        f_url=f_url,
-        f_name=doc_meta.name,
-        f_bytes=f_bytes,
-        ext=ext,
-        mime_type=doc_meta.mime_type,
-        selected_asr_model=selected_asr_model,
-    )
-    # optionally, translate text
-    if google_translate_target and isinstance(pages, list):
-        pages = run_google_translate(pages, google_translate_target)
-    return pages
-
-
-def download_content_bytes(*, f_url: str, mime_type: str) -> tuple[bytes, str]:
->>>>>>> 1e2dc8e3
     f = furl(f_url)
+    f_name = doc_meta.name
     if is_gdrive_url(f):
         # download from google drive
-        return gdrive_download(f, mime_type)
-    try:
+        f_bytes, ext = gdrive_download(f, doc_meta.mime_type)
+    else:
         # download from url
-        r = requests.get(
-            f_url,
-            headers={"User-Agent": random.choice(FAKE_USER_AGENTS)},
-            timeout=settings.EXTERNAL_REQUEST_TIMEOUT_SEC,
-        )
-        r.raise_for_status()
-    except requests.RequestException as e:
-        print(f"ignore error while downloading {f_url}: {e}")
-        return b"", ""
-    f_bytes = r.content
-    # if it's a known encoding, standardize to utf-8
-    if r.encoding:
         try:
-<<<<<<< HEAD
             r = requests.get(
                 f_url,
                 headers={"User-Agent": random.choice(FAKE_USER_AGENTS)},
@@ -511,37 +458,15 @@
 ) -> list[str]:
     """
     Download document from url and convert to text pages.
-
     Args:
         f_url: url of document
         doc_meta: document metadata
         google_translate_target: target language for google translate
         selected_asr_model: selected ASR model (used for audio files)
-
     Returns:
         list of text pages
     """
     ext, f_name, f_bytes = _download_doc_content(f_url, doc_meta)
-=======
-            codec = codecs.lookup(r.encoding)
-        except LookupError:
-            pass
-        else:
-            f_bytes = codec.decode(f_bytes)[0].encode()
-    ext = guess_ext_from_response(r)
-    return f_bytes, ext
-
-
-def bytes_to_text_pages_or_df(
-    *,
-    f_url: str,
-    f_name: str,
-    f_bytes: bytes,
-    ext: str,
-    mime_type: str,
-    selected_asr_model: str | None,
-) -> typing.Union[list[str], "pd.DataFrame"]:
->>>>>>> 1e2dc8e3
     # convert document to text pages
     match ext:
         case ".pdf":
@@ -556,7 +481,9 @@
                     "For transcribing audio/video, please choose an ASR model from the settings!"
                 )
             if is_gdrive_url(furl(f_url)):
-                f_url = upload_file_from_bytes(f_name, f_bytes, content_type=mime_type)
+                f_url = upload_file_from_bytes(
+                    f_name, f_bytes, content_type=doc_meta.mime_type
+                )
             pages = [run_asr(f_url, selected_model=selected_asr_model, language="en")]
         case _:
             df = bytes_to_df(f_name=f_name, f_bytes=f_bytes, ext=ext)
@@ -564,7 +491,6 @@
                 "snippet" in df.columns or "sections" in df.columns
             ), f'uploaded spreadsheet must contain a "snippet" or "sections" column - {f_name !r}'
             return df
-
     return pages
 
 
