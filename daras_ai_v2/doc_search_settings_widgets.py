import typing

import gooey_ui as st

from daras_ai_v2 import settings
from daras_ai_v2.asr import AsrModels, google_translate_language_selector
from daras_ai_v2.enum_selector_widget import enum_selector
from daras_ai_v2.search_ref import CitationStyles


def is_user_uploaded_url(url: str) -> bool:
    return f"storage.googleapis.com/{settings.GS_BUCKET_NAME}/daras_ai" in url


def document_uploader(
    label: str,
<<<<<<< HEAD
    key="documents",
    accept=(".pdf", ".txt", ".docx", ".md", ".html", ".wav", ".ogg", ".mp3", ".aac"),
    accept_multiple_files=True,
=======
    key: str = "documents",
    accept: typing.Iterable[str] = (
        ".pdf",
        ".txt",
        ".docx",
        ".md",
        ".html",
        ".wav",
        ".ogg",
        ".mp3",
        ".aac",
    ),
>>>>>>> 1e2dc8e3
):
    st.write(label, className="gui-input")
    documents = st.session_state.get(key) or []
    has_custom_urls = not all(map(is_user_uploaded_url, documents))
    custom_key = "__custom_" + key
    checkbox_key = "__checkbox_" + key
    st.session_state.setdefault(checkbox_key, has_custom_urls)
    if st.checkbox("Enter Custom URLs", key=checkbox_key):
        if not custom_key in st.session_state:
            st.session_state[custom_key] = "\n".join(documents)
        fn = st.text_area if accept_multiple_files else st.text_input
        kwargs = dict(height=150) if accept_multiple_files else {}
        text_value = fn(
            label,
            key=custom_key,
            label_visibility="collapsed",
            style={
                "whiteSpace": "pre",
                "overflowWrap": "normal",
                "overflowX": "scroll",
                "fontFamily": "monospace",
                "fontSize": "0.9rem",
            },
            **kwargs,
        )
        st.session_state[key] = text_value.strip().splitlines()
    else:
        st.session_state.pop(custom_key, None)
        st.file_uploader(
            label,
            label_visibility="collapsed",
            key=key,
            accept=accept,
            accept_multiple_files=accept_multiple_files,
        )
    return st.session_state.get(key, [])


def doc_search_settings(
    asr_allowed: bool = True, keyword_instructions_allowed: bool = False
):
    from daras_ai_v2.vector_search import DocSearchRequest

    st.write("##### 🔎 Document Search Settings")

    if "citation_style" in st.session_state:
        enum_selector(
            CitationStyles,
            label="###### Citation Style",
            key="citation_style",
            use_selectbox=True,
            allow_none=True,
        )

    dense_weight_ = DocSearchRequest.__fields__["dense_weight"]
    st.slider(
        label=f"###### {dense_weight_.field_info.title}\n{dense_weight_.field_info.description}",
        key=dense_weight_.name,
        min_value=dense_weight_.field_info.ge,
        max_value=dense_weight_.field_info.le,
    )

    st.number_input(
        label="""
###### Max Citations
The maximum number of document search citations.
""",
        key="max_references",
        min_value=1,
        max_value=20,
    )

    st.number_input(
        label="""
###### Max Snippet Words

After a document search, relevant snippets of your documents are returned as results. This setting adjusts the maximum number of words in each snippet. A high snippet size allows the LLM to access more information from your document results, at the cost of being verbose and potentially exhausting input tokens (which can cause a failure of the copilot to respond). Default: 300 
""",
        key="max_context_words",
        min_value=10,
        max_value=500,
    )

    st.number_input(
        label="""
###### Overlapping Snippet Lines
Your knowledge base documents are split into overlapping snippets. This settings adjusts how much those snippets overlap. In general you shouldn't need to adjust this. Default: 5

""",
        key="scroll_jump",
        min_value=1,
        max_value=50,
    )

    st.text_area(
        """
###### 👁‍🗨 Summarization Instructions
Prompt to transform the conversation history into a vector search query.  
These instructions run before the workflow performs a search of the knowledge base documents and should summarize the conversation into a VectorDB query most relevant to the user's last message. In general, you shouldn't need to adjust these instructions.                
        """,
        key="query_instructions",
        height=300,
    )
    if keyword_instructions_allowed:
        st.text_area(
            """
###### 🔑 Keyword Exctraction                 
        """,
            key="keyword_instructions",
            height=300,
        )

    if not asr_allowed:
        return

    st.write("---")
    st.write(
        """
             ##### 🎤 Knowledge Base Speech Recognition
             <font color="grey">If your knowledge base documents contain audio or video files, we'll transcribe and optionally translate them to English, given we've found most vectorDBs and LLMs perform best in English (even if their final answers are translated into another language). 
             """
    )

    enum_selector(
        AsrModels,
        label="###### ASR Model",
        key="selected_asr_model",
        allow_none=True,
        use_selectbox=True,
    )
    google_translate_language_selector()<|MERGE_RESOLUTION|>--- conflicted
+++ resolved
@@ -14,24 +14,9 @@
 
 def document_uploader(
     label: str,
-<<<<<<< HEAD
     key="documents",
     accept=(".pdf", ".txt", ".docx", ".md", ".html", ".wav", ".ogg", ".mp3", ".aac"),
     accept_multiple_files=True,
-=======
-    key: str = "documents",
-    accept: typing.Iterable[str] = (
-        ".pdf",
-        ".txt",
-        ".docx",
-        ".md",
-        ".html",
-        ".wav",
-        ".ogg",
-        ".mp3",
-        ".aac",
-    ),
->>>>>>> 1e2dc8e3
 ):
     st.write(label, className="gui-input")
     documents = st.session_state.get(key) or []
