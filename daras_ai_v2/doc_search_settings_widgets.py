--- conflicted
+++ resolved
@@ -14,10 +14,6 @@
 
 def document_uploader(
     label: str,
-<<<<<<< HEAD
-    key="documents",
-    accept=(".pdf", ".txt", ".docx", ".md", ".html", ".wav", ".ogg", ".mp3", ".aac"),
-=======
     key: str = "documents",
     accept: typing.Iterable[str] = (
         ".pdf",
@@ -30,7 +26,6 @@
         ".mp3",
         ".aac",
     ),
->>>>>>> 2b25b2d8
     accept_multiple_files=True,
 ):
     st.write(label, className="gui-input")
