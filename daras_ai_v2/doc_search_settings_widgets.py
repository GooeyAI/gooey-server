import typing

import gooey_ui as st

from daras_ai_v2 import settings
from daras_ai_v2.asr import AsrModels, google_translate_language_selector
from daras_ai_v2.enum_selector_widget import enum_selector
from daras_ai_v2.search_ref import CitationStyles


def is_user_uploaded_url(url: str) -> bool:
    return f"storage.googleapis.com/{settings.GS_BUCKET_NAME}/daras_ai" in url


def document_uploader(
    label: str,
<<<<<<< HEAD
    key="documents",
    accept=(".pdf", ".txt", ".docx", ".md", ".html", ".wav", ".ogg", ".mp3", ".aac"),
    accept_multiple_files=True,
=======
    key: str = "documents",
    accept: typing.Iterable[str] = (
        ".pdf",
        ".txt",
        ".docx",
        ".md",
        ".html",
        ".wav",
        ".ogg",
        ".mp3",
        ".aac",
    ),
>>>>>>> 86c62ef4
):
    st.write(label, className="gui-input")
    documents = st.session_state.get(key) or []
    has_custom_urls = not all(map(is_user_uploaded_url, documents))
    custom_key = "__custom_" + key
    checkbox_key = "__checkbox_" + key
    st.session_state.setdefault(checkbox_key, has_custom_urls)
    if st.checkbox("Enter Custom URLs", key=checkbox_key):
        if not custom_key in st.session_state:
            st.session_state[custom_key] = "\n".join(documents)
        if accept_multiple_files:
            text_value = st.text_area(
                label,
                key=custom_key,
                label_visibility="collapsed",
                height=150,
                style={
                    "whiteSpace": "pre",
                    "overflowWrap": "normal",
                    "overflowX": "scroll",
                    "fontFamily": "monospace",
                    "fontSize": "0.9rem",
                },
            )
        else:
            text_value = st.text_input(
                label,
                label_visibility="collapsed",
                key=custom_key,
                style={
                    "whiteSpace": "pre",
                    "overflowWrap": "normal",
                    "overflowX": "scroll",
                    "fontFamily": "monospace",
                    "fontSize": "0.9rem",
                },
            )
        st.session_state[key] = text_value.strip().splitlines()
    else:
        st.session_state.pop(custom_key, None)
        st.file_uploader(
            label,
            label_visibility="collapsed",
            key=key,
            accept=accept,
            accept_multiple_files=accept_multiple_files,
        )
    return st.session_state.get(key, [])


def doc_search_settings(
    asr_allowed: bool = True, keyword_instructions_allowed: bool = False
):
    from daras_ai_v2.vector_search import DocSearchRequest

    st.write("##### 🔎 Document Search Settings")

    if "citation_style" in st.session_state:
        enum_selector(
            CitationStyles,
            label="###### Citation Style",
            key="citation_style",
            use_selectbox=True,
            allow_none=True,
        )

    dense_weight_ = DocSearchRequest.__fields__["dense_weight"]
    st.slider(
        label=f"###### {dense_weight_.field_info.title}\n{dense_weight_.field_info.description}",
        key=dense_weight_.name,
        min_value=dense_weight_.field_info.ge,
        max_value=dense_weight_.field_info.le,
    )

    st.number_input(
        label="""
###### Max Citations
The maximum number of document search citations.
""",
        key="max_references",
        min_value=1,
        max_value=20,
    )

    st.number_input(
        label="""
###### Max Snippet Words

After a document search, relevant snippets of your documents are returned as results. This setting adjusts the maximum number of words in each snippet. A high snippet size allows the LLM to access more information from your document results, at the cost of being verbose and potentially exhausting input tokens (which can cause a failure of the copilot to respond). Default: 300 
""",
        key="max_context_words",
        min_value=10,
        max_value=500,
    )

    st.number_input(
        label="""
###### Overlapping Snippet Lines
Your knowledge base documents are split into overlapping snippets. This settings adjusts how much those snippets overlap. In general you shouldn't need to adjust this. Default: 5

""",
        key="scroll_jump",
        min_value=1,
        max_value=50,
    )

    st.text_area(
        """
###### 👁‍🗨 Summarization Instructions
Prompt to transform the conversation history into a vector search query.  
These instructions run before the workflow performs a search of the knowledge base documents and should summarize the conversation into a VectorDB query most relevant to the user's last message. In general, you shouldn't need to adjust these instructions.                
        """,
        key="query_instructions",
        height=300,
    )
    if keyword_instructions_allowed:
        st.text_area(
            """
###### 🔑 Keyword Exctraction                 
        """,
            key="keyword_instructions",
            height=300,
        )

    if not asr_allowed:
        return

    st.write("---")
    st.write(
        """
             ##### 🎤 Knowledge Base Speech Recognition
             <font color="grey">If your knowledge base documents contain audio or video files, we'll transcribe and optionally translate them to English, given we've found most vectorDBs and LLMs perform best in English (even if their final answers are translated into another language). 
             """
    )

    enum_selector(
        AsrModels,
        label="###### ASR Model",
        key="selected_asr_model",
        allow_none=True,
        use_selectbox=True,
    )
    google_translate_language_selector()<|MERGE_RESOLUTION|>--- conflicted
+++ resolved
@@ -14,11 +14,6 @@
 
 def document_uploader(
     label: str,
-<<<<<<< HEAD
-    key="documents",
-    accept=(".pdf", ".txt", ".docx", ".md", ".html", ".wav", ".ogg", ".mp3", ".aac"),
-    accept_multiple_files=True,
-=======
     key: str = "documents",
     accept: typing.Iterable[str] = (
         ".pdf",
@@ -31,7 +26,7 @@
         ".mp3",
         ".aac",
     ),
->>>>>>> 86c62ef4
+    accept_multiple_files=True,
 ):
     st.write(label, className="gui-input")
     documents = st.session_state.get(key) or []
