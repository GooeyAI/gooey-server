--- conflicted
+++ resolved
@@ -9,15 +9,9 @@
 from daras_ai_v2.pydantic_validation import FieldHttpUrl
 
 
-<<<<<<< HEAD
 class LipsyncModels(GooeyEnum):
-    Wav2Lip = "Rudrabha/Wav2Lip"
-    SadTalker = "OpenTalker/SadTalker"
-=======
-class LipsyncModel(Enum):
     Wav2Lip = "SD, Low-res (~480p), Fast (Rudrabha/Wav2Lip)"
     SadTalker = "HD, Hi-res (max 1080p), Slow (OpenTalker/SadTalker)"
->>>>>>> 10ceaa90
 
 
 class SadTalkerSettings(BaseModel):
