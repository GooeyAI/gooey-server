--- conflicted
+++ resolved
@@ -243,6 +243,7 @@
                 self.render_related_workflows()
 
             case MenuTabs.examples:
+                st.json({"hello": "world"})
                 self._examples_tab()
 
             case MenuTabs.history:
@@ -469,11 +470,7 @@
         col2.node.props["className"] += " d-flex justify-content-end align-items-center"
         with col1:
             st.caption(
-<<<<<<< HEAD
-                f"Run cost = *[{self.get_price_roundoff(st.session_state)} credits]({self.get_credits_click_url()})* \\\n"
-=======
                 f"Run cost = [{self.get_price_roundoff(st.session_state)} credits]({self.get_credits_click_url()}) \\\n"
->>>>>>> b2cbf7f8
                 f"_By submitting, you agree to Gooey.AI's [terms](https://gooey.ai/terms) & [privacy policy](https://gooey.ai/privacy)._ ",
             )
             additional_notes = self.additional_notes()
@@ -990,10 +987,7 @@
             )
             / "docs"
         )
-
-        st.markdown(
-            f"📖 To learn more, take a look at our [complete API]({api_docs_url})"
-        )
+        st.markdown(f"### [📖 API Docs]({api_docs_url})")
 
         st.write("#### 📤 Example Request")
 
