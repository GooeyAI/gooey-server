import inspect
import json
import random
import shlex
import string
import traceback
import typing
from copy import deepcopy
from time import time

import requests
import streamlit as st
from firebase_admin import auth
from furl import furl
from google.cloud import firestore
from pydantic import BaseModel

from daras_ai.init import init_scripts
from daras_ai.secret_key_checker import check_secret_key
from daras_ai_v2 import settings
from daras_ai_v2.copy_to_clipboard_button_widget import (
    copy_to_clipboard_button,
)
from daras_ai_v2.html_spinner_widget import html_spinner
from daras_ai_v2.query_params import gooey_reset_query_parm

DEFAULT_STATUS = "Running..."

DEFAULT_COLLECTION = "daras-ai-v2"

EXAMPLES_COLLECTION = "examples"
USER_RUNS_COLLECTION = "user_runs"

EXAMPLE_ID_QUERY_PARAM = "example_id"
RUN_ID_QUERY_PARAM = "run_id"
USER_ID_QUERY_PARAM = "uid"


class BasePage:
    title: str
    slug: str
    version: int = 1
    sane_defaults: dict = {}
    RequestModel: typing.Type[BaseModel]
    ResponseModel: typing.Type[BaseModel]

    @property
    def doc_name(self) -> str:
        # for backwards compat
        if self.version == 1:
            return self.slug
        return f"{self.slug}#{self.version}"

    @classmethod
    def app_url(cls) -> str:
        return str(furl(settings.APP_BASE_URL) / cls.slug)

    @property
    def endpoint(self) -> str:
        return f"/v1/{self.slug}/run"

    def render(self):
        init_scripts()

        st.write("## " + self.title)
        run_tab, settings_tab, examples_tab, api_tab = st.tabs(
            ["🏃‍♀️Run", "⚙️ Settings", "🔖 Examples", "🚀 Run as API"]
        )

        self._load_session_state()

        with settings_tab:
            self.render_settings()

        with examples_tab:
            self._examples_tab()

        with api_tab:
            if check_secret_key("run as API", settings.API_SECRET_KEY):
                self.run_as_api_tab()
            else:
                st.empty()

        with run_tab:
            col1, col2 = st.columns(2)

            self.render_footer()

            with col1:
                submitted = self.render_form()
                self.render_description()

            with col2:
                self._runner(submitted)
        #
        # NOTE: Beware of putting code here since runner will call experimental_rerun
        #

    def _load_session_state(self):
        if st.session_state.get("__loaded__"):
            return

        with st.spinner("Loading Settings..."):
            query_params = st.experimental_get_query_params()
            state = self.get_doc_from_query_params(query_params)

            if state is None:
                st.write("### 404: We can't find this page!")
                st.stop()

            st.session_state.update(state)

        with st.spinner("Loading Examples..."):
            st.session_state["__example_docs"] = list_all_docs(
                document_id=self.doc_name,
                sub_collection_id=EXAMPLES_COLLECTION,
            )

        for k, v in self.sane_defaults.items():
            st.session_state.setdefault(k, v)

        st.session_state["__loaded__"] = True

    def get_doc_from_query_params(self, query_params) -> dict | None:
        example_id = query_params.get(EXAMPLE_ID_QUERY_PARAM)
        run_id = query_params.get(RUN_ID_QUERY_PARAM)
        uid = query_params.get(USER_ID_QUERY_PARAM)

        if isinstance(example_id, list):
            example_id = example_id[0]
        if isinstance(run_id, list):
            run_id = run_id[0]
        if isinstance(uid, list):
            uid = uid[0]

        if example_id:
            snapshot = self._example_doc_ref(example_id).get()
        elif run_id:
            snapshot = self._run_doc_ref(run_id, uid).get()
        else:
            snapshot = self.get_recipe_doc()

        return snapshot.to_dict()

    def get_recipe_doc(self) -> firestore.DocumentSnapshot:
        return get_or_create_doc(self._recipe_doc_ref())

    def _recipe_doc_ref(self) -> firestore.DocumentReference:
        return get_doc_ref(self.doc_name)

    def _run_doc_ref(self, run_id: str, uid: str) -> firestore.DocumentReference:
        return get_doc_ref(
            collection_id=USER_RUNS_COLLECTION,
            document_id=uid,
            sub_collection_id=self.doc_name,
            sub_document_id=run_id,
        )

<<<<<<< HEAD
    def run_as_api_tab(self):
        run_as_api_tab(self.endpoint, self.RequestModel)

    def get_doc(self):
        return deepcopy(get_saved_doc(get_doc_ref(self.doc_name)))
=======
    def _example_doc_ref(self, example_id: str) -> firestore.DocumentReference:
        return get_doc_ref(
            sub_collection_id=EXAMPLES_COLLECTION,
            document_id=self.doc_name,
            sub_document_id=example_id,
        )
>>>>>>> 9f99ed04

    def render_description(self):
        pass

    def render_settings(self):
        pass

    def render_output(self):
        self.render_example(st.session_state)

    def render_form_v2(self):
        pass

    def validate_form_v2(self) -> bool:
        pass

    def render_form(self) -> bool:
        with st.form(f"{self.slug}Form"):
            self.render_form_v2()
            submitted = st.form_submit_button("🏃‍ Submit")

        if not submitted:
            return False

        try:
            self.validate_form_v2()
        except AssertionError:
            st.error("Please provide a Prompt and an Email Address", icon="⚠️")
            return False
        else:
            return True

    def render_footer(self):
        pass

    def run(self, state: dict) -> typing.Iterator[str | None]:
        raise NotImplemented()

    def _render_before_output(self):
        query_params = st.experimental_get_query_params()

        example_id = query_params.get(EXAMPLE_ID_QUERY_PARAM)
        run_id = query_params.get(RUN_ID_QUERY_PARAM)
        uid = query_params.get(USER_ID_QUERY_PARAM)

        if example_id:
            query_params = dict(example_id=example_id)
        elif run_id and uid:
            query_params = dict(run_id=run_id, uid=uid)
        else:
            return

        url = str(furl(self.app_url(), query_params=query_params))

        col1, col2 = st.columns([3, 1])

        with col1:
            st.text_input(
                "recipe url",
                label_visibility="collapsed",
                disabled=True,
                value=url,
            )

        with col2:
            copy_to_clipboard_button(
                "📎 Copy URL",
                value=url,
                style="padding: 6px",
                height=55,
            )

    def save_run(self):
        current_user: auth.UserRecord = st.session_state.get("_current_user")
        if not current_user:
            return

        query_params = st.experimental_get_query_params()
        run_id = query_params.get(RUN_ID_QUERY_PARAM, [_random_str_id()])[0]
        gooey_reset_query_parm(run_id=run_id, uid=current_user.uid)

        run_doc_ref = self._run_doc_ref(run_id, current_user.uid)
        state_to_save = self._get_state_to_save()

        run_doc_ref.set(state_to_save)

    def _runner(self, submitted: bool):
        assert inspect.isgeneratorfunction(self.run)

        # The area for displaying status messages streamed from run()
        status_area = st.empty()
        # output area
        before_output = st.empty()
        output_area = st.empty()
        after_output = st.empty()

        if "__status" in st.session_state:
            with status_area:
                html_spinner(st.session_state["__status"])

        if submitted:
            st.session_state["__status"] = DEFAULT_STATUS
            st.session_state["__gen"] = self.run(st.session_state)
            st.session_state["__time_taken"] = 0

            with status_area:
                html_spinner("Starting...")

            self.clear_outputs()
            self.save_run()

        gen = st.session_state.get("__gen")
        start_time = None

        with output_area.container():
            self.render_output()

        # only render if not running
        if not gen:
            with before_output.container():
                self._render_before_output()
            with after_output.container():
                self._render_after_output()

        if gen:
            try:
                start_time = time()
                # advance the generator (to further progress of run())
                st.session_state["__status"] = next(gen) or DEFAULT_STATUS
                # increment total time taken after every iteration
                st.session_state["__time_taken"] += time() - start_time

            except StopIteration:
                # Weird but important! This measures the runtime of code after the last `yield` in `run()`
                if start_time:
                    st.session_state["__time_taken"] += time() - start_time

                # save a snapshot of the params used to create this output
                st.session_state["__state_to_save"] = self._get_state_to_save()

                # cleanup is important!
                del st.session_state["__status"]
                del st.session_state["__gen"]

            # render errors nicely
            except Exception as e:
                traceback.print_exc()
                with status_area:
                    st.error(f"{type(e).__name__} - {err_msg_for_exc(e)}", icon="⚠️")
                # cleanup is important!
                del st.session_state["__status"]
                del st.session_state["__gen"]
                del st.session_state["__time_taken"]
                return

            # save after every step
            self.save_run()

            # this bit of hack streams the outputs from run() in realtime
            st.experimental_rerun()

        else:
            time_taken = st.session_state.get("__time_taken", 0)
            if time_taken:
                with status_area:
                    st.success(
                        f"Success! Run Time: `{time_taken:.2f}` seconds. ",
                        icon="✅",
                    )
                    del st.session_state["__time_taken"]

    def clear_outputs(self):
        for field_name in self.ResponseModel.__fields__:
            try:
                del st.session_state[field_name]
            except KeyError:
                pass
        gooey_reset_query_parm()

    def _render_after_output(self):
        state_to_save = (
            st.session_state.get("__state_to_save") or self._get_state_to_save()
        )
        if not state_to_save:
            return

        if not check_secret_key("Save"):
            return

        new_example_id = None
        doc_ref = None
        query_params = st.experimental_get_query_params()
        col1, col2 = st.columns(2)

        with col2:
            submitted_1 = st.button("🔖 Add as Example")
            if submitted_1:
                new_example_id = _random_str_id()
                doc_ref = self._example_doc_ref(new_example_id)

        with col1:
            if EXAMPLE_ID_QUERY_PARAM in query_params:
                submitted_2 = st.button("💾 Save This Example & Settings")
                if submitted_2:
                    example_id = query_params[EXAMPLE_ID_QUERY_PARAM][0]
                    doc_ref = self._example_doc_ref(example_id)
            else:
                submitted_3 = st.button("💾 Save This Recipe & Settings")
                if submitted_3:
                    doc_ref = get_doc_ref(self.doc_name)

        if not doc_ref:
            return

        with st.spinner("Saving..."):
            doc_ref.set(state_to_save)

            if new_example_id:
                gooey_reset_query_parm(example_id=new_example_id)
                st.session_state["__example_docs"].append(doc_ref.get())
                st.experimental_rerun()

        st.success("Done", icon="✅")

    def _get_state_to_save(self):
        return {
            field_name: deepcopy(st.session_state[field_name])
            for field_name in self.fields_to_save()
            if field_name in st.session_state
        }

    def fields_to_save(self) -> [str]:
        # only save the fields in request/response
        return [
            field_name
            for model in (self.RequestModel, self.ResponseModel)
            for field_name in model.__fields__
        ]

    def _examples_tab(self):
        allow_delete = check_secret_key("delete example")

        for snapshot in st.session_state.get("__example_docs", []):
            example_id = snapshot.id
            doc = snapshot.to_dict()

            url = str(
                furl(
                    self.app_url(),
                    query_params={EXAMPLE_ID_QUERY_PARAM: example_id},
                )
            )

            col1, col2, col3, *_ = st.columns(6)

            with col1:
                st.markdown(
                    f"""
                    <a target="_top" class="streamlit-like-btn" href="{url}">
                      ✏️ Tweak 
                    </a>
                    """,
                    unsafe_allow_html=True,
                )

            with col2:
                copy_to_clipboard_button("📎 Copy URL", value=url)

            with col3:
                if allow_delete:
                    self._example_delete_button(example_id)

            self.render_example(doc)

            st.write("---")

    def _example_delete_button(self, example_id):
        pressed_delete = st.button(
            "🗑️ Delete",
            help=f"Delete example",
            key=f"delete-{example_id}",
        )
        if not pressed_delete:
            return

        example = self._example_doc_ref(example_id)

        with st.spinner("deleting..."):
            deleted = example.delete()
            if not deleted:
                st.error("Failed")
                return

        example_docs = st.session_state["__example_docs"]
        for idx, snapshot in enumerate(example_docs):
            if snapshot.id == example_id:
                example_docs.pop(idx)
                st.experimental_rerun()

    def render_example(self, state: dict):
        pass

    def preview_description(self, state: dict) -> str:
        pass

    def preview_image(self, state: dict) -> str:
        pass


def get_doc_ref(
    document_id: str,
    *,
    collection_id=DEFAULT_COLLECTION,
    sub_collection_id: str = None,
    sub_document_id: str = None,
) -> firestore.DocumentReference:
    db = firestore.Client()
    db_collection = db.collection(collection_id)
    doc_ref = db_collection.document(document_id)
    if sub_collection_id:
        sub_collection = doc_ref.collection(sub_collection_id)
        doc_ref = sub_collection.document(sub_document_id)
    return doc_ref


def get_or_create_doc(
    doc_ref: firestore.DocumentReference,
) -> firestore.DocumentSnapshot:
    doc = doc_ref.get()
    if not doc.exists:
        doc_ref.create({})
        doc = doc_ref.get()
    return doc


def list_all_docs(
    collection_id=DEFAULT_COLLECTION,
    *,
    document_id: str = None,
    sub_collection_id: str = None,
) -> list:
    db = firestore.Client()
    db_collection = db.collection(collection_id)
    if sub_collection_id:
        doc_ref = db_collection.document(document_id)
        db_collection = doc_ref.collection(sub_collection_id)
    return db_collection.get()


def run_as_api_tab(endpoint: str, request_model: typing.Type[BaseModel]):

    api_docs_url = str(furl(settings.API_BASE_URL) / "docs")
    api_url = str(furl(settings.API_BASE_URL) / endpoint)

    request_body = get_example_request_body(request_model, st.session_state)

    st.markdown(
        f"""<a href="{api_docs_url}">API Docs</a>""",
        unsafe_allow_html=True,
    )

    st.write("### CURL request")

    st.write(
        rf"""```
curl -X 'POST' \
  {shlex.quote(api_url)} \
  -H 'accept: application/json' \
  -H 'Content-Type: application/json' \
  -d {shlex.quote(json.dumps(request_body, indent=2))}
```"""
    )

    if st.button("Call API 🚀"):
        with st.spinner("Waiting for API..."):
            r = requests.post(api_url, json=request_body)
            "### Response"
            r.raise_for_status()
            st.write(r.json())


def get_example_request_body(
    request_model: typing.Type[BaseModel], state: dict
) -> dict:
    return {
        field_name: state.get(field_name)
        for field_name, field in request_model.__fields__.items()
        if field.required
    }


def err_msg_for_exc(e):
    if isinstance(e, requests.HTTPError):
        response: requests.Response = e.response
        try:
            err_body = response.json()
        except requests.JSONDecodeError:
            err_body = response.text
        err_msg = f"(HTTP {response.status_code}) {err_body}"
    else:
        err_msg = f"{type(e).__name__} - {e}"
    return err_msg


def _random_str_id(n=8):
    charset = string.ascii_lowercase + string.digits
    return "".join(random.choice(charset) for _ in range(n))<|MERGE_RESOLUTION|>--- conflicted
+++ resolved
@@ -76,10 +76,7 @@
             self._examples_tab()
 
         with api_tab:
-            if check_secret_key("run as API", settings.API_SECRET_KEY):
-                self.run_as_api_tab()
-            else:
-                st.empty()
+            run_as_api_tab(self.endpoint, self.RequestModel)
 
         with run_tab:
             col1, col2 = st.columns(2)
@@ -156,20 +153,12 @@
             sub_document_id=run_id,
         )
 
-<<<<<<< HEAD
-    def run_as_api_tab(self):
-        run_as_api_tab(self.endpoint, self.RequestModel)
-
-    def get_doc(self):
-        return deepcopy(get_saved_doc(get_doc_ref(self.doc_name)))
-=======
     def _example_doc_ref(self, example_id: str) -> firestore.DocumentReference:
         return get_doc_ref(
             sub_collection_id=EXAMPLES_COLLECTION,
             document_id=self.doc_name,
             sub_document_id=example_id,
         )
->>>>>>> 9f99ed04
 
     def render_description(self):
         pass
