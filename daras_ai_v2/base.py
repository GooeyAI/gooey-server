--- conflicted
+++ resolved
@@ -18,15 +18,12 @@
 from daras_ai.init import init_scripts
 from daras_ai.secret_key_checker import check_secret_key, is_admin
 from daras_ai_v2 import settings
-<<<<<<< HEAD
-from daras_ai_v2 import credits_helper
-=======
 from daras_ai_v2.copy_to_clipboard_button_widget import (
     copy_to_clipboard_button,
 )
 from daras_ai_v2.html_spinner_widget import html_spinner
 from daras_ai_v2.query_params import gooey_reset_query_parm
->>>>>>> 9cc29f8a
+from daras_ai_v2 import credits_helper
 
 DEFAULT_STATUS = "Running..."
 
@@ -503,6 +500,7 @@
       {shlex.quote(api_url)} \
       -H 'accept: application/json' \
       -H 'Content-Type: application/json' \
+      -H 'Authorization: Token $GOOEY_API_KEY' \
       -d {shlex.quote(json.dumps(request_body, indent=2))}
     ```"""
         )
@@ -513,7 +511,11 @@
                 has_credits = credits_helper.check_credits(price)
                 if not has_credits:
                     return False
-                r = requests.post(api_url, json=request_body)
+                r = requests.post(
+                    api_url,
+                    json=request_body,
+                    headers={"Authorization": f"Token {settings.API_SECRET_KEY}"},
+                )
                 "### Response"
                 r.raise_for_status()
                 credits_helper.deduct_credits(price)
@@ -560,7 +562,6 @@
     return db_collection.get()
 
 
-<<<<<<< HEAD
 def get_doc_ref(
     document_id: str,
     *,
@@ -575,43 +576,6 @@
         sub_collection = doc_ref.collection(sub_collection_id)
         doc_ref = sub_collection.document(sub_document_id)
     return doc_ref
-=======
-def run_as_api_tab(endpoint: str, request_model: typing.Type[BaseModel]):
-
-    api_docs_url = str(furl(settings.API_BASE_URL) / "docs")
-    api_url = str(furl(settings.API_BASE_URL) / endpoint)
-
-    request_body = get_example_request_body(request_model, st.session_state)
-
-    st.markdown(
-        f"""<a href="{api_docs_url}">API Docs</a>""",
-        unsafe_allow_html=True,
-    )
-
-    st.write("### CURL request")
-
-    st.write(
-        rf"""```
-curl -X 'POST' \
-  {shlex.quote(api_url)} \
-  -H 'accept: application/json' \
-  -H 'Content-Type: application/json' \
-  -H 'Authorization: Token $GOOEY_API_KEY' \
-  -d {shlex.quote(json.dumps(request_body, indent=2))}
-```"""
-    )
-
-    if st.button("Call API 🚀"):
-        with st.spinner("Waiting for API..."):
-            r = requests.post(
-                api_url,
-                json=request_body,
-                headers={"Authorization": f"Token {settings.API_SECRET_KEY}"},
-            )
-            "### Response"
-            r.raise_for_status()
-            st.write(r.json())
->>>>>>> 9cc29f8a
 
 
 def get_example_request_body(
