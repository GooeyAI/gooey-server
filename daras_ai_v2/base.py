--- conflicted
+++ resolved
@@ -73,10 +73,10 @@
 
 
 class RecipeRunState(Enum):
-	idle = 1
-	running = 2
-	completed = 3
-	failed = 4
+    idle = 1
+    running = 2
+    completed = 3
+    failed = 4
 
 
 class StateKeys:
@@ -1275,19 +1275,8 @@
         return bool(self.request and self.request.user and self.request.user.is_paying)
 
     def is_current_user_owner(self) -> bool:
-<<<<<<< HEAD
-        """
-        Did the current user create this run?
-        """
-        return bool(
-            self.request
-            and self.request.user
-            and self.run_user
-            and self.request.user.uid == self.run_user.uid
-=======
         return bool(
             self.request and self.request.user and self.run_user == self.request.user
->>>>>>> c2b09fc7
         )
 
 
