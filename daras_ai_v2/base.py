import datetime
import inspect
import traceback
import typing
import uuid
from copy import deepcopy
from time import time

import requests
import sentry_sdk
import streamlit as st
from firebase_admin import auth
from firebase_admin.auth import UserRecord
from furl import furl
from google.cloud import firestore
from pydantic import BaseModel
from pydantic.generics import GenericModel
from sentry_sdk.tracing import TRANSACTION_SOURCE_ROUTE

from daras_ai.init import init_scripts
from daras_ai.secret_key_checker import is_admin
from daras_ai_v2 import db
from daras_ai_v2 import settings
from daras_ai_v2.api_examples_widget import api_example_generator
from daras_ai_v2.copy_to_clipboard_button_widget import (
    copy_to_clipboard_button,
)
from daras_ai_v2.crypto import (
    get_random_doc_id,
)
from daras_ai_v2.html_spinner_widget import html_spinner
from daras_ai_v2.manage_api_keys_widget import manage_api_keys
from daras_ai_v2.query_params import gooey_reset_query_parm
from daras_ai_v2.utils import email_support_about_reported_run
from daras_ai_v2.utils import random

DEFAULT_STATUS = "Running..."

EXAMPLES_COLLECTION = "examples"
USER_RUNS_COLLECTION = "user_runs"

EXAMPLE_ID_QUERY_PARAM = "example_id"
RUN_ID_QUERY_PARAM = "run_id"
USER_ID_QUERY_PARAM = "uid"
GOOEY_LOGO = (
    "https://storage.googleapis.com/dara-c1b52.appspot.com/gooey/gooey_logo_300x142.png"
)

O = typing.TypeVar("O")


class ApiResponseModel(GenericModel, typing.Generic[O]):
    id: str
    url: str
    created_at: str
    output: O


class BasePage:
    title: str
    slug_versions: list[str]
    version: int = 1
    sane_defaults: dict = {}
    RequestModel: typing.Type[BaseModel]
    ResponseModel: typing.Type[BaseModel]

    price = settings.CREDITS_TO_DEDUCT_PER_RUN

    @property
    def doc_name(self) -> str:
        # for backwards compat
        if self.version == 1:
            return self.slug_versions[0]
        return f"{self.slug_versions[0]}#{self.version}"

    @classmethod
    def app_url(cls) -> str:
        return str(furl(settings.APP_BASE_URL) / (cls.slug_versions[-1] + "/"))

    @property
    def endpoint(self) -> str:
<<<<<<< HEAD
        return f"/v2/{self.slug}/"
=======
        return f"/v1/{self.slug_versions[0]}/run"
>>>>>>> 99200ae4

    def render(self):
        try:
            self._render()
        except Exception as e:
            sentry_sdk.capture_exception(e)
            raise

    def _render(self):
        with sentry_sdk.configure_scope() as scope:
            scope.set_extra("url", self.app_url())
            scope.set_extra("query_params", st.experimental_get_query_params())
            scope.set_transaction_name(
                "/" + self.slug_versions[0], source=TRANSACTION_SOURCE_ROUTE
            )

        init_scripts()

        st.write("## " + self.title)
        run_tab, settings_tab, examples_tab, api_tab = st.tabs(
            ["🏃‍♀️Run", "⚙️ Settings", "🔖 Examples", "🚀 Run as API"]
        )

        self._load_session_state()

        with run_tab:
            self._check_if_flagged()

            form_col, runner_col = st.columns(2)

            self.render_footer()

            with form_col:
                submitted = self.render_form()
                self.render_description()

        with settings_tab:
            self.render_settings()

        with examples_tab:
            self._examples_tab()

        with api_tab:
            self.run_as_api_tab()

        with runner_col:
            self._runner(submitted)
        #
        # NOTE: Beware of putting code here since runner will call experimental_rerun
        #

    def _load_session_state(self):
        if st.session_state.get("__loaded__"):
            return

        with st.spinner("Loading Settings..."):
            query_params = st.experimental_get_query_params()
            state = self.get_doc_from_query_params(query_params)

            if state is None:
                st.write("### 404: We can't find this page!")
                st.stop()

            st.session_state.update(state)

        for k, v in self.sane_defaults.items():
            st.session_state.setdefault(k, v)

        st.session_state["__loaded__"] = True

    def _check_if_flagged(self):
        if not st.session_state.get("is_flagged"):
            return

        st.error("### This Content has been Flagged")

        if is_admin():
            unflag_pressed = st.button("UnFlag")
            if not unflag_pressed:
                return
            with st.spinner("Removing flag..."):
                query_params = st.experimental_get_query_params()
                example_id, run_id, uid = self.extract_query_params(query_params)
                if run_id and uid:
                    self.update_flag_for_run(run_id=run_id, uid=uid, is_flagged=False)
            st.success("Removed flag. Reload the page to see changes")
        else:
            st.write(
                "Our support team is reviewing this run. Please come back after some time."
            )
            # Return and Don't render the run any further
            st.stop()

    def extract_query_params(self, query_params):
        example_id = query_params.get(EXAMPLE_ID_QUERY_PARAM)
        run_id = query_params.get(RUN_ID_QUERY_PARAM)
        uid = query_params.get(USER_ID_QUERY_PARAM)

        if isinstance(example_id, list):
            example_id = example_id[0]
        if isinstance(run_id, list):
            run_id = run_id[0]
        if isinstance(uid, list):
            uid = uid[0]

        return example_id, run_id, uid

    def get_doc_from_query_params(self, query_params) -> dict | None:
        example_id, run_id, uid = self.extract_query_params(query_params)
        return self.get_firestore_state(example_id, run_id, uid)

    def get_firestore_state(self, example_id, run_id, uid):
        if example_id:
            snapshot = self._example_doc_ref(example_id).get()
        elif run_id:
            snapshot = self.run_doc_ref(run_id, uid).get()
        else:
            snapshot = self.get_recipe_doc()
        return snapshot.to_dict()

    def get_recipe_doc(self) -> firestore.DocumentSnapshot:
        return db.get_or_create_doc(self._recipe_doc_ref())

    def _recipe_doc_ref(self) -> firestore.DocumentReference:
        return db.get_doc_ref(self.doc_name)

    def run_doc_ref(self, run_id: str, uid: str) -> firestore.DocumentReference:
        return db.get_doc_ref(
            collection_id=USER_RUNS_COLLECTION,
            document_id=uid,
            sub_collection_id=self.doc_name,
            sub_document_id=run_id,
        )

    def _example_doc_ref(self, example_id: str) -> firestore.DocumentReference:
        return db.get_doc_ref(
            sub_collection_id=EXAMPLES_COLLECTION,
            document_id=self.doc_name,
            sub_document_id=example_id,
        )

    def render_description(self):
        pass

    def render_settings(self):
        pass

    def render_output(self):
        self.render_example(st.session_state)

    def render_form_v2(self):
        pass

    def validate_form_v2(self):
        pass

    def render_form(self) -> bool:
        with st.form(f"{self.slug_versions[0]}Form"):
            self.render_form_v2()
            submitted = st.form_submit_button("🏃 Submit", type="primary")

        if not submitted:
            return False

        try:
            self.validate_form_v2()
        except AssertionError as e:
            st.error(e, icon="⚠️")
            return False
        else:
            return True

    def render_footer(self):
        col1, col2 = st.columns(2)
        with col1:
            placeholder = st.empty()
            try:
                self.render_usage_guide()
            except NotImplementedError:
                pass
            else:
                with placeholder:
                    st.write(
                        """
                        ## How to Use This Recipe
                        """
                    )

        with col2:
            st.write(
                "#### Need Help? [Join our Discord](https://discord.gg/KQCrzgMPJ2)"
            )
            st.markdown(
                """
                <div style="position: relative; padding-bottom: 56.25%; height: 500px; max-width: 500px;">
                <iframe src="https://e.widgetbot.io/channels/643360566970155029/1046049067337273444" style="position: absolute; top: 0; left: 0; width: 100%; height: 100%;"></iframe>
                </div>
                """,
                unsafe_allow_html=True,
            )

    def render_usage_guide(self):
        raise NotImplementedError

    def run(self, state: dict) -> typing.Iterator[str | None]:
        raise NotImplementedError

    def _render_report_button(self):
        current_user: UserRecord = st.session_state.get("_current_user")

        query_params = st.experimental_get_query_params()
        example_id, run_id, uid = self.extract_query_params(query_params)

        if not (current_user and run_id and uid):
            # ONLY RUNS CAN BE REPORTED
            return

        reported = st.button("❗Report")
        if not reported:
            return

        with st.spinner("Reporting..."):
            self.update_flag_for_run(run_id=run_id, uid=uid, is_flagged=True)
            email_support_about_reported_run(
                run_id=run_id,
                uid=uid,
                url=self._get_current_url(),
                email=current_user.email,
            )
            st.success("Reported. Reload the page to see changes")

    def _render_before_output(self):
        url = self._get_current_url()
        if not url:
            return

        col1, col2 = st.columns([3, 1])

        with col1:
            st.text_input(
                "recipe url",
                label_visibility="collapsed",
                disabled=True,
                value=url,
            )

        with col2:
            copy_to_clipboard_button(
                "📎 Copy URL",
                value=url,
                style="padding: 6px",
                height=55,
            )

    def _get_current_url(self) -> str | None:
        query_params = st.experimental_get_query_params()
        example_id = query_params.get(EXAMPLE_ID_QUERY_PARAM)
        run_id = query_params.get(RUN_ID_QUERY_PARAM)
        uid = query_params.get(USER_ID_QUERY_PARAM)

        if example_id:
            query_params = dict(example_id=example_id)
        elif run_id and uid:
            query_params = dict(run_id=run_id, uid=uid)
        else:
            return None

        url = str(furl(self.app_url(), query_params=query_params))
        return url

    def update_flag_for_run(self, run_id: str, uid: str, is_flagged: bool):
        ref = self.run_doc_ref(uid=uid, run_id=run_id)
        ref.update({"is_flagged": is_flagged})

    def save_run(self):
        current_user: auth.UserRecord = st.session_state.get("_current_user")
        if not current_user:
            return

        query_params = st.experimental_get_query_params()
        run_id = query_params.get(RUN_ID_QUERY_PARAM, [get_random_doc_id()])[0]
        gooey_reset_query_parm(run_id=run_id, uid=current_user.uid)

        run_doc_ref = self.run_doc_ref(run_id, current_user.uid)
        state_to_save = self.state_to_doc(st.session_state)
        run_doc_ref.set(state_to_save)

    def _runner(self, submitted: bool):
        assert inspect.isgeneratorfunction(self.run)

        # The area for displaying status messages streamed from run()
        status_area = st.empty()
        # output area
        before_output = st.empty()
        output_area = st.empty()
        after_output = st.empty()

        if "__status" in st.session_state:
            with status_area:
                html_spinner(st.session_state["__status"])

        if st.session_state.get("__randomize"):
            st.session_state["seed"] = int(random.randrange(4294967294))
            st.session_state.pop("__randomize", None)
            submitted = True

        if submitted:
            st.session_state["__status"] = DEFAULT_STATUS
            st.session_state["__gen"] = self.run(st.session_state)
            st.session_state["__time_taken"] = 0

            with status_area:
                html_spinner("Starting...")

            self._pre_run_checklist()

            if not self.check_credits():
                status_area.empty()
                return

        gen = st.session_state.get("__gen")
        start_time = None

        # render outputs
        with output_area.container():
            self.render_output()

        # render before/after output blocks if not running
        if not gen:
            with before_output.container():
                self._render_before_output()
            with after_output.container():
                self._render_after_output()

        if gen:  # if running...
            try:
                start_time = time()
                # advance the generator (to further progress of run())
                st.session_state["__status"] = next(gen) or DEFAULT_STATUS
                # increment total time taken after every iteration
                st.session_state["__time_taken"] += time() - start_time

            except StopIteration:
                # Weird but important! This measures the runtime of code after the last `yield` in `run()`
                if start_time:
                    st.session_state["__time_taken"] += time() - start_time

                # save a snapshot of the params used to create this output
                st.session_state["__state_to_save"] = self.state_to_doc(
                    st.session_state
                )

                # cleanup is important!
                del st.session_state["__status"]
                del st.session_state["__gen"]

                self.deduct_credits()

            # render errors nicely
            except Exception as e:
                sentry_sdk.capture_exception(e)
                traceback.print_exc()
                with status_area:
                    st.error(f"{type(e).__name__} - {err_msg_for_exc(e)}", icon="⚠️")
                # cleanup is important!
                del st.session_state["__status"]
                del st.session_state["__gen"]
                del st.session_state["__time_taken"]
                return

            # save after every step
            self.save_run()

            # this bit of hack streams the outputs from run() in realtime
            st.experimental_rerun()

        else:
            time_taken = st.session_state.get("__time_taken", 0)
            if time_taken:
                with status_area:
                    st.success(
                        f"Success! Run Time: `{time_taken:.2f}` seconds. ",
                        icon="✅",
                    )
                    del st.session_state["__time_taken"]

    def _pre_run_checklist(self):
        self._setup_rng_seed()
        self.clear_outputs()
        self.save_run()

    def _setup_rng_seed(self):
        seed = st.session_state.get("seed")
        if not seed:
            return
        random.seed(seed)

    def clear_outputs(self):
        for field_name in self.ResponseModel.__fields__:
            try:
                del st.session_state[field_name]
            except KeyError:
                pass
        gooey_reset_query_parm()

    def _render_after_output(self):
        if "seed" in self.RequestModel.schema_json():
            seed = st.session_state.get("seed")
            st.caption(f"*Seed: `{seed}`*")
            st.write("Don't like what you see? ")
            col1, col2 = st.columns(2)
            with col1:
                randomize = st.button("♻️ Regenerate")
                if randomize:
                    st.session_state["__randomize"] = True
                    st.experimental_rerun()
            with col2:
                self._render_report_button()
        else:
            self._render_report_button()

        state_to_save = st.session_state.get("__state_to_save") or self.state_to_doc(
            st.session_state
        )
        if not state_to_save:
            return

        if not is_admin():
            return

        new_example_id = None
        doc_ref = None
        query_params = st.experimental_get_query_params()
        col1, col2 = st.columns(2)

        with col2:
            submitted_1 = st.button("🔖 Add as Example")
            if submitted_1:
                new_example_id = get_random_doc_id()
                doc_ref = self._example_doc_ref(new_example_id)

        with col1:
            if EXAMPLE_ID_QUERY_PARAM in query_params:
                submitted_2 = st.button("💾 Save This Example & Settings")
                if submitted_2:
                    example_id = query_params[EXAMPLE_ID_QUERY_PARAM][0]
                    doc_ref = self._example_doc_ref(example_id)
            else:
                submitted_3 = st.button("💾 Save This Recipe & Settings")
                if submitted_3:
                    doc_ref = db.get_doc_ref(self.doc_name)

        if not doc_ref:
            return

        with st.spinner("Saving..."):
            doc_ref.set(state_to_save)

            if new_example_id:
                gooey_reset_query_parm(example_id=new_example_id)
                st.session_state["__example_docs"].append(doc_ref.get())
                st.experimental_rerun()

        st.success("Done", icon="✅")

    def state_to_doc(self, state: dict):
        return {
            field_name: deepcopy(state[field_name])
            for field_name in self.fields_to_save()
            if field_name in state
        } | {
            "updated_at": datetime.datetime.utcnow(),
        }

    def fields_to_save(self) -> [str]:
        # only save the fields in request/response
        return [
            field_name
            for model in (self.RequestModel, self.ResponseModel)
            for field_name in model.__fields__
        ]

    def _examples_tab(self):
        example_docs = st.session_state.setdefault("__example_docs", [])
        if not example_docs:
            with st.spinner("Loading Examples..."):
                example_docs.extend(
                    db.list_all_docs(
                        document_id=self.doc_name,
                        sub_collection_id=EXAMPLES_COLLECTION,
                    )
                )

        allow_delete = is_admin()

        for snapshot in example_docs:
            example_id = snapshot.id
            doc = snapshot.to_dict()

            url = str(
                furl(
                    self.app_url(),
                    query_params={EXAMPLE_ID_QUERY_PARAM: example_id},
                )
            )

            col1, col2, col3, *_ = st.columns(6)

            with col1:
                st.markdown(
                    f"""
                    <a target="_top" class="streamlit-like-btn" href="{url}">
                      ✏️ Tweak 
                    </a>
                    """,
                    unsafe_allow_html=True,
                )

            with col2:
                copy_to_clipboard_button("📎 Copy URL", value=url)

            with col3:
                if allow_delete:
                    self._example_delete_button(example_id)

            self.render_example(doc)

            st.write("---")

    def _example_delete_button(self, example_id):
        pressed_delete = st.button(
            "🗑️ Delete",
            help=f"Delete example",
            key=f"delete-{example_id}",
        )
        if not pressed_delete:
            return

        example = self._example_doc_ref(example_id)

        with st.spinner("deleting..."):
            deleted = example.delete()
            if not deleted:
                st.error("Failed")
                return

        example_docs = st.session_state["__example_docs"]
        for idx, snapshot in enumerate(example_docs):
            if snapshot.id == example_id:
                example_docs.pop(idx)
                st.experimental_rerun()

    def render_example(self, state: dict):
        pass

    def preview_title(self, state: dict, query_params: dict) -> str:
        input_as_text = state.get("text_prompt", state.get("input_prompt"))
        example_id, run_id, uid = self.extract_query_params(query_params)
        title = f"{self.title}"
        if (run_id and uid) or example_id:
            if input_as_text:
                title = f"{input_as_text[:100]} ... {self.title}"
        return f"{title} • AI API, workflow & prompt shared on Gooey.AI"

    def preview_description(self, state: dict) -> str:
        pass

    def preview_image(self, state: dict) -> str:
        images = state.get(
            "output_images",
            state.get("output_image", state.get("cutout_image", "")),
        )
        if images:
            if isinstance(images, list):
                return images[0]
            elif isinstance(images, dict):
                first_value = next(iter(images.values()))
                if isinstance(first_value, list) and first_value:
                    return first_value[0]
                elif isinstance(first_value, str) and first_value:
                    return first_value
            else:
                return images
        return GOOEY_LOGO

    def run_as_api_tab(self):
        api_docs_url = str(
            furl(settings.API_BASE_URL, fragment_path=f"operation/{self.slug}") / "docs"
        )
        st.markdown(f"### [📖 API Docs]({api_docs_url})")

        api_url = str(furl(settings.API_BASE_URL) / self.endpoint)
        request_body = get_example_request_body(self.RequestModel, st.session_state)
        response_body = get_example_request_body(self.ResponseModel, st.session_state)

        st.write("#### 📤 Example Request")
        with st.columns([3, 1])[0]:
            api_example_generator(api_url, request_body)

        user = st.session_state.get("_current_user")
        if hasattr(user, "_is_anonymous"):
            st.write("**Please Login to generate the `$GOOEY_API_KEY`**")
            return

        response = ApiResponseModel[self.ResponseModel](
            id="zxcv",
            url=self._get_current_url(),
            created_at=datetime.datetime.utcnow().isoformat(),
            output=response_body,
        )
        st.write("#### 🎁 Example Response")
        st.json(
            response.json(),
            expanded=False,
        )

        st.write("---")
        st.write("### 🔐 API keys")

        with st.columns([3, 1])[0]:
            manage_api_keys(user)

    def check_credits(self) -> bool:
        user = st.session_state.get("_current_user")
        if not user:
            return True

        balance = db.get_doc_field(
            db.get_user_doc_ref(user.uid), db.USER_BALANCE_FIELD, 0
        )

        if balance < self.get_price():
            account_url = furl(settings.APP_BASE_URL) / "account"
            if getattr(user, "_is_anonymous", False):
                account_url.query.params["next"] = self._get_current_url()
                error = f"Doh! You need to login to run more Gooey.AI recipes. [Login]({account_url})"
            else:
                error = f"Doh! You need to purchase additional credits to run more Gooey.AI recipes. [Buy Credits]({account_url})"
            st.error(error, icon="⚠️")
            return False

        return True

    def deduct_credits(self):
        user = st.session_state.get("_current_user")
        if not user:
            return

        amount = self.get_price()
        db.update_user_balance(user.uid, -abs(amount), f"gooey_in_{uuid.uuid1()}")

    def get_price(self) -> int:
        return self.price


def get_example_request_body(
    request_model: typing.Type[BaseModel], state: dict
) -> dict:
    return {
        field_name: state.get(field_name)
        for field_name, field in request_model.__fields__.items()
        if field.required
    }


def err_msg_for_exc(e):
    if isinstance(e, requests.HTTPError):
        response: requests.Response = e.response
        try:
            err_body = response.json()
        except requests.JSONDecodeError:
            err_body = response.text
        err_msg = f"(HTTP {response.status_code}) {err_body}"
    else:
        err_msg = f"{type(e).__name__} - {e}"
    return err_msg<|MERGE_RESOLUTION|>--- conflicted
+++ resolved
@@ -79,11 +79,7 @@
 
     @property
     def endpoint(self) -> str:
-<<<<<<< HEAD
-        return f"/v2/{self.slug}/"
-=======
-        return f"/v1/{self.slug_versions[0]}/run"
->>>>>>> 99200ae4
+        return f"/v2/{self.slug_versions[0]}/"
 
     def render(self):
         try:
