--- conflicted
+++ resolved
@@ -1777,14 +1777,6 @@
     def render_published_run_preview(self, published_run: PublishedRun):
         tb = get_title_breadcrumbs(self, published_run.saved_run, published_run)
         with st.link(to=published_run.get_app_url()):
-<<<<<<< HEAD
-=======
-            with st.div(className="mb-1", style={"fontSize": "0.9rem"}):
-                st.html(
-                    PublishedRunVisibility(published_run.visibility).get_badge_html()
-                )
-
->>>>>>> e6873683
             st.write(f"#### {tb.h1_title}")
 
         with st.div(className="d-flex align-items-center justify-content-between"):
