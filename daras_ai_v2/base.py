import datetime
import inspect
import traceback
import typing
import uuid
from copy import deepcopy
from time import time, sleep

import requests
import sentry_sdk
import streamlit as st
from firebase_admin import auth
from firebase_admin.auth import UserRecord
from furl import furl
from google.cloud import firestore
from pydantic import BaseModel
from pydantic.generics import GenericModel
from sentry_sdk.tracing import TRANSACTION_SOURCE_ROUTE
from streamlit_option_menu import option_menu

from daras_ai.init import init_scripts
from daras_ai.secret_key_checker import is_admin
from daras_ai_v2 import db
from daras_ai_v2 import settings
from daras_ai_v2.api_examples_widget import api_example_generator
from daras_ai_v2.copy_to_clipboard_button_widget import (
    copy_to_clipboard_button,
)
from daras_ai_v2.crypto import (
    get_random_doc_id,
)
from daras_ai_v2.html_spinner_widget import html_spinner
from daras_ai_v2.manage_api_keys_widget import manage_api_keys
from daras_ai_v2.query_params import gooey_reset_query_parm
from daras_ai_v2.utils import email_support_about_reported_run
from daras_ai_v2.utils import random

DEFAULT_STATUS = "Running..."

EXAMPLES_COLLECTION = "examples"
USER_RUNS_COLLECTION = "user_runs"

EXAMPLE_ID_QUERY_PARAM = "example_id"
RUN_ID_QUERY_PARAM = "run_id"
USER_ID_QUERY_PARAM = "uid"
DEFAULT_META_IMG = (
    # "https://storage.googleapis.com/dara-c1b52.appspot.com/meta_tag_default_img.jpg"
    "https://storage.googleapis.com/dara-c1b52.appspot.com/meta_tag_gif.gif"
)

O = typing.TypeVar("O")


class ApiResponseModel(GenericModel, typing.Generic[O]):
    id: str
    url: str
    created_at: str
    output: O


class BasePage:
    title: str
    slug_versions: list[str]
    version: int = 1
    sane_defaults: dict = {}
    RequestModel: typing.Type[BaseModel]
    ResponseModel: typing.Type[BaseModel]

    price = settings.CREDITS_TO_DEDUCT_PER_RUN

    @property
    def doc_name(self) -> str:
        # for backwards compat
        if self.version == 1:
            return self.slug_versions[0]
        return f"{self.slug_versions[0]}#{self.version}"

    @classmethod
    def app_url(cls, example_id=None, run_id=None, uid=None) -> str:
        query_params = cls._clean_query_params(example_id, run_id, uid)
        return str(
            furl(settings.APP_BASE_URL, query_params=query_params)
            / (cls.slug_versions[-1] + "/")
        )

    @classmethod
    def _clean_query_params(cls, example_id, run_id, uid) -> dict:
        query_params = {}
        if run_id and uid:
            query_params |= dict(run_id=run_id, uid=uid)
        if example_id:
            query_params |= dict(example_id=example_id)
        return query_params

    def api_url(self, example_id=None, run_id=None, uid=None) -> str:
        query_params = {}
        if run_id and uid:
            query_params = dict(run_id=run_id, uid=uid)
        elif example_id:
            query_params = dict(example_id=example_id)
        return str(
            furl(settings.API_BASE_URL, query_params=query_params) / self.endpoint
        )

    @property
    def endpoint(self) -> str:
        return f"/v2/{self.slug_versions[0]}/"

    def render(self):
        # dirty fix for https://github.com/streamlit/streamlit/issues/5620 & https://github.com/streamlit/streamlit/issues/5604
        st.session_state.update(
            self.state_to_doc(
                st.session_state.pop("__prev_state", {}),
            ),
        )
        try:
            self._render()
        except Exception as e:
            sentry_sdk.capture_exception(e)
            raise
        st.session_state["__prev_state"] = st.session_state

    def _render(self):
        with sentry_sdk.configure_scope() as scope:
            scope.set_extra("url", self.app_url())
            scope.set_extra("query_params", st.experimental_get_query_params())
            scope.set_transaction_name(
                "/" + self.slug_versions[0], source=TRANSACTION_SOURCE_ROUTE
            )

        init_scripts()

        self._load_session_state()
        self._check_if_flagged()

        if st.session_state.get("show_report_workflow"):
            self.render_report_form()
            return

        st.session_state.setdefault("__title", self.title)
        st.session_state.setdefault(
            "__notes", self.preview_description(st.session_state)
        )

        st.write("## " + st.session_state.get("__title"))
        st.write(st.session_state.get("__notes"))

        class MenuTabs:
            run = "🏃‍♀️Run"
            examples = "🔖 Examples"
            run_as_api = "🚀 Run as API"
            history = "📖 History"

        menu_options = [MenuTabs.run, MenuTabs.examples, MenuTabs.run_as_api]

        current_user: UserRecord = st.session_state.get("_current_user")
        if not hasattr(current_user, "_is_anonymous"):
            menu_options.append(MenuTabs.history)

        selected_menu = option_menu(
            None,
            options=menu_options,
            icons=["-"] * len(menu_options),
            orientation="horizontal",
            styles={
                "nav-link": {"white-space": "nowrap;"},
                "nav-link-selected": {"font-weight": "normal;", "color": "black"},
            },
        )

        if selected_menu == MenuTabs.run:
            input_col, output_col = st.columns([3, 2], gap="medium")

            self._render_step_row()

            col1, col2 = st.columns(2)
            with col1:
                self._render_help()

            with input_col:
                submitted1 = self.render_form()

                with st.expander("⚙️ Settings"):
                    self.render_settings()

                    st.write("---")
                    st.write("##### 🖌️ Personalize")
                    st.text_input("Title", key="__title")
                    st.text_area("Notes", key="__notes")
                    st.write("---")

                    submitted2 = self.render_submit_button(key="--submit-2")

                submitted = submitted1 or submitted2

            with output_col:
                self._runner(submitted)

            with col2:
                self._render_save_options()
            #
            # NOTE: Beware of putting code here since runner will call experimental_rerun
            #

        elif selected_menu == MenuTabs.examples:
            self._examples_tab()

        elif selected_menu == MenuTabs.history:
            self._history_tab()

        elif selected_menu == MenuTabs.run_as_api:
            self.run_as_api_tab()

    def render_report_form(self):
        with st.form("report_form"):
            st.write(
                """
                ## Report a Workflow
                Generative AI is powerful, but these technologies are also unmoderated. Sometimes the output of workflows can be inappropriate or incorrect. It might be broken or buggy. It might cause copyright issues. It might be inappropriate content.
                Whatever the reason, please use this form to tell us when something is wrong with the output of a workflow you've run or seen on our site.
                We'll investigate the reported workflow and its output and take appropriate action. We may flag this workflow or its author so they are aware too.
                """
            )

            st.write("#### Your Report")

            st.text_input(
                "Workflow",
                disabled=True,
                value=self.title,
            )

            current_url = self._get_current_app_url()
            st.text_input(
                "Run URL",
                disabled=True,
                value=current_url,
            )

            st.write("Output")
            self.render_output()

            inappropriate_radio_text = "Inappropriate content"
            report_type = st.radio(
                "Report Type", ("Buggy Output", inappropriate_radio_text, "Other")
            )
            reason_for_report = st.text_area(
                "Reason for report",
                placeholder="Tell us why you are reporting this workflow e.g. an error, inappropriate content, very poor output, etc. Please let know what you expected as well. ",
            )

            col1, col2 = st.columns(2)
            with col1:
                submitted = st.form_submit_button("Submit Report")
            with col2:
                cancelled = st.form_submit_button("Cancel")

        if cancelled:
            st.session_state["show_report_workflow"] = False
            st.experimental_rerun()

        if submitted:
            if reason_for_report == "":
                st.error("Reason for report cannot be empty")
                return

            with st.spinner("Reporting..."):
                current_user: UserRecord = st.session_state.get("_current_user")

                query_params = st.experimental_get_query_params()
                example_id, run_id, uid = self.extract_query_params(query_params)

<<<<<<< HEAD
        self.render_step_row()
        self.render_related_workflows()
        self.render_footer()
=======
                email_support_about_reported_run(
                    uid=uid,
                    url=self._get_current_app_url(),
                    email=current_user.email,
                    recipe_name=self.title,
                    report_type=report_type,
                    reason_for_report=reason_for_report,
                )
>>>>>>> dd1cd79c

                if report_type == inappropriate_radio_text:
                    self.update_flag_for_run(run_id=run_id, uid=uid, is_flagged=True)

            st.success("Reported.", icon="✅")
            sleep(2)
            st.session_state["show_report_workflow"] = False
            st.experimental_rerun()

    def render_related_workflows(self):
        st.markdown(
            f"""
            <a style="font-size: 24px" href="/explore" target = "_top">
                <h2>Related Workflows</h2>
            </a>
            """,
            unsafe_allow_html=True,
        )
        workflows = self.related_workflows()
        cols = st.columns(len(workflows))
        for workflow in workflows:
            state = workflow().get_recipe_doc().to_dict()
            cols[workflows.index(workflow)].markdown(
                f"""
        <a href="{workflow().app_url()}">
        <img width=300px src="{workflow().preview_image(state)}" />
        <h3>{workflow().title}</h3>
        {workflow().preview_description(state)}
        </a>
        """,
                unsafe_allow_html=True,
            )

    def related_workflows(self) -> list:
        pass

    def _load_session_state(self):
        placeholder = st.empty()

        if st.session_state.get("__loaded__"):
            return

        with placeholder.container(), st.spinner("Loading Settings..."):
            query_params = st.experimental_get_query_params()
            state = self.get_doc_from_query_params(query_params)

            if state is None:
                st.write("### 404: We can't find this page!")
                st.stop()

            st.session_state.update(state)

        for k, v in self.sane_defaults.items():
            st.session_state.setdefault(k, v)

        st.session_state["__loaded__"] = True

    def _check_if_flagged(self):
        if not st.session_state.get("is_flagged"):
            return

        st.error("### This Content has been Flagged")

        if is_admin():
            unflag_pressed = st.button("UnFlag")
            if not unflag_pressed:
                return
            with st.spinner("Removing flag..."):
                query_params = st.experimental_get_query_params()
                example_id, run_id, uid = self.extract_query_params(query_params)
                if run_id and uid:
                    self.update_flag_for_run(run_id=run_id, uid=uid, is_flagged=False)
            st.success("Removed flag.", icon="✅")
            sleep(2)
            st.experimental_rerun()
        else:
            st.write(
                "Our support team is reviewing this run. Please come back after some time."
            )
            # Return and Don't render the run any further
            st.stop()

    def extract_query_params(self, query_params):
        example_id = query_params.get(EXAMPLE_ID_QUERY_PARAM)
        run_id = query_params.get(RUN_ID_QUERY_PARAM)
        uid = query_params.get(USER_ID_QUERY_PARAM)

        if isinstance(example_id, list):
            example_id = example_id[0]
        if isinstance(run_id, list):
            run_id = run_id[0]
        if isinstance(uid, list):
            uid = uid[0]

        return example_id, run_id, uid

    def get_doc_from_query_params(self, query_params) -> dict | None:
        example_id, run_id, uid = self.extract_query_params(query_params)
        return self.get_firestore_state(example_id, run_id, uid)

    def get_firestore_state(self, example_id, run_id, uid):
        if run_id and uid:
            snapshot = self.run_doc_ref(run_id, uid).get()
        elif example_id:
            snapshot = self._example_doc_ref(example_id).get()
        else:
            snapshot = self.get_recipe_doc()
        return snapshot.to_dict()

    def get_recipe_doc(self) -> firestore.DocumentSnapshot:
        return db.get_or_create_doc(self._recipe_doc_ref())

    def _recipe_doc_ref(self) -> firestore.DocumentReference:
        return db.get_doc_ref(self.doc_name)

    def run_doc_ref(self, run_id: str, uid: str) -> firestore.DocumentReference:
        return db.get_doc_ref(
            collection_id=USER_RUNS_COLLECTION,
            document_id=uid,
            sub_collection_id=self.doc_name,
            sub_document_id=run_id,
        )

    def _example_doc_ref(self, example_id: str) -> firestore.DocumentReference:
        return db.get_doc_ref(
            sub_collection_id=EXAMPLES_COLLECTION,
            document_id=self.doc_name,
            sub_document_id=example_id,
        )

    def render_description(self):
        pass

    def render_settings(self):
        pass

    def render_output(self):
        self.render_example(st.session_state)

    def render_form_v2(self):
        pass

    def validate_form_v2(self):
        pass

    def render_form(self) -> bool:
        self.render_form_v2()
        return self.render_submit_button()

    def get_credits_click_url(self):
        current_user: UserRecord = st.session_state.get("_current_user")
        if hasattr(current_user, "_is_anonymous"):
            return "/pricing/"
        else:
            return "/account/"

    def render_submit_button(self, key="--submit-1"):
        col1, col2 = st.columns([2, 1])
        with col1:
            st.caption(
                f"_By submitting, you agree to Gooey.AI's [terms](https://gooey.ai/terms) & [privacy policy](https://gooey.ai/privacy)._ \\\n"
                f"Run cost: [{self.get_price()} credits]({self.get_credits_click_url()})",
            )
        with col2:
            submitted = st.button("🏃 Submit", key=key, type="primary")
        if not submitted:
            return False
        try:
            self.validate_form_v2()
        except AssertionError as e:
            st.error(e, icon="⚠️")
            return False
        else:
            return True

    def _render_step_row(self):
        with st.expander("**ℹ️ Details**"):
            col1, col2 = st.columns([1, 2])
            with col1:
                self.render_description()
            with col2:
                placeholder = st.empty()
                try:
                    self.render_steps()
                except NotImplementedError:
                    pass
                else:
                    with placeholder:
                        st.write("##### 👣 Steps")

    def _render_help(self):
        placeholder = st.empty()
        try:
            self.render_usage_guide()
        except NotImplementedError:
            pass
        else:
            with placeholder:
                st.write(
                    """
                    ## How to Use This Recipe
                    """
                )

        with st.expander(
            f"**🙋🏽‍♀️ Need more help? [Join our Discord]({settings.DISCORD_INVITE_URL})**",
            expanded=False,
        ):
            st.markdown(
                """
                <div style="position: relative; padding-bottom: 56.25%; height: 500px; max-width: 500px;">
                <iframe src="https://e.widgetbot.io/channels/643360566970155029/1046049067337273444" style="position: absolute; top: 0; left: 0; width: 100%; height: 100%;"></iframe>
                </div>
                """,
                unsafe_allow_html=True,
            )

    def render_usage_guide(self):
        raise NotImplementedError

    def run(self, state: dict) -> typing.Iterator[str | None]:
        raise NotImplementedError

    def _render_report_button(self):
        current_user: UserRecord = st.session_state.get("_current_user")

        query_params = st.experimental_get_query_params()
        example_id, run_id, uid = self.extract_query_params(query_params)

        if not (current_user and run_id and uid):
            # ONLY RUNS CAN BE REPORTED
            return

        reported = st.button("❗Report")
        if not reported:
            return

        st.session_state["show_report_workflow"] = reported
        st.experimental_rerun()

    def _render_before_output(self):
        query_params = st.experimental_get_query_params()
        example_id, run_id, uid = self.extract_query_params(query_params)
        if not (run_id or example_id):
            return

        url = self._get_current_app_url()
        if not url:
            return

        col1, col2 = st.columns([2, 1])

        with col1:
            st.text_input(
                "recipe url",
                label_visibility="collapsed",
                disabled=True,
                value=url,
            )

        with col2:
            copy_to_clipboard_button(
                "🔗 Copy URL",
                value=url,
                style="padding: 6px",
                height=55,
            )

    def _get_current_app_url(self) -> str | None:
        query_params = st.experimental_get_query_params()
        example_id, run_id, uid = self.extract_query_params(query_params)
        return self.app_url(example_id, run_id, uid)

    def _get_current_api_url(self) -> str | None:
        query_params = st.experimental_get_query_params()
        example_id, run_id, uid = self.extract_query_params(query_params)
        return self.api_url(example_id, run_id, uid)

    def update_flag_for_run(self, run_id: str, uid: str, is_flagged: bool):
        ref = self.run_doc_ref(uid=uid, run_id=run_id)
        updates = {"is_flagged": is_flagged}
        ref.update(updates)
        st.session_state.update(updates)

    def save_run(self, new_run: bool = False):
        current_user: auth.UserRecord = st.session_state.get("_current_user")
        if not current_user:
            return

        query_params = st.experimental_get_query_params()
        example_id, run_id, _ = self.extract_query_params(query_params)
        if new_run:
            run_id = get_random_doc_id()
        gooey_reset_query_parm(
            **self._clean_query_params(
                example_id=example_id, run_id=run_id, uid=current_user.uid
            )
        )

        run_doc_ref = self.run_doc_ref(run_id, current_user.uid)
        state_to_save = self.state_to_doc(st.session_state)
        run_doc_ref.set(state_to_save)

    def _runner(self, submitted: bool):
        assert inspect.isgeneratorfunction(self.run)

        # The area for displaying status messages streamed from run()
        status_area = st.empty()
        # output area
        before_output = st.empty()
        output_area = st.empty()
        after_output = st.empty()

        if "__status" in st.session_state:
            with status_area:
                html_spinner(st.session_state["__status"])

        if st.session_state.get("__randomize"):
            st.session_state["seed"] = int(random.randrange(4294967294))
            st.session_state.pop("__randomize", None)
            submitted = True

        if submitted:
            with status_area:
                html_spinner("Starting...")

            self._pre_run_checklist()
            if not self.check_credits():
                status_area.empty()
                return

            st.session_state["__status"] = DEFAULT_STATUS
            st.session_state["__time_taken"] = 0
            st.session_state["__gen"] = self.run(st.session_state)

        gen = st.session_state.get("__gen")
        start_time = None

        # render outputs
        with output_area.container():
            self.render_output()

        # render before/after output blocks if not running
        if not gen:
            with before_output.container():
                self._render_before_output()
            with after_output.container():
                self._render_after_output()

        if gen:  # if running...
            try:
                start_time = time()
                # advance the generator (to further progress of run())
                st.session_state["__status"] = next(gen) or DEFAULT_STATUS
                # increment total time taken after every iteration
                st.session_state["__time_taken"] = (
                    st.session_state.get("__time_taken", 0) + time() - start_time
                )

            except StopIteration:
                # Weird but important! This measures the runtime of code after the last `yield` in `run()`
                if start_time:
                    st.session_state["__time_taken"] = (
                        st.session_state.get("__time_taken", 0) + time() - start_time
                    )

                # save a snapshot of the params used to create this output
                st.session_state["__state_to_save"] = self.state_to_doc(
                    st.session_state
                )

                # cleanup is important!
                st.session_state.pop("__status", None)
                st.session_state.pop("__gen", None)

                self.deduct_credits()

            # render errors nicely
            except Exception as e:
                sentry_sdk.capture_exception(e)
                traceback.print_exc()
                with status_area:
                    st.error(err_msg_for_exc(e), icon="⚠️")
                # cleanup is important!
                st.session_state.pop("__status", None)
                st.session_state.pop("__gen", None)
                st.session_state.pop("__time_taken", None)
                return

            # save after every step
            self.save_run()

            # this bit of hack streams the outputs from run() in realtime
            st.experimental_rerun()

        else:
            time_taken = st.session_state.get("__time_taken", 0)
            if time_taken:
                with status_area:
                    st.success(
                        f"Success! Run Time: `{time_taken:.2f}` seconds. ",
                        icon="✅",
                    )
                    del st.session_state["__time_taken"]

    def _pre_run_checklist(self):
        self._setup_rng_seed()
        self.clear_outputs()
        self.save_run(new_run=True)

    def _setup_rng_seed(self):
        seed = st.session_state.get("seed")
        if not seed:
            return
        random.seed(seed)

    def clear_outputs(self):
        for field_name in self.ResponseModel.__fields__:
            try:
                del st.session_state[field_name]
            except KeyError:
                pass

    def _render_after_output(self):
        if "seed" in self.RequestModel.schema_json():
            seed = st.session_state.get("seed")
            # st.write("is_admin" + str(is_admin()))
            col1, col2, col3 = st.columns(3)
            with col1:
                st.caption(f"*Seed: `{seed}`*")
            with col2:
                randomize = st.button("♻️ Regenerate")
                if randomize:
                    st.session_state["__randomize"] = True
                    st.experimental_rerun()
            with col3:
                self._render_report_button()
        else:
            self._render_report_button()

    def _render_save_options(self):
        state_to_save = st.session_state.get("__state_to_save")
        # st.write("state_to_save " + str(state_to_save))
        if not state_to_save:
            return

        if not is_admin():
            return

        new_example_id = None
        doc_ref = None
        query_params = st.experimental_get_query_params()

        with st.expander("🛠️ Admin Options"):
            col1, col2, col3 = st.columns(3)

            with col1:
                if st.button("⭐️ Save Workflow & Settings"):
                    doc_ref = db.get_doc_ref(self.doc_name)

            with col2:
                if st.button("🔖 Add as Example"):
                    new_example_id = get_random_doc_id()
                    doc_ref = self._example_doc_ref(new_example_id)
                    gooey_reset_query_parm(example_id=new_example_id)

            with col3:
                if EXAMPLE_ID_QUERY_PARAM in query_params and st.button(
                    "💾 Save Example & Settings"
                ):
                    example_id = query_params[EXAMPLE_ID_QUERY_PARAM][0]
                    doc_ref = self._example_doc_ref(example_id)
                    gooey_reset_query_parm(example_id=example_id)

            if not doc_ref:
                return

            with st.spinner("Saving..."):
                doc_ref.set(state_to_save)

                if new_example_id:
                    st.session_state.get("__example_docs", []).insert(0, doc_ref.get())
                    st.experimental_rerun()

            st.success("Saved", icon="✅")

    def state_to_doc(self, state: dict):
        return {
            field_name: deepcopy(state[field_name])
            for field_name in self.fields_to_save()
            if field_name in state
        } | {
            "updated_at": datetime.datetime.utcnow(),
        }

    def fields_to_save(self) -> [str]:
        # only save the fields in request/response
        return [
            field_name
            for model in (self.RequestModel, self.ResponseModel)
            for field_name in model.__fields__
        ] + [
            "__title",
            "__notes",
        ]

    def _examples_tab(self):
        if "__example_docs" not in st.session_state:
            with st.spinner("Loading Examples..."):
                example_docs = db.get_collection_ref(
                    document_id=self.doc_name,
                    sub_collection_id=EXAMPLES_COLLECTION,
                ).get()
                example_docs.sort(
                    key=lambda s: s.to_dict()
                    .get("updated_at", datetime.datetime.fromtimestamp(0))
                    .timestamp(),
                    reverse=True,
                )
            st.session_state["__example_docs"] = example_docs
        example_docs = st.session_state.get("__example_docs")

        allow_delete = is_admin()

        for snapshot in example_docs:
            example_id = snapshot.id
            doc = snapshot.to_dict()

            if doc.get("__hidden"):
                continue

            url = str(
                furl(
                    self.app_url(),
                    query_params={EXAMPLE_ID_QUERY_PARAM: example_id},
                )
            )

            col1, col2 = st.columns([2, 6])

            with col1:
                st.markdown(
                    f"""
                    <div style="height: 50px;">
                        <a target="_top" class="streamlit-like-btn" href="{url}">
                          ✏️ Tweak 
                        </a>
                    </div>
                    """,
                    unsafe_allow_html=True,
                )

                copy_to_clipboard_button("🔗 Copy URL", value=url)

                if allow_delete:
                    self._example_delete_button(example_id)

            with col2:
                self.render_example(doc)

            st.write("---")

    def _history_tab(self):
        current_user = st.session_state.get("_current_user")
        uid = current_user.uid
        run_history = st.session_state.get("__run_history", [])

        for snapshot in run_history:
            run_id = snapshot.id
            doc = snapshot.to_dict()

            url = str(
                furl(
                    self.app_url(),
                    query_params={
                        RUN_ID_QUERY_PARAM: run_id,
                        USER_ID_QUERY_PARAM: uid,
                    },
                )
            )

            col1, col2 = st.columns([2, 6])

            with col1:
                st.markdown(
                    f"""
                        <div style="height: 50px;">
                            <a target="_top" class="streamlit-like-btn" href="{url}">
                              ✏️ Tweak 
                            </a>
                        </div>
                        """,
                    unsafe_allow_html=True,
                )

                copy_to_clipboard_button("🔗 Copy URL", value=url)

            with col2:
                self.render_example(doc)

            st.write("---")

        if "__run_history" not in st.session_state or st.button("Load More"):
            with st.spinner("Loading History..."):
                run_history = (
                    db.get_collection_ref(
                        collection_id=USER_RUNS_COLLECTION,
                        document_id=uid,
                        sub_collection_id=self.doc_name,
                    )
                    .order_by("updated_at", direction="DESCENDING")
                    .offset(len(run_history))
                    .limit(20)
                    .get()
                )
            st.session_state["__run_history"] = run_history
            st.experimental_rerun()

    def _example_delete_button(self, example_id):
        pressed_delete = st.button(
            "🗑️ Delete",
            help=f"Delete example {example_id}",
        )
        if not pressed_delete:
            return

        example = self._example_doc_ref(example_id)

        with st.spinner("deleting..."):
            example.update({"__hidden": True})

        example_docs = st.session_state.get("__example_docs", [])
        for idx, snapshot in enumerate(example_docs):
            if snapshot.id == example_id:
                example_docs.pop(idx)
                st.experimental_rerun()

    def render_example(self, state: dict):
        pass

    def render_steps(self):
        raise NotImplementedError

    def preview_input(self, state: dict) -> str | None:
        return (
            state.get("text_prompt")
            or state.get("input_prompt")
            or state.get("search_query")
        )

    def preview_description(self, state: dict) -> str | None:
        pass

    def preview_image(self, state: dict) -> str | None:
        out = (
            state.get("output_images")
            or state.get("output_image")
            or state.get("cutout_image")
        )
        return extract_nested_str(out) or DEFAULT_META_IMG

    def run_as_api_tab(self):
        api_docs_url = str(
            furl(
                settings.API_BASE_URL,
                fragment_path=f"operation/{self.slug_versions[0]}",
            )
            / "docs"
        )
        st.markdown(f"### [📖 API Docs]({api_docs_url})")

        api_url = self._get_current_api_url()
        request_body = get_example_request_body(self.RequestModel, st.session_state)
        response_body = self.get_example_response_body(st.session_state)

        st.write("#### 📤 Example Request")
        api_example_generator(api_url, request_body)

        user = st.session_state.get("_current_user")
        if hasattr(user, "_is_anonymous"):
            st.write("**Please Login to generate the `$GOOEY_API_KEY`**")
            return

        st.write("#### 🎁 Example Response")
        st.json(response_body, expanded=False)

        st.write("---")
        st.write("### 🔐 API keys")

        manage_api_keys(user)

    def check_credits(self) -> bool:
        user = st.session_state.get("_current_user")
        if not user:
            return True

        balance = db.get_doc_field(
            db.get_user_doc_ref(user.uid), db.USER_BALANCE_FIELD, 0
        )

        if balance < self.get_price():
            account_url = furl(settings.APP_BASE_URL) / "account"
            if getattr(user, "_is_anonymous", False):
                account_url.query.params["next"] = self._get_current_app_url()
                error = f"""Doh! [Please login]({account_url}) to run more Gooey.AI workflows.
                
You’ll receive {settings.LOGIN_USER_FREE_CREDITS} Gooey.AI credits (for ~200 Runs). You can [purchase more](/pricing/) if you run out of credits."""
            else:
                error = f"""Doh! You’re out of Gooey.AI credits.
                
Please [apply for a grant]({settings.GRANT_URL}) or [buy more]({account_url}) to run more workflows.
                
We’re always on [discord]({settings.DISCORD_INVITE_URL}) if you’ve got any questions."""
            st.error(error, icon="⚠️")
            return False

        return True

    def deduct_credits(self):
        user = st.session_state.get("_current_user")
        if not user:
            return

        amount = self.get_price()
        db.update_user_balance(user.uid, -abs(amount), f"gooey_in_{uuid.uuid1()}")

    def get_price(self) -> int:
        return self.price

    def get_example_response_body(self, state: dict) -> dict:
        example_id, run_id, uid = self.extract_query_params(
            st.experimental_get_query_params()
        )
        return dict(
            id=run_id or example_id or get_random_doc_id(),
            url=self._get_current_app_url(),
            created_at=datetime.datetime.utcnow().isoformat(),
            output=get_example_request_body(self.ResponseModel, state),
        )


def get_example_request_body(
    request_model: typing.Type[BaseModel], state: dict
) -> dict:
    return {
        field_name: state.get(field_name)
        for field_name, field in request_model.__fields__.items()
        if field.required
    }


def extract_nested_str(obj) -> str:
    if isinstance(obj, str):
        return obj
    elif isinstance(obj, dict):
        obj = obj.values()
    try:
        items = iter(obj)
    except TypeError:
        pass
    else:
        for it in items:
            if it:
                return extract_nested_str(it)
    return ""


def err_msg_for_exc(e):
    if isinstance(e, requests.HTTPError):
        response: requests.Response = e.response
        try:
            err_body = response.json()
        except requests.JSONDecodeError:
            err_body = response.text
        err_msg = f"(HTTP {response.status_code}) {err_body}"
    else:
        err_msg = f"{type(e).__name__} - {e}"
    return err_msg<|MERGE_RESOLUTION|>--- conflicted
+++ resolved
@@ -270,11 +270,6 @@
                 query_params = st.experimental_get_query_params()
                 example_id, run_id, uid = self.extract_query_params(query_params)
 
-<<<<<<< HEAD
-        self.render_step_row()
-        self.render_related_workflows()
-        self.render_footer()
-=======
                 email_support_about_reported_run(
                     uid=uid,
                     url=self._get_current_app_url(),
@@ -283,7 +278,6 @@
                     report_type=report_type,
                     reason_for_report=reason_for_report,
                 )
->>>>>>> dd1cd79c
 
                 if report_type == inappropriate_radio_text:
                     self.update_flag_for_run(run_id=run_id, uid=uid, is_flagged=True)
@@ -292,33 +286,6 @@
             sleep(2)
             st.session_state["show_report_workflow"] = False
             st.experimental_rerun()
-
-    def render_related_workflows(self):
-        st.markdown(
-            f"""
-            <a style="font-size: 24px" href="/explore" target = "_top">
-                <h2>Related Workflows</h2>
-            </a>
-            """,
-            unsafe_allow_html=True,
-        )
-        workflows = self.related_workflows()
-        cols = st.columns(len(workflows))
-        for workflow in workflows:
-            state = workflow().get_recipe_doc().to_dict()
-            cols[workflows.index(workflow)].markdown(
-                f"""
-        <a href="{workflow().app_url()}">
-        <img width=300px src="{workflow().preview_image(state)}" />
-        <h3>{workflow().title}</h3>
-        {workflow().preview_description(state)}
-        </a>
-        """,
-                unsafe_allow_html=True,
-            )
-
-    def related_workflows(self) -> list:
-        pass
 
     def _load_session_state(self):
         placeholder = st.empty()
