--- conflicted
+++ resolved
@@ -84,13 +84,6 @@
 
 
 class StateKeys:
-<<<<<<< HEAD
-    page_image = "__image"
-=======
-    page_title = "__title"
-    page_notes = "__notes"
->>>>>>> 7e75270a
-
     created_at = "created_at"
     updated_at = "updated_at"
 
@@ -104,10 +97,7 @@
 
 class BasePage:
     title: str
-<<<<<<< HEAD
-=======
-    image: str = None
->>>>>>> 7e75270a
+    image: str | None = None
     workflow: Workflow
     slug_versions: list[str]
 
