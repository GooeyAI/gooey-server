--- conflicted
+++ resolved
@@ -502,83 +502,6 @@
         api_docs_url = str(furl(settings.API_BASE_URL) / "docs")
         api_url = str(furl(settings.API_BASE_URL) / self.endpoint)
 
-<<<<<<< HEAD
-def get_doc_ref(
-    document_id: str,
-    *,
-    collection_id=DEFAULT_COLLECTION,
-    sub_collection_id: str = None,
-    sub_document_id: str = None,
-) -> firestore.DocumentReference:
-    db = firestore.Client()
-    db_collection = db.collection(collection_id)
-    doc_ref = db_collection.document(document_id)
-    if sub_collection_id:
-        sub_collection = doc_ref.collection(sub_collection_id)
-        doc_ref = sub_collection.document(sub_document_id)
-    return doc_ref
-
-
-def get_or_create_doc(
-    doc_ref: firestore.DocumentReference,
-) -> firestore.DocumentSnapshot:
-    doc = doc_ref.get()
-    if not doc.exists:
-        doc_ref.create({})
-        doc = doc_ref.get()
-    return doc
-
-
-def list_all_docs(
-    collection_id=DEFAULT_COLLECTION,
-    *,
-    document_id: str = None,
-    sub_collection_id: str = None,
-) -> list:
-    db = firestore.Client()
-    db_collection = db.collection(collection_id)
-    if sub_collection_id:
-        doc_ref = db_collection.document(document_id)
-        db_collection = doc_ref.collection(sub_collection_id)
-    return db_collection.get()
-
-
-def run_as_api_tab(endpoint: str, request_model: typing.Type[BaseModel]):
-
-    api_docs_url = str(furl(settings.API_BASE_URL) / "docs")
-    api_url = str(furl(settings.API_BASE_URL) / endpoint)
-
-    request_body = get_example_request_body(request_model, st.session_state)
-
-    st.markdown(
-        f"""<a href="{api_docs_url}">API Docs</a>""",
-        unsafe_allow_html=True,
-    )
-
-    st.write("### CURL request")
-
-    st.write(
-        rf"""```
-curl -X 'POST' \
-  {shlex.quote(api_url)} \
-  -H 'accept: application/json' \
-  -H 'Content-Type: application/json' \
-  -H 'Authorization: Token $GOOEY_API_KEY' \
-  -d {shlex.quote(json.dumps(request_body, indent=2))}
-```"""
-    )
-
-    if st.button("Call API 🚀"):
-        with st.spinner("Waiting for API..."):
-            r = requests.post(
-                api_url,
-                json=request_body,
-                headers={"Authorization": f"Token {settings.API_SECRET_KEY}"},
-            )
-            "### Response"
-            r.raise_for_status()
-            st.write(r.json())
-=======
         request_body = get_example_request_body(self.RequestModel, st.session_state)
 
         st.markdown(
@@ -614,7 +537,6 @@
                 r.raise_for_status()
                 credits_helper.deduct_credits(price)
                 st.write(r.json())
->>>>>>> 43f1bd02
 
 
 def get_example_request_body(
