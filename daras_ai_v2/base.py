--- conflicted
+++ resolved
@@ -200,20 +200,12 @@
 
         current_run = self.get_current_sr()
         published_run = self.get_current_published_run()
-<<<<<<< HEAD
         is_root_example = (
             published_run
             and published_run.is_root_example()
             and published_run.saved_run == current_run
         )
-        title, breadcrumbs = self._get_title_and_breadcrumbs(
-            current_run=current_run,
-            published_run=published_run,
-        )
-=======
-        is_root_example = published_run and published_run.is_root_example()
         tbreadcrumbs = get_title_breadcrumbs(self, current_run, published_run)
->>>>>>> bf3bbed6
         with st.div(className="d-flex justify-content-between mt-4"):
             with st.div(className="d-lg-flex d-block align-items-center"):
                 if not tbreadcrumbs and not self.run_user:
