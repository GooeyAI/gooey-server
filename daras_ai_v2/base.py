import datetime
import html
import inspect
import math
import typing
import urllib
import urllib.parse
import uuid
from copy import deepcopy
from enum import Enum
from itertools import pairwise
from random import Random
from time import sleep
from types import SimpleNamespace

import requests
import sentry_sdk
from django.utils import timezone
from fastapi import HTTPException
from firebase_admin import auth
from furl import furl
from pydantic import BaseModel
from sentry_sdk.tracing import (
    TRANSACTION_SOURCE_ROUTE,
)
from starlette.requests import Request

import gooey_ui as st
from app_users.models import AppUser, AppUserTransaction
from bots.models import (
    SavedRun,
    PublishedRun,
    PublishedRunVersion,
    PublishedRunVisibility,
    Workflow,
)
from daras_ai_v2 import settings
from daras_ai_v2.api_examples_widget import api_example_generator
from daras_ai_v2.breadcrumbs import render_breadcrumbs, get_title_breadcrumbs
from daras_ai_v2.copy_to_clipboard_button_widget import (
    copy_to_clipboard_button,
)
from daras_ai_v2.crypto import (
    get_random_doc_id,
)
from daras_ai_v2.db import (
    ANONYMOUS_USER_COOKIE,
)
from daras_ai_v2.grid_layout_widget import grid_layout
from daras_ai_v2.html_spinner_widget import html_spinner
from daras_ai_v2.manage_api_keys_widget import manage_api_keys
from daras_ai_v2.meta_preview_url import meta_preview_url
from daras_ai_v2.query_params import (
    gooey_get_query_params,
)
from daras_ai_v2.query_params_util import (
    extract_query_params,
)
from daras_ai_v2.send_email import send_reported_run_email
from daras_ai_v2.tabs_widget import MenuTabs
from daras_ai_v2.user_date_widgets import (
    render_js_dynamic_dates,
    re_render_js_dynamic_dates,
    js_dynamic_date,
)
from gooey_ui import realtime_clear_subs
from gooey_ui.components.modal import Modal
from gooey_ui.pubsub import realtime_pull

DEFAULT_META_IMG = (
    # Small
    "https://storage.googleapis.com/dara-c1b52.appspot.com/daras_ai/media/b0f328d0-93f7-11ee-bd89-02420a0001cc/Main.jpg.png"
    # "https://storage.googleapis.com/dara-c1b52.appspot.com/meta_tag_default_img.jpg"
    # Big
    # "https://storage.googleapis.com/dara-c1b52.appspot.com/meta_tag_gif.gif"
)
MAX_SEED = 4294967294
gooey_rng = Random()


SUBMIT_AFTER_LOGIN_Q = "submitafterlogin"


class RecipeRunState(Enum):
    idle = 1
    running = 2
    completed = 3
    failed = 4


class StateKeys:
    created_at = "created_at"
    updated_at = "updated_at"

    error_msg = "__error_msg"
    run_time = "__run_time"
    run_status = "__run_status"
    pressed_randomize = "__randomize"

    hidden = "__hidden"


class BasePage:
    title: str
    workflow: Workflow
    slug_versions: list[str]

    sane_defaults: dict = {}

    explore_image: str = None

    RequestModel: typing.Type[BaseModel]
    ResponseModel: typing.Type[BaseModel]

    price = settings.CREDITS_TO_DEDUCT_PER_RUN

    def __init__(
        self,
        tab: str = "",
        request: Request | SimpleNamespace = None,
        run_user: AppUser = None,
    ):
        self.tab = tab
        self.request = request
        self.run_user = run_user

    @classmethod
    def app_url(
        cls,
        example_id=None,
        run_id=None,
        uid=None,
        tab_name=None,
        query_params: dict = None,
    ) -> str:
        query_params = cls.clean_query_params(
            example_id=example_id, run_id=run_id, uid=uid
        ) | (query_params or {})
        f = furl(settings.APP_BASE_URL, query_params=query_params) / (
            cls.slug_versions[-1] + "/"
        )
        if tab_name:
            f /= tab_name + "/"
        return str(f)

    @classmethod
    def clean_query_params(cls, *, example_id, run_id, uid) -> dict:
        query_params = {}
        if run_id and uid:
            query_params |= dict(run_id=run_id, uid=uid)
        if example_id:
            query_params |= dict(example_id=example_id)
        return query_params

    def api_url(self, example_id=None, run_id=None, uid=None) -> furl:
        query_params = {}
        if run_id and uid:
            query_params = dict(run_id=run_id, uid=uid)
        elif example_id:
            query_params = dict(example_id=example_id)
        return furl(settings.API_BASE_URL, query_params=query_params) / self.endpoint

    @property
    def endpoint(self) -> str:
        return f"/v2/{self.slug_versions[0]}/"

    def get_tab_url(self, tab: str) -> str:
        example_id, run_id, uid = extract_query_params(gooey_get_query_params())
        return self.app_url(
            example_id=example_id,
            run_id=run_id,
            uid=uid,
            tab_name=MenuTabs.paths[tab],
        )

    def _setup_render(self) -> tuple:
        with sentry_sdk.configure_scope() as scope:
            scope.set_extra("base_url", self.app_url())
            scope.set_transaction_name(
                "/" + self.slug_versions[0], source=TRANSACTION_SOURCE_ROUTE
            )

        if self.get_run_state() == RecipeRunState.running:
            _, run_id, uid = extract_query_params(gooey_get_query_params())
            channel = f"gooey-outputs/{self.slug_versions[0]}/{uid}/{run_id}"
            output = realtime_pull([channel])[0]
            if output:
                st.session_state.update(output)
        else:
            realtime_clear_subs()

        self._user_disabled_check()
        self._check_if_flagged()

        if st.session_state.get("show_report_workflow"):
            self.render_report_form()
            return ()

        current_run = self.get_current_sr()
        published_run = self.get_current_published_run()
        is_root_example = (
            published_run
            and published_run.is_root()
            and published_run.saved_run == current_run
        )
<<<<<<< HEAD
        return (
            title,
            breadcrumbs,
            current_run,
            published_run,
            is_root_example,
        )

    def render(self):
        (
            title,
            breadcrumbs,
            current_run,
            published_run,
            is_root_example,
        ) = self._setup_render()
=======
        tbreadcrumbs = get_title_breadcrumbs(self, current_run, published_run)
>>>>>>> 6eefac97
        with st.div(className="d-flex justify-content-between mt-4"):
            with st.div(className="d-lg-flex d-block align-items-center"):
                if not tbreadcrumbs.has_breadcrumbs() and not self.run_user:
                    self._render_title(tbreadcrumbs.h1_title)

                if tbreadcrumbs:
                    with st.tag("div", className="me-3 mb-1 mb-lg-0 py-2 py-lg-0"):
                        render_breadcrumbs(tbreadcrumbs)

                author = self.run_user or current_run.get_creator()
                if not is_root_example:
                    self.render_author(
                        author,
                        show_as_link=self.is_current_user_admin(),
                    )

            with st.div(className="d-flex align-items-center"):
                can_user_edit_run = self.is_current_user_admin() or (
                    self.request
                    and self.request.user
                    and current_run.uid == self.request.user.uid
                )
                has_unpublished_changes = (
                    published_run
                    and published_run.saved_run != current_run
                    and self.request
                    and self.request.user
                    and published_run.created_by == self.request.user
                )

                if can_user_edit_run and has_unpublished_changes:
                    self._render_unpublished_changes_indicator()

                with st.div(className="d-flex align-items-start right-action-icons"):
                    st.html(
                        """
                    <style>
                    .right-action-icons .btn {
                        padding: 6px;
                    }
                    </style>
                    """
                    )

                    if published_run and can_user_edit_run:
                        self._render_published_run_buttons(
                            current_run=current_run,
                            published_run=published_run,
                        )

                    self._render_social_buttons(show_button_text=not can_user_edit_run)

        with st.div():
            if tbreadcrumbs.has_breadcrumbs() or self.run_user:
                # only render title here if the above row was not empty
                self._render_title(tbreadcrumbs.h1_title)
            if published_run and published_run.notes:
                st.write(published_run.notes)
            elif is_root_example:
                st.write(self.preview_description(current_run.to_dict()))

        try:
            selected_tab = MenuTabs.paths_reverse[self.tab]
        except KeyError:
            st.error(f"## 404 - Tab {self.tab!r} Not found")
            return

        with st.nav_tabs():
            tab_names = self.get_tabs()
            for name in tab_names:
                url = self.get_tab_url(name)
                with st.nav_item(url, active=name == selected_tab):
                    st.html(name)
        with st.nav_tab_content():
            self.render_selected_tab(selected_tab)

    def _render_title(self, title: str):
        st.write(f"# {title}")

    def _render_unpublished_changes_indicator(self):
        with st.div(
            className="d-none d-lg-flex h-100 align-items-center text-muted ms-2"
        ):
            with st.tag("span", className="d-inline-block"):
                st.html("Unpublished changes")

    def _render_social_buttons(self, show_button_text: bool = False):
        button_text = (
            '<span class="d-none d-lg-inline"> Copy Link</span>'
            if show_button_text
            else ""
        )

        copy_to_clipboard_button(
            f'<i class="fa-regular fa-link"></i>{button_text}',
            value=self._get_current_app_url(),
            type="secondary",
            className="mb-0 ms-lg-2",
        )

    def _render_published_run_buttons(
        self,
        *,
        current_run: SavedRun,
        published_run: PublishedRun,
    ):
        is_update_mode = (
            self.is_current_user_admin()
            or published_run.created_by == self.request.user
        )

        with st.div(className="d-flex justify-content-end"):
            st.html(
                """
                <style>
                    .save-button-menu .gui-input label p { color: black; }
                    .visibility-radio .gui-input {
                        margin-bottom: 0;
                    }
                    .published-options-menu {
                        z-index: 1;
                    }
                </style>
                """
            )

            pressed_options = is_update_mode and st.button(
                '<i class="fa-regular fa-ellipsis"></i>',
                className="mb-0 ms-lg-2",
                type="tertiary",
            )
            options_modal = Modal("Options", key="published-run-options-modal")
            if pressed_options:
                options_modal.open()
            if options_modal.is_open():
                with options_modal.container(style={"min-width": "min(300px, 100vw)"}):
                    self._render_options_modal(
                        current_run=current_run,
                        published_run=published_run,
                        modal=options_modal,
                    )

            save_icon = '<i class="fa-regular fa-floppy-disk"></i>'
            if is_update_mode:
                save_text = "Update"
            else:
                save_text = "Save"
            pressed_save = st.button(
                f'{save_icon} <span class="d-none d-lg-inline">{save_text}</span>',
                className="mb-0 ms-lg-2 px-lg-4",
                type="primary",
            )
            publish_modal = Modal("Publish to", key="publish-modal")
            if pressed_save:
                publish_modal.open()
            if publish_modal.is_open():
                with publish_modal.container(style={"min-width": "min(500px, 100vw)"}):
                    self._render_publish_modal(
                        current_run=current_run,
                        published_run=published_run,
                        modal=publish_modal,
                        is_update_mode=is_update_mode,
                    )

    def _render_publish_modal(
        self,
        *,
        current_run: SavedRun,
        published_run: PublishedRun,
        modal: Modal,
        is_update_mode: bool = False,
    ):
        if published_run.is_root() and self.is_current_user_admin():
            with st.div(className="text-danger"):
                st.write(
                    "###### You're about to update the root workflow as an admin. "
                )
            st.html(
                'If you want to create a new example, press <i class="fa-regular fa-ellipsis"></i> and "Duplicate" instead.'
            )
            published_run_visibility = PublishedRunVisibility.PUBLIC
        else:
            with st.div(className="visibility-radio"):
                options = {
                    str(enum.value): enum.help_text() for enum in PublishedRunVisibility
                }
                published_run_visibility = PublishedRunVisibility(
                    int(
                        st.radio(
                            "",
                            options=options,
                            format_func=options.__getitem__,
                            value=str(published_run.visibility),
                        )
                    )
                )
                st.radio(
                    "",
                    options=[
                        '<span class="text-muted">Anyone at my org (coming soon)</span>'
                    ],
                    disabled=True,
                    checked_by_default=False,
                )

        with st.div(className="mt-4"):
            if is_update_mode:
                title = published_run.title or self.title
            else:
                recipe_title = self.get_root_published_run().title or self.title
                if self.request.user.display_name:
                    username = self.request.user.display_name + "'s"
                elif self.request.user.email:
                    username = self.request.user.email.split("@")[0] + "'s"
                else:
                    username = "My"
                title = f"{username} {recipe_title}"
            published_run_title = st.text_input(
                "##### Title",
                key="published_run_title",
                value=title,
            )
            published_run_notes = st.text_area(
                "##### Notes",
                key="published_run_notes",
                value=(
                    published_run.notes
                    or self.preview_description(st.session_state)
                    or ""
                ),
            )

        with st.div(className="mt-4 d-flex justify-content-center"):
            pressed_save = st.button(
                f'<i class="fa-regular fa-floppy-disk"></i> Save',
                className="px-4",
                type="primary",
            )

        self._render_admin_options(current_run, published_run)

        if not pressed_save:
            return
        recipe_title = self.get_root_published_run().title or self.title
        is_root_published_run = is_update_mode and published_run.is_root()
        if (
            not is_root_published_run
            and published_run_title.strip() == recipe_title.strip()
        ):
            st.error("Title can't be the same as the recipe title", icon="⚠️")
            return

        if is_update_mode:
            updates = dict(
                saved_run=current_run,
                title=published_run_title.strip(),
                notes=published_run_notes.strip(),
                visibility=published_run_visibility,
            )
            if not self._has_published_run_changed(
                published_run=published_run, **updates
            ):
                st.error("No changes to publish", icon="⚠️")
                return
            published_run.add_version(user=self.request.user, **updates)
        else:
            published_run = self.create_published_run(
                published_run_id=get_random_doc_id(),
                saved_run=current_run,
                user=self.request.user,
                title=published_run_title.strip(),
                notes=published_run_notes.strip(),
                visibility=published_run_visibility,
            )
        force_redirect(published_run.get_app_url())

    def _has_published_run_changed(
        self,
        *,
        published_run: PublishedRun,
        saved_run: SavedRun,
        title: str,
        notes: str,
        visibility: PublishedRunVisibility,
    ):
        return (
            published_run.title != title
            or published_run.notes != notes
            or published_run.visibility != visibility
            or published_run.saved_run != saved_run
        )

    def _render_options_modal(
        self,
        *,
        current_run: SavedRun,
        published_run: PublishedRun,
        modal: Modal,
    ):
        is_latest_version = published_run.saved_run == current_run

        with st.div(className="mt-4"):
            duplicate_button = None
            save_as_new_button = None
            duplicate_icon = save_as_new_icon = '<i class="fa-regular fa-copy"></i>'
            if is_latest_version:
                duplicate_button = st.button(
                    f"{duplicate_icon} Duplicate", className="w-100"
                )
            else:
                save_as_new_button = st.button(
                    f"{save_as_new_icon} Save as New", className="w-100"
                )
            delete_button = not published_run.is_root() and st.button(
                f'<i class="fa-regular fa-trash"></i> Delete',
                className="w-100 text-danger",
            )

        if duplicate_button:
            duplicate_pr = self.duplicate_published_run(
                published_run,
                title=f"{published_run.title} (Copy)",
                notes=published_run.notes,
                visibility=PublishedRunVisibility(PublishedRunVisibility.UNLISTED),
            )
            raise QueryParamsRedirectException(
                query_params=dict(example_id=duplicate_pr.published_run_id),
            )

        if save_as_new_button:
            new_pr = self.create_published_run(
                published_run_id=get_random_doc_id(),
                saved_run=current_run,
                user=self.request.user,
                title=f"{published_run.title} (Copy)",
                notes=published_run.notes,
                visibility=PublishedRunVisibility(PublishedRunVisibility.UNLISTED),
            )
            raise QueryParamsRedirectException(
                query_params=dict(example_id=new_pr.published_run_id)
            )

        with st.div(className="mt-4"):
            st.write("#### Version History", className="mb-4")
            self._render_version_history()

        confirm_delete_modal = Modal("Confirm Delete", key="confirm-delete-modal")
        if delete_button:
            confirm_delete_modal.open()
        if confirm_delete_modal.is_open():
            modal.empty()
            with confirm_delete_modal.container():
                self._render_confirm_delete_modal(
                    published_run=published_run,
                    modal=confirm_delete_modal,
                )

    def _render_confirm_delete_modal(
        self,
        *,
        published_run: PublishedRun,
        modal: Modal,
    ):
        st.write(
            "Are you sure you want to delete this published run? "
            f"_({published_run.title})_"
        )
        st.caption("This will also delete all the associated versions.")
        with st.div(className="d-flex"):
            confirm_button = st.button(
                '<span class="text-danger">Confirm</span>',
                type="secondary",
                className="w-100",
            )
            cancel_button = st.button(
                "Cancel",
                type="secondary",
                className="w-100",
            )

        if confirm_button:
            published_run.delete()
            raise QueryParamsRedirectException(query_params={})

        if cancel_button:
            modal.close()

    def _render_admin_options(self, current_run: SavedRun, published_run: PublishedRun):
        if (
            not self.is_current_user_admin()
            or published_run.is_root()
            or published_run.saved_run != current_run
        ):
            return

        with st.expander("🛠️ Admin Options"):
            st.write(
                f"This will hide/show this workflow from {self.app_url(tab_name=MenuTabs.paths[MenuTabs.examples])}  \n"
                f"(Given that you have set public visibility above)"
            )
            if st.session_state.get("--toggle-approve-example"):
                published_run.is_approved_example = (
                    not published_run.is_approved_example
                )
                published_run.save(update_fields=["is_approved_example"])
            if published_run.is_approved_example:
                btn_text = "🙈 Hide from Examples"
            else:
                btn_text = "✅ Approve as Example"
            st.button(btn_text, key="--toggle-approve-example")

            st.write("---")

<<<<<<< HEAD
        render_first_items = items and items[:-1]
        render_last_item = len(items) > 1 and items[-1]
        if render_first_items or render_last_item:  # avoids empty space
            with st.breadcrumbs():
                for item in render_first_items:
                    text, link = item
                    st.breadcrumb_item(
                        text,
                        link_to=link,
                        className="text-muted",
                    )
                if render_last_item:
                    text, link = render_last_item
                    st.breadcrumb_item(
                        text,
                        link_to=link,
=======
            if st.checkbox("⭐️ Save as Root Workflow"):
                st.write(
                    f"Are you Sure?  \n"
                    f"This will overwrite the contents of {self.app_url()}",
                    className="text-danger",
                )
                if st.button("👌 Yes, Update the Root Workflow"):
                    root_run = self.get_root_published_run()
                    root_run.add_version(
                        user=self.request.user,
                        title=published_run.title,
                        notes=published_run.notes,
                        saved_run=published_run.saved_run,
                        visibility=PublishedRunVisibility.PUBLIC,
>>>>>>> 6eefac97
                    )
                    raise QueryParamsRedirectException(dict())

    @classmethod
    def get_recipe_title(cls) -> str:
        return (
            cls.get_or_create_root_published_run().title
            or cls.title
            or cls.workflow.label
        )

    def get_explore_image(self, state: dict) -> str:
        return self.explore_image or ""

    def _user_disabled_check(self):
        if self.run_user and self.run_user.is_disabled:
            msg = (
                "This Gooey.AI account has been disabled for violating our [Terms of Service](/terms). "
                "Contact us at support@gooey.ai if you think this is a mistake."
            )
            st.error(msg, icon="😵")
            st.stop()

    def get_tabs(self):
        tabs = [MenuTabs.run, MenuTabs.examples, MenuTabs.run_as_api]
        if self.request.user:
            tabs.extend([MenuTabs.history])
        if self.request.user and not self.request.user.is_anonymous:
            tabs.extend([MenuTabs.saved])
        return tabs

    def render_selected_tab(self, selected_tab: str):
        match selected_tab:
            case MenuTabs.run:
                input_col, output_col = st.columns([3, 2], gap="medium")
                with input_col:
                    submitted = self._render_input_col()
                with output_col:
                    self._render_output_col(submitted)

                self._render_step_row()

                col1, col2 = st.columns(2)
                with col1:
                    self._render_help()

                self.render_related_workflows()
                render_js_dynamic_dates()

            case MenuTabs.examples:
                self._examples_tab()
                render_js_dynamic_dates()

            case MenuTabs.history:
                self._history_tab()
                render_js_dynamic_dates()

            case MenuTabs.run_as_api:
                self.run_as_api_tab()

            case MenuTabs.saved:
                self._saved_tab()
                render_js_dynamic_dates()

    def _render_version_history(self):
        published_run = self.get_current_published_run()

        if published_run:
            versions = published_run.versions.all()
            first_version = versions[0]
            for version, older_version in pairwise(versions):
                first_version = older_version
                self._render_version_row(version, older_version)
            self._render_version_row(first_version, None)
            re_render_js_dynamic_dates()

    def _render_version_row(
        self,
        version: PublishedRunVersion,
        older_version: PublishedRunVersion | None,
    ):
        st.html(
            """
            <style>
            .disable-p-margin p {
                margin-bottom: 0;
            }
            </style>
            """
        )
        url = self.app_url(
            example_id=version.published_run.published_run_id,
            run_id=version.saved_run.run_id,
            uid=version.saved_run.uid,
        )
        with st.link(to=url, className="text-decoration-none"):
            with st.div(
                className="d-flex mb-4 disable-p-margin",
                style={"min-width": "min(100vw, 500px)"},
            ):
                col1 = st.div(className="me-4")
                col2 = st.div()
        with col1:
            with st.div(className="fs-5 mt-1"):
                st.html('<i class="fa-regular fa-clock"></i>')
        with col2:
            is_first_version = not older_version
            with st.div(className="fs-5 d-flex align-items-center"):
                js_dynamic_date(
                    version.created_at,
                    container=self._render_version_history_date,
                    date_options={"month": "short", "day": "numeric"},
                )
                if is_first_version:
                    with st.tag("span", className="badge bg-secondary px-3 ms-2"):
                        st.write("FIRST VERSION")
            with st.div(className="text-muted"):
                if older_version and older_version.title != version.title:
                    st.write(f"Renamed: {version.title}")
                elif not older_version:
                    st.write(version.title)
            with st.div(className="mt-1", style={"font-size": "0.85rem"}):
                self.render_author(
                    version.changed_by, image_size="18px", responsive=False
                )

    def _render_version_history_date(self, text, **props):
        with st.tag("span", **props):
            st.html(text)

    def render_related_workflows(self):
        page_clses = self.related_workflows()
        if not page_clses:
            return

        with st.link(to="/explore/"):
            st.html("<h2>Related Workflows</h2>")

        def _render(page_cls: typing.Type[BasePage]):
            page = page_cls()
            root_run = page.get_root_published_run()
            state = root_run.saved_run.to_dict()
            preview_image = meta_preview_url(
                page.get_explore_image(state), page.fallback_preivew_image()
            )

            with st.link(to=page.app_url()):
                st.html(
                    # language=html
                    f"""
<div class="w-100 mb-2" style="height:150px; background-image: url({preview_image}); background-size:cover; background-position-x:center; background-position-y:30%; background-repeat:no-repeat;"></div>
                    """
                )
                st.markdown(f"###### {root_run.title or page.title}")
            st.caption(page.preview_description(state))

        grid_layout(4, page_clses, _render)

    def related_workflows(self) -> list:
        return []

    def render_report_form(self):
        with st.form("report_form"):
            st.write(
                """
                ## Report a Workflow
                Generative AI is powerful, but these technologies are also unmoderated. Sometimes the output of workflows can be inappropriate or incorrect. It might be broken or buggy. It might cause copyright issues. It might be inappropriate content.
                Whatever the reason, please use this form to tell us when something is wrong with the output of a workflow you've run or seen on our site.
                We'll investigate the reported workflow and its output and take appropriate action. We may flag this workflow or its author so they are aware too.
                """
            )

            st.write("#### Your Report")

            st.text_input(
                "Workflow",
                disabled=True,
                value=self.title,
            )

            current_url = self._get_current_app_url()
            st.text_input(
                "Run URL",
                disabled=True,
                value=current_url,
            )

            st.write("Output")
            self.render_output()

            inappropriate_radio_text = "Inappropriate content"
            report_type = st.radio(
                "Report Type", ("Buggy Output", inappropriate_radio_text, "Other")
            )
            reason_for_report = st.text_area(
                "Reason for report",
                placeholder="Tell us why you are reporting this workflow e.g. an error, inappropriate content, very poor output, etc. Please let know what you expected as well. ",
            )

            col1, col2 = st.columns(2)
            with col1:
                submitted = st.form_submit_button("✅ Submit Report")
            with col2:
                cancelled = st.form_submit_button("❌ Cancel")

        if cancelled:
            st.session_state["show_report_workflow"] = False
            st.experimental_rerun()

        if submitted:
            if not reason_for_report:
                st.error("Reason for report cannot be empty")
                return

            example_id, run_id, uid = extract_query_params(gooey_get_query_params())

            send_reported_run_email(
                user=self.request.user,
                run_uid=uid,
                url=self._get_current_app_url(),
                recipe_name=self.title,
                report_type=report_type,
                reason_for_report=reason_for_report,
                error_msg=st.session_state.get(StateKeys.error_msg),
            )

            if report_type == inappropriate_radio_text:
                self.update_flag_for_run(run_id=run_id, uid=uid, is_flagged=True)

            # st.success("Reported.")
            st.session_state["show_report_workflow"] = False
            st.experimental_rerun()

    def _check_if_flagged(self):
        if not st.session_state.get("is_flagged"):
            return

        st.error("### This Content has been Flagged")

        if self.is_current_user_admin():
            unflag_pressed = st.button("UnFlag")
            if not unflag_pressed:
                return
            with st.spinner("Removing flag..."):
                example_id, run_id, uid = extract_query_params(gooey_get_query_params())
                if run_id and uid:
                    self.update_flag_for_run(run_id=run_id, uid=uid, is_flagged=False)
            st.success("Removed flag.", icon="✅")
            sleep(2)
            st.experimental_rerun()
        else:
            st.write(
                "Our support team is reviewing this run. Please come back after some time."
            )
            # Return and Don't render the run any further
            st.stop()

    @classmethod
    def get_runs_from_query_params(
        cls, example_id: str, run_id: str, uid: str
    ) -> tuple[SavedRun, PublishedRun | None]:
        if run_id and uid:
            sr = cls.run_doc_sr(run_id, uid)
            pr = (sr and sr.parent_version and sr.parent_version.published_run) or None
        else:
            pr = cls.get_published_run(published_run_id=example_id or "")
            sr = pr.saved_run
        return sr, pr

    @classmethod
    def get_current_published_run(cls) -> PublishedRun | None:
        example_id, run_id, uid = extract_query_params(gooey_get_query_params())
        return cls.get_pr_from_query_params(example_id, run_id, uid)

    @classmethod
    def get_pr_from_query_params(
        cls, example_id: str, run_id: str, uid: str
    ) -> PublishedRun:
        if run_id and uid:
            sr = cls.get_sr_from_query_params(example_id, run_id, uid)
            return (
                sr and sr.parent_version and sr.parent_version.published_run
            ) or None
        elif example_id:
            return cls.get_published_run(published_run_id=example_id)
        else:
            return cls.get_root_published_run()

    @classmethod
    def get_root_published_run(cls) -> PublishedRun:
        return cls.get_published_run(published_run_id="")

    @classmethod
    def get_published_run(cls, *, published_run_id: str):
        return PublishedRun.objects.get(
            workflow=cls.workflow,
            published_run_id=published_run_id,
        )

    @classmethod
    def get_current_sr(cls) -> SavedRun:
        return cls.get_sr_from_query_params_dict(gooey_get_query_params())

    @classmethod
    def get_sr_from_query_params_dict(cls, query_params) -> SavedRun:
        example_id, run_id, uid = extract_query_params(query_params)
        return cls.get_sr_from_query_params(example_id, run_id, uid)

    @classmethod
    def get_sr_from_query_params(
        cls, example_id: str, run_id: str, uid: str
    ) -> SavedRun:
        try:
            if run_id and uid:
                sr = cls.run_doc_sr(run_id, uid)
            elif example_id:
                pr = cls.get_published_run(published_run_id=example_id)
                assert (
                    pr.saved_run is not None
                ), "invalid published run: without a saved run"
                sr = pr.saved_run
            else:
                sr = cls.recipe_doc_sr()
            return sr
        except (SavedRun.DoesNotExist, PublishedRun.DoesNotExist):
            raise HTTPException(status_code=404)

    @classmethod
    def get_total_runs(cls) -> int:
        # TODO: fix to also handle published run case
        return SavedRun.objects.filter(workflow=cls.workflow).count()

    @classmethod
    def get_or_create_root_published_run(cls) -> PublishedRun:
        published_run, _ = PublishedRun.objects.get_or_create(
            workflow=cls.workflow,
            published_run_id="",
            defaults={
                "saved_run": lambda: cls.run_doc_sr(
                    run_id="", uid="", create=True, parent=None, parent_version=None
                ),
                "created_by": None,
                "last_edited_by": None,
                "title": cls.title,
                "notes": cls().preview_description(state=cls.sane_defaults),
                "visibility": PublishedRunVisibility(PublishedRunVisibility.PUBLIC),
                "is_approved_example": True,
            },
        )
        return published_run

    @classmethod
    def recipe_doc_sr(cls, create: bool = False) -> SavedRun:
        if create:
            return cls.get_or_create_root_published_run().saved_run
        else:
            return cls.get_root_published_run().saved_run

    @classmethod
    def run_doc_sr(
        cls,
        run_id: str,
        uid: str,
        create: bool = False,
        parent: SavedRun | None = None,
        parent_version: PublishedRunVersion | None = None,
    ) -> SavedRun:
        config = dict(workflow=cls.workflow, uid=uid, run_id=run_id)
        if create:
            return SavedRun.objects.get_or_create(
                **config,
                defaults=dict(parent=parent, parent_version=parent_version),
            )[0]
        else:
            return SavedRun.objects.get(**config)

    @classmethod
    def create_published_run(
        cls,
        *,
        published_run_id: str,
        saved_run: SavedRun,
        user: AppUser,
        title: str,
        notes: str,
        visibility: PublishedRunVisibility,
    ):
        return PublishedRun.objects.create_published_run(
            workflow=cls.workflow,
            published_run_id=published_run_id,
            saved_run=saved_run,
            user=user,
            title=title,
            notes=notes,
            visibility=visibility,
        )

    def duplicate_published_run(
        self,
        published_run: PublishedRun,
        *,
        title: str,
        notes: str,
        visibility: PublishedRunVisibility,
    ):
        return published_run.duplicate(
            user=self.request.user,
            title=title,
            notes=notes,
            visibility=visibility,
        )

    def render_description(self):
        pass

    def render_settings(self):
        pass

    def render_output(self):
        self.render_example(st.session_state)

    def render_form_v2(self):
        pass

    def validate_form_v2(self):
        pass

    def render_author(
        self,
        user: AppUser,
        *,
        image_size: str = "30px",
        responsive: bool = True,
        show_as_link: bool = False,
    ):
        if not user or (not user.photo_url and not user.display_name):
            return

        responsive_image_size = (
            f"calc({image_size} * 0.67)" if responsive else image_size
        )

        # new class name so that different ones don't conflict
        class_name = f"author-image-{image_size}"
        if responsive:
            class_name += "-responsive"

        html = "<div style='display:flex; align-items:center;'>"
        if user.photo_url:
            st.html(
                f"""
                <style>
                .{class_name} {{
                    width: {responsive_image_size};
                    height: {responsive_image_size};
                    margin-right: 6px;
                    border-radius: 50%;
                    pointer-events: none;
                }}

                @media (min-width: 1024px) {{
                    .{class_name} {{
                        width: {image_size};
                        height: {image_size};
                    }}
                }}
                </style>
            """
            )
            html += f"""
                <img class="{class_name}" src="{user.photo_url}">
            """
        if user.display_name:
            html += f"<span>{user.display_name}</span>"
        html += "</div>"

        if show_as_link:
            linkto = lambda: st.link(
                to=self.app_url(
                    tab_name=MenuTabs.paths[MenuTabs.history],
                    query_params={"uid": user.uid},
                )
            )
        else:
            linkto = st.dummy

        with linkto():
            st.html(html)

    def get_credits_click_url(self):
        if self.request.user and self.request.user.is_anonymous:
            return "/pricing/"
        else:
            return "/account/"

    def get_submit_container_props(self):
        return dict(className="position-sticky bottom-0 bg-white")

    def render_submit_button(self, key="--submit-1"):
        with st.div(**self.get_submit_container_props()):
            st.write("---")
            col1, col2 = st.columns([2, 1], responsive=False)
            col2.node.props[
                "className"
            ] += " d-flex justify-content-end align-items-center"
            col1.node.props["className"] += " d-flex flex-column justify-content-center"
            with col1:
                cost_note = self.get_cost_note() or ""
                if cost_note:
                    cost_note = f"({cost_note.strip()})"
                st.caption(
                    f"""
Run cost = <a href="{self.get_credits_click_url()}">{self.get_price_roundoff(st.session_state)} credits</a> {cost_note}
{self.additional_notes() or ""}
                    """,
                    unsafe_allow_html=True,
                )
            with col2:
                submitted = st.button(
                    "🏃 Submit",
                    key=key,
                    type="primary",
                    # disabled=bool(st.session_state.get(StateKeys.run_status)),
                )
            if not submitted:
                return False
            try:
                self.validate_form_v2()
            except AssertionError as e:
                st.error(str(e))
                return False
            else:
                return True

    def _render_step_row(self):
        with st.expander("**ℹ️ Details**"):
            col1, col2 = st.columns([1, 2])
            with col1:
                self.render_description()
            with col2:
                placeholder = st.div()
                try:
                    self.render_steps()
                except NotImplementedError:
                    pass
                else:
                    with placeholder:
                        st.write("##### 👣 Steps")

    def _render_help(self):
        placeholder = st.div()
        try:
            self.render_usage_guide()
        except NotImplementedError:
            pass
        else:
            with placeholder:
                st.write(
                    """
                    ## How to Use This Recipe
                    """
                )

        with st.expander(
            f"**🙋🏽‍♀️ Need more help? [Join our Discord]({settings.DISCORD_INVITE_URL})**"
        ):
            st.markdown(
                """
                <div style="position: relative; padding-bottom: 56.25%; height: 500px; max-width: 500px;">
                <iframe src="https://e.widgetbot.io/channels/643360566970155029/1046049067337273444" style="position: absolute; top: 0; left: 0; width: 100%; height: 100%;"></iframe>
                </div>
                """,
                unsafe_allow_html=True,
            )

    def render_usage_guide(self):
        raise NotImplementedError

    def run(self, state: dict) -> typing.Iterator[str | None]:
        # initialize request and response
        request = self.RequestModel.parse_obj(state)
        response = self.ResponseModel.construct()

        # run the recipe
        gen = self.run_v2(request, response)
        while True:
            try:
                val = next(gen)
            except StopIteration:
                break
            finally:
                state.update(response.dict())
            yield val

        # validate the response if successful
        self.ResponseModel.validate(response)

    def run_v2(
        self, request: BaseModel, response: BaseModel
    ) -> typing.Iterator[str | None]:
        raise NotImplementedError

    def _render_report_button(self):
        example_id, run_id, uid = extract_query_params(gooey_get_query_params())
        # only logged in users can report a run (but not examples/default runs)
        if not (self.request.user and run_id and uid):
            return

        reported = st.button("❗Report")
        if not reported:
            return

        st.session_state["show_report_workflow"] = reported
        st.experimental_rerun()

    def _render_before_output(self):
        example_id, run_id, uid = extract_query_params(gooey_get_query_params())
        if not (run_id or example_id):
            return

        url = self._get_current_app_url()
        if not url:
            return

    def _get_current_app_url(self) -> str | None:
        example_id, run_id, uid = extract_query_params(gooey_get_query_params())
        return self.app_url(example_id, run_id, uid)

    def _get_current_api_url(self) -> furl | None:
        example_id, run_id, uid = extract_query_params(gooey_get_query_params())
        return self.api_url(example_id, run_id, uid)

    def update_flag_for_run(self, run_id: str, uid: str, is_flagged: bool):
        ref = self.run_doc_sr(uid=uid, run_id=run_id)
        ref.is_flagged = is_flagged
        ref.save(update_fields=["is_flagged"])
        st.session_state["is_flagged"] = is_flagged

    def _render_input_col(self):
        self.render_form_v2()
        with st.expander("⚙️ Settings"):
            self.render_settings()
            st.write("---")
        submitted = self.render_submit_button()
        with st.div(style={"textAlign": "right"}):
            st.caption(
                "_By submitting, you agree to Gooey.AI's [terms](https://gooey.ai/terms) & "
                "[privacy policy](https://gooey.ai/privacy)._"
            )
        return submitted

    def get_run_state(self) -> RecipeRunState:
        if st.session_state.get(StateKeys.run_status):
            return RecipeRunState.running
        elif st.session_state.get(StateKeys.error_msg):
            return RecipeRunState.failed
        elif st.session_state.get(StateKeys.run_time):
            return RecipeRunState.completed
        else:
            # when user is at a recipe root, and not running anything
            return RecipeRunState.idle

    def _render_output_col(self, submitted: bool):
        assert inspect.isgeneratorfunction(self.run)

        if st.session_state.get(StateKeys.pressed_randomize):
            st.session_state["seed"] = int(gooey_rng.randrange(MAX_SEED))
            st.session_state.pop(StateKeys.pressed_randomize, None)
            submitted = True

        if submitted or self.should_submit_after_login():
            self.on_submit()

        self._render_before_output()

        run_state = self.get_run_state()
        match run_state:
            case RecipeRunState.completed:
                self._render_completed_output()
            case RecipeRunState.failed:
                self._render_failed_output()
            case RecipeRunState.running:
                self._render_running_output()
            case RecipeRunState.idle:
                pass

        # render outputs
        self.render_output()

        if run_state != "waiting":
            self._render_after_output()

    def _render_completed_output(self):
        run_time = st.session_state.get(StateKeys.run_time, 0)
        st.success(f"Success! Run Time: `{run_time:.2f}` seconds.")

    def _render_failed_output(self):
        err_msg = st.session_state.get(StateKeys.error_msg)
        st.error(err_msg, unsafe_allow_html=True)

    def _render_running_output(self):
        run_status = st.session_state.get(StateKeys.run_status)
        html_spinner(run_status)
        self.render_extra_waiting_output()

    def render_extra_waiting_output(self):
        estimated_run_time = self.estimate_run_duration()
        if not estimated_run_time:
            return
        if created_at := st.session_state.get("created_at"):
            if isinstance(created_at, datetime.datetime):
                start_time = created_at
            else:
                start_time = datetime.datetime.fromisoformat(created_at)
            with st.countdown_timer(
                end_time=start_time + datetime.timedelta(seconds=estimated_run_time),
                delay_text="Sorry for the wait. Your run is taking longer than we expected.",
            ):
                if self.is_current_user_owner() and self.request.user.email:
                    st.write(
                        f"""We'll email **{self.request.user.email}** when your workflow is done."""
                    )
                st.write(
                    f"""In the meantime, check out [🚀 Examples]({self.get_tab_url(MenuTabs.examples)})
                      for inspiration."""
                )

    def estimate_run_duration(self) -> int | None:
        pass

    def on_submit(self):
        example_id, run_id, uid = self.create_new_run()
        if settings.CREDITS_TO_DEDUCT_PER_RUN and not self.check_credits():
            st.session_state[StateKeys.run_status] = None
            st.session_state[StateKeys.error_msg] = self.generate_credit_error_message(
                example_id, run_id, uid
            )
            self.run_doc_sr(run_id, uid).set(self.state_to_doc(st.session_state))
        else:
            self.call_runner_task(example_id, run_id, uid)
        raise QueryParamsRedirectException(
            self.clean_query_params(example_id=None, run_id=run_id, uid=uid)
        )

    def should_submit_after_login(self) -> bool:
        return (
            st.get_query_params().get(SUBMIT_AFTER_LOGIN_Q)
            and self.request
            and self.request.user
            and not self.request.user.is_anonymous
        )

    def create_new_run(self):
        st.session_state[StateKeys.run_status] = "Starting..."
        st.session_state.pop(StateKeys.error_msg, None)
        st.session_state.pop(StateKeys.run_time, None)
        self._setup_rng_seed()
        self.clear_outputs()

        assert self.request, "request is not set for current session"
        if self.request.user:
            uid = self.request.user.uid
        else:
            uid = auth.create_user().uid
            self.request.scope["user"] = AppUser.objects.create(
                uid=uid, is_anonymous=True, balance=settings.ANON_USER_FREE_CREDITS
            )
            self.request.session[ANONYMOUS_USER_COOKIE] = dict(uid=uid)

        run_id = get_random_doc_id()

        parent_example_id, parent_run_id, parent_uid = extract_query_params(
            gooey_get_query_params()
        )
        parent = self.get_sr_from_query_params(
            parent_example_id, parent_run_id, parent_uid
        )
        published_run = self.get_current_published_run()
        try:
            parent_version = published_run and published_run.versions.latest()
        except PublishedRunVersion.DoesNotExist:
            parent_version = None

        self.run_doc_sr(
            run_id,
            uid,
            create=True,
            parent=parent,
            parent_version=parent_version,
        ).set(self.state_to_doc(st.session_state))

        return None, run_id, uid

    def call_runner_task(self, example_id, run_id, uid, is_api_call=False):
        from celeryapp.tasks import gui_runner

        return gui_runner.delay(
            page_cls=self.__class__,
            user_id=self.request.user.id,
            run_id=run_id,
            uid=uid,
            state=st.session_state,
            channel=f"gooey-outputs/{self.slug_versions[0]}/{uid}/{run_id}",
            query_params=self.clean_query_params(
                example_id=example_id, run_id=run_id, uid=uid
            ),
            is_api_call=is_api_call,
        )

    def generate_credit_error_message(self, example_id, run_id, uid) -> str:
        account_url = furl(settings.APP_BASE_URL) / "account/"
        if self.request.user.is_anonymous:
            account_url.query.params["next"] = self.app_url(
                example_id, run_id, uid, query_params={SUBMIT_AFTER_LOGIN_Q: "1"}
            )
            # language=HTML
            error_msg = f"""
<p>
Doh! <a href="{account_url}" target="_top">Please login</a> to run more Gooey.AI workflows.
</p>

You’ll receive {settings.LOGIN_USER_FREE_CREDITS} Credits when you sign up via your phone #, Google, Apple or GitHub account
and can <a href="/pricing/" target="_blank">purchase more</a> for $1/100 Credits.
            """
        else:
            # language=HTML
            error_msg = f"""
<p>
Doh! You’re out of Gooey.AI credits.
</p>

<p>
Please <a href="{account_url}" target="_blank">buy more</a> to run more workflows.
</p>

We’re always on <a href="{settings.DISCORD_INVITE_URL}" target="_blank">discord</a> if you’ve got any questions.
            """
        return error_msg

    def _setup_rng_seed(self):
        seed = st.session_state.get("seed")
        if not seed:
            return
        gooey_rng.seed(seed)

    def clear_outputs(self):
        # clear error msg
        st.session_state.pop(StateKeys.error_msg, None)
        # clear outputs
        for field_name in self.ResponseModel.__fields__:
            st.session_state.pop(field_name, None)

    def _render_after_output(self):
        col1, col2, col3 = st.columns([1, 1, 1], responsive=False)
        col2.node.props[
            "className"
        ] += " d-flex justify-content-center align-items-center"
        col3.node.props["className"] += " d-flex justify-content-end align-items-center"
        if "seed" in self.RequestModel.schema_json():
            seed = st.session_state.get("seed")
            with col1:
                st.caption(f"*Seed\\\n`{seed}`*")
            with col2:
                randomize = st.button("♻️ Regenerate")
                if randomize:
                    st.session_state[StateKeys.pressed_randomize] = True
                    st.experimental_rerun()
        with col3:
            self._render_report_button()

    def state_to_doc(self, state: dict):
        ret = {
            field_name: deepcopy(state[field_name])
            for field_name in self.fields_to_save()
            if field_name in state
        }

        return ret

    def fields_to_save(self) -> [str]:
        # only save the fields in request/response
        return [
            field_name
            for model in (self.RequestModel, self.ResponseModel)
            for field_name in model.__fields__
        ] + [
            StateKeys.error_msg,
            StateKeys.run_status,
            StateKeys.run_time,
        ]

    def _examples_tab(self):
        allow_hide = self.is_current_user_admin()

        def _render(pr: PublishedRun):
            self._render_example_preview(
                published_run=pr,
                allow_hide=allow_hide,
            )

        example_runs = PublishedRun.objects.filter(
            workflow=self.workflow,
            visibility=PublishedRunVisibility.PUBLIC,
            is_approved_example=True,
        ).exclude(published_run_id="")[:50]

        grid_layout(3, example_runs, _render)

    def _saved_tab(self):
        self.ensure_authentication()

        published_runs = PublishedRun.objects.filter(
            workflow=self.workflow,
            created_by=self.request.user,
        )[:50]
        if not published_runs:
            st.write("No published runs yet")
            return

        def _render(pr: PublishedRun):
            self._render_example_preview(
                published_run=pr,
                allow_hide=False,
            )

        grid_layout(3, published_runs, _render)

    def ensure_authentication(self):
        if not self.request.user or self.request.user.is_anonymous:
            redirect_url = furl(
                "/login", query_params={"next": furl(self.request.url).set(origin=None)}
            )
            raise RedirectException(str(redirect_url))

    def _history_tab(self):
        assert self.request, "request must be set to render history tab"
        if not self.request.user:
            redirect_url = furl(
                "/login", query_params={"next": furl(self.request.url).set(origin=None)}
            )
            raise RedirectException(str(redirect_url))
        uid = self.request.user.uid
        if self.is_current_user_admin():
            uid = self.request.query_params.get("uid", uid)

        before = gooey_get_query_params().get("updated_at__lt", None)
        if before:
            before = datetime.datetime.fromisoformat(before)
        else:
            before = timezone.now()
        run_history = list(
            SavedRun.objects.filter(
                workflow=self.workflow,
                uid=uid,
                updated_at__lt=before,
            )[:25]
        )
        if not run_history:
            st.write("No history yet")
            return

        grid_layout(3, run_history, self._render_run_preview)

        next_url = (
            furl(self._get_current_app_url(), query_params=self.request.query_params)
            / MenuTabs.paths[MenuTabs.history]
            / "/"
        )
        next_url.query.params.set(
            "updated_at__lt", run_history[-1].to_dict()["updated_at"]
        )
        with st.link(to=str(next_url)):
            st.html(
                # language=HTML
                f"""<button type="button" class="btn btn-theme">Load More</button>"""
            )

    def _render_run_preview(self, saved_run: SavedRun):
        url = saved_run.get_app_url()
        with st.link(to=url):
            st.html(
                # language=HTML
                f"""<button type="button" class="btn btn-theme">✏️ Tweak</button>"""
            )
        copy_to_clipboard_button("🔗 Copy URL", value=url)

        updated_at = saved_run.updated_at
        if updated_at and isinstance(updated_at, datetime.datetime):
            js_dynamic_date(updated_at)

        if saved_run.run_status:
            html_spinner(saved_run.run_status)
        elif saved_run.error_msg:
            st.error(saved_run.error_msg, unsafe_allow_html=True)

        return self.render_example(saved_run.to_dict())

    def _render_example_preview(
        self,
        *,
        published_run: PublishedRun,
        allow_hide: bool,
    ):
        url = published_run.get_app_url()
        with st.link(to=url):
            st.html(
                # language=HTML
                f"""<button type="button" class="btn btn-theme">✏️ Tweak</button>"""
            )
        copy_to_clipboard_button("🔗 Copy URL", value=url)

        if allow_hide:
            self._example_hide_button(published_run=published_run)

        updated_at = published_run.updated_at
        if updated_at and isinstance(updated_at, datetime.datetime):
            js_dynamic_date(updated_at)

        title = published_run.title
        if title and title.strip() != self.title.strip():
            st.write("#### " + title)

        if published_run.notes:
            st.write(published_run.notes)

        doc = published_run.saved_run.to_dict()
        self.render_example(doc)

    def _example_hide_button(self, published_run: PublishedRun):
        pressed_delete = st.button(
            "🙈️ Hide",
            key=f"delete_example_{published_run.published_run_id}",
            style={"color": "red"},
        )
        if not pressed_delete:
            return
        self.set_hidden(published_run=published_run, hidden=True)

    def set_hidden(self, *, published_run: PublishedRun, hidden: bool):
        with st.spinner("Hiding..."):
            published_run.is_approved_example = not hidden
            published_run.save()

        st.experimental_rerun()

    def render_example(self, state: dict):
        pass

    def render_steps(self):
        raise NotImplementedError

    @classmethod
    def preview_input(cls, state: dict) -> str | None:
        return (
            state.get("text_prompt")
            or state.get("input_prompt")
            or state.get("search_query")
            or state.get("title")
        )

    def preview_description(self, state: dict) -> str:
        return ""

    def preview_image(self, state: dict) -> str | None:
        out = (
            state.get("cutout_image")
            or state.get("output_images")
            or state.get("output_image")
            or state.get("output_video")
        )
        return extract_nested_str(out)

    def fallback_preivew_image(self) -> str:
        return DEFAULT_META_IMG

    def run_as_api_tab(self):
        api_docs_url = str(
            furl(
                settings.API_BASE_URL,
                fragment_path=f"operation/{self.slug_versions[0]}",
            )
            / "docs"
        )

        st.markdown(
            f'📖 To learn more, take a look at our <a href="{api_docs_url}" target="_blank">complete API</a>',
            unsafe_allow_html=True,
        )

        st.write("#### 📤 Example Request")

        include_all = st.checkbox("##### Show all fields")
        as_async = st.checkbox("##### Run Async")
        as_form_data = st.checkbox("##### Upload Files via Form Data")

        request_body = get_example_request_body(
            self.RequestModel, st.session_state, include_all=include_all
        )
        response_body = self.get_example_response_body(
            st.session_state, as_async=as_async, include_all=include_all
        )

        api_example_generator(
            api_url=self._get_current_api_url(),
            request_body=request_body,
            as_form_data=as_form_data,
            as_async=as_async,
        )
        st.write("")

        st.write("#### 🎁 Example Response")
        st.json(response_body, expanded=True)

        if not self.request.user or self.request.user.is_anonymous:
            st.write("**Please Login to generate the `$GOOEY_API_KEY`**")
            return

        st.write("---")
        with st.tag("a", id="api-keys"):
            st.write("### 🔐 API keys")

        manage_api_keys(self.request.user)

    def check_credits(self) -> bool:
        assert self.request, "request must be set to check credits"
        assert self.request.user, "request.user must be set to check credits"
        return self.request.user.balance >= self.get_price_roundoff(st.session_state)

    def deduct_credits(self, state: dict) -> tuple[AppUserTransaction, int]:
        assert (
            self.request and self.request.user
        ), "request.user must be set to deduct credits"

        amount = self.get_price_roundoff(state)
        txn = self.request.user.add_balance(-amount, f"gooey_in_{uuid.uuid1()}")
        return txn, amount

    def get_price_roundoff(self, state: dict) -> int:
        # don't allow fractional pricing for now, min 1 credit
        return max(1, math.ceil(self.get_raw_price(state)))

    def get_raw_price(self, state: dict) -> float:
        return self.price

    def get_example_response_body(
        self,
        state: dict,
        as_async: bool = False,
        include_all: bool = False,
    ) -> dict:
        run_id = get_random_doc_id()
        created_at = st.session_state.get(
            StateKeys.created_at, datetime.datetime.utcnow().isoformat()
        )
        web_url = self.app_url(
            run_id=run_id,
            uid=self.request.user and self.request.user.uid,
        )
        if as_async:
            return dict(
                run_id=run_id,
                web_url=web_url,
                created_at=created_at,
                run_time_sec=st.session_state.get(StateKeys.run_time, 0),
                status="completed",
                output=get_example_request_body(
                    self.ResponseModel, state, include_all=include_all
                ),
            )
        else:
            return dict(
                id=run_id,
                url=web_url,
                created_at=created_at,
                output=get_example_request_body(
                    self.ResponseModel, state, include_all=include_all
                ),
            )

    def additional_notes(self) -> str | None:
        pass

    def get_cost_note(self) -> str | None:
        pass

    def is_current_user_admin(self) -> bool:
        if not self.request or not self.request.user:
            return False
        email = self.request.user.email
        return email and email in settings.ADMIN_EMAILS

    def is_current_user_paying(self) -> bool:
        return bool(self.request and self.request.user and self.request.user.is_paying)

    def is_current_user_owner(self) -> bool:
        return bool(
            self.request and self.request.user and self.run_user == self.request.user
        )


def get_example_request_body(
    request_model: typing.Type[BaseModel],
    state: dict,
    include_all: bool = False,
) -> dict:
    return {
        field_name: state.get(field_name)
        for field_name, field in request_model.__fields__.items()
        if include_all or field.required
    }


def extract_nested_str(obj) -> str:
    if isinstance(obj, str):
        return obj
    elif isinstance(obj, dict):
        obj = obj.values()
    try:
        items = iter(obj)
    except TypeError:
        pass
    else:
        for it in items:
            if it:
                return extract_nested_str(it)
    return ""


def err_msg_for_exc(e):
    if isinstance(e, requests.HTTPError):
        response: requests.Response = e.response
        try:
            err_body = response.json()
        except requests.JSONDecodeError:
            err_str = response.text
        else:
            format_exc = err_body.get("format_exc")
            if format_exc:
                print("⚡️ " + format_exc)
            err_type = err_body.get("type")
            err_str = err_body.get("str")
            if err_type and err_str:
                return f"(GPU) {err_type}: {err_str}"
            err_str = str(err_body)
        return f"(HTTP {response.status_code}) {html.escape(err_str[:1000])}"
    else:
        return f"{type(e).__name__}: {e}"


class RedirectException(Exception):
    def __init__(self, url, status_code=302):
        self.url = url
        self.status_code = status_code


class QueryParamsRedirectException(RedirectException):
    def __init__(self, query_params: dict, status_code=303):
        query_params = {k: v for k, v in query_params.items() if v is not None}
        url = "?" + urllib.parse.urlencode(query_params)
        super().__init__(url, status_code)


def force_redirect(url: str):
    # note: assumes sanitized URLs
    st.html(
        f"""
    <script>
    window.location = '{url}';
    </script>
    """
    )


def reverse_enumerate(start, iterator):
    return zip(range(start, -1, -1), iterator)<|MERGE_RESOLUTION|>--- conflicted
+++ resolved
@@ -173,7 +173,7 @@
             tab_name=MenuTabs.paths[tab],
         )
 
-    def _setup_render(self) -> tuple:
+    def render(self):
         with sentry_sdk.configure_scope() as scope:
             scope.set_extra("base_url", self.app_url())
             scope.set_transaction_name(
@@ -194,7 +194,7 @@
 
         if st.session_state.get("show_report_workflow"):
             self.render_report_form()
-            return ()
+            return
 
         current_run = self.get_current_sr()
         published_run = self.get_current_published_run()
@@ -203,26 +203,7 @@
             and published_run.is_root()
             and published_run.saved_run == current_run
         )
-<<<<<<< HEAD
-        return (
-            title,
-            breadcrumbs,
-            current_run,
-            published_run,
-            is_root_example,
-        )
-
-    def render(self):
-        (
-            title,
-            breadcrumbs,
-            current_run,
-            published_run,
-            is_root_example,
-        ) = self._setup_render()
-=======
         tbreadcrumbs = get_title_breadcrumbs(self, current_run, published_run)
->>>>>>> 6eefac97
         with st.div(className="d-flex justify-content-between mt-4"):
             with st.div(className="d-lg-flex d-block align-items-center"):
                 if not tbreadcrumbs.has_breadcrumbs() and not self.run_user:
@@ -636,24 +617,6 @@
 
             st.write("---")
 
-<<<<<<< HEAD
-        render_first_items = items and items[:-1]
-        render_last_item = len(items) > 1 and items[-1]
-        if render_first_items or render_last_item:  # avoids empty space
-            with st.breadcrumbs():
-                for item in render_first_items:
-                    text, link = item
-                    st.breadcrumb_item(
-                        text,
-                        link_to=link,
-                        className="text-muted",
-                    )
-                if render_last_item:
-                    text, link = render_last_item
-                    st.breadcrumb_item(
-                        text,
-                        link_to=link,
-=======
             if st.checkbox("⭐️ Save as Root Workflow"):
                 st.write(
                     f"Are you Sure?  \n"
@@ -668,7 +631,6 @@
                         notes=published_run.notes,
                         saved_run=published_run.saved_run,
                         visibility=PublishedRunVisibility.PUBLIC,
->>>>>>> 6eefac97
                     )
                     raise QueryParamsRedirectException(dict())
 
