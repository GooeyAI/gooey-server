--- conflicted
+++ resolved
@@ -418,39 +418,33 @@
             heading_div, demo_div = gui.div(), None
 
         if tbreadcrumbs.has_breadcrumbs():
-<<<<<<< HEAD
             with heading_div:
-=======
-            if self.tab == RecipeTabs.run:
-                with gui.div(
-                    className="d-flex mt-4 mt-md-2 flex-column flex-md-row align-items-center gap-4 container-margin-reset"
-                ):
-                    gui.image(
-                        src=pr.photo_url,
-                        style=dict(
-                            width="150px",
-                            height="150px",
-                            margin=0,
-                            minHeight="150px",
-                            objectFit="cover",
-                        ),
-                    )
-                    with gui.div():
-                        self._render_title(tbreadcrumbs.h1_title)
-                        if pr and pr.notes and self.tab is RecipeTabs.run:
-                            gui.write(pr.notes, line_clamp=2)
-            else:
->>>>>>> 3b930393
-                self._render_title(tbreadcrumbs.h1_title)
+                if self.tab == RecipeTabs.run:
+                    with gui.div(
+                        className="d-flex mt-4 mt-md-2 flex-column flex-md-row align-items-center gap-4 container-margin-reset"
+                    ):
+                        gui.image(
+                            src=pr.photo_url,
+                            style=dict(
+                                width="150px",
+                                height="150px",
+                                margin=0,
+                                minHeight="150px",
+                                objectFit="cover",
+                            ),
+                        )
+                        with gui.div():
+                            self._render_title(tbreadcrumbs.h1_title)
+                            if pr and pr.notes and self.tab is RecipeTabs.run:
+                                gui.write(pr.notes, line_clamp=2)
+                else:
+                    self._render_title(tbreadcrumbs.h1_title)
 
         if self.tab != RecipeTabs.run:
             return
-<<<<<<< HEAD
-
-        with heading_div:
-            if pr and pr.notes:
-                gui.write(pr.notes, line_clamp=2)
-            elif is_root_example and self.tab != RecipeTabs.integrations:
+
+        if is_root_example and self.tab != RecipeTabs.integrations:
+            with heading_div:
                 gui.write(self.preview_description(sr.to_dict()), line_clamp=2)
 
         if demo_bi:
@@ -511,10 +505,6 @@
                                 "contentFit": "fill",
                             },
                         )
-=======
-        if is_root_example and self.tab != RecipeTabs.integrations:
-            gui.write(self.preview_description(sr.to_dict()), line_clamp=2)
->>>>>>> 3b930393
 
     def can_user_save_run(
         self,
