--- conflicted
+++ resolved
@@ -179,9 +179,6 @@
             tab_name=MenuTabs.paths[tab],
         )
 
-<<<<<<< HEAD
-    def setup_sentry(self):
-=======
     def setup_sentry(self, event_processor: typing.Callable = None):
         def add_user_to_event(event, hint):
             user = self.request and self.request.user
@@ -208,7 +205,6 @@
             }
             return event
 
->>>>>>> 28499c18
         with sentry_sdk.configure_scope() as scope:
             scope.set_extra("base_url", self.app_url())
             scope.set_transaction_name(
