import datetime
import html
import inspect
import math
import typing
import urllib
import urllib.parse
import uuid
from copy import deepcopy
from enum import Enum
from itertools import pairwise
from random import Random
from time import sleep
from types import SimpleNamespace

import sentry_sdk
from django.utils import timezone
from django.utils.text import slugify
from fastapi import HTTPException
from firebase_admin import auth
from furl import furl
from pydantic import BaseModel
from sentry_sdk.tracing import (
    TRANSACTION_SOURCE_ROUTE,
)
from starlette.requests import Request

import gooey_ui as st
from app_users.models import AppUser, AppUserTransaction
from bots.models import (
    SavedRun,
    PublishedRun,
    PublishedRunVersion,
    PublishedRunVisibility,
    Workflow,
)
from daras_ai_v2 import settings
from daras_ai_v2.api_examples_widget import api_example_generator
from daras_ai_v2.breadcrumbs import render_breadcrumbs, get_title_breadcrumbs
from daras_ai_v2.copy_to_clipboard_button_widget import (
    copy_to_clipboard_button,
)
from daras_ai_v2.crypto import (
    get_random_doc_id,
)
from daras_ai_v2.db import (
    ANONYMOUS_USER_COOKIE,
)
from daras_ai_v2.grid_layout_widget import grid_layout
from daras_ai_v2.html_spinner_widget import html_spinner
from daras_ai_v2.manage_api_keys_widget import manage_api_keys
from daras_ai_v2.meta_preview_url import meta_preview_url
from daras_ai_v2.query_params import (
    gooey_get_query_params,
)
from daras_ai_v2.query_params_util import (
    extract_query_params,
)
from daras_ai_v2.send_email import send_reported_run_email
from daras_ai_v2.tabs_widget import MenuTabs
from daras_ai_v2.user_date_widgets import (
    render_local_dt_attrs,
)
from gooey_ui import realtime_clear_subs
from gooey_ui.components.modal import Modal
from gooey_ui.pubsub import realtime_pull

DEFAULT_META_IMG = (
    # Small
    "https://storage.googleapis.com/dara-c1b52.appspot.com/daras_ai/media/b0f328d0-93f7-11ee-bd89-02420a0001cc/Main.jpg.png"
    # "https://storage.googleapis.com/dara-c1b52.appspot.com/meta_tag_default_img.jpg"
    # Big
    # "https://storage.googleapis.com/dara-c1b52.appspot.com/meta_tag_gif.gif"
)
MAX_SEED = 4294967294
gooey_rng = Random()


SUBMIT_AFTER_LOGIN_Q = "submitafterlogin"


class RecipeRunState(Enum):
    idle = 1
    running = 2
    completed = 3
    failed = 4


class StateKeys:
    created_at = "created_at"
    updated_at = "updated_at"

    error_msg = "__error_msg"
    run_time = "__run_time"
    run_status = "__run_status"
    pressed_randomize = "__randomize"

    hidden = "__hidden"


class BasePage:
    title: str
    workflow: Workflow
    slug_versions: list[str]

    sane_defaults: dict = {}

    explore_image: str = None

    RequestModel: typing.Type[BaseModel]
    ResponseModel: typing.Type[BaseModel]

    price = settings.CREDITS_TO_DEDUCT_PER_RUN

    def __init__(
        self,
        tab: str = "",
        request: Request | SimpleNamespace = None,
        run_user: AppUser = None,
    ):
        self.tab = tab
        self.request = request
        self.run_user = run_user

    @classmethod
    def app_url(
        cls,
        example_id=None,
        run_id=None,
        uid=None,
        tab_name=None,
        query_params: dict = None,
    ) -> str:
        query_params = cls.clean_query_params(
            example_id=example_id, run_id=run_id, uid=uid
        ) | (query_params or {})
        f = (
            furl(settings.APP_BASE_URL, query_params=query_params)
            / cls.slug_versions[-1]
        )
        if example_id := query_params.get("example_id"):
            pr = cls.get_published_run(published_run_id=example_id)
            if pr and pr.title:
                f /= slugify(pr.title)
        if tab_name:
            f /= tab_name
        f /= "/"  # keep trailing slash
        return str(f)

    @classmethod
    def clean_query_params(cls, *, example_id, run_id, uid) -> dict:
        query_params = {}
        if run_id and uid:
            query_params |= dict(run_id=run_id, uid=uid)
        if example_id:
            query_params |= dict(example_id=example_id)
        return query_params

<<<<<<< HEAD
    @classmethod
    def api_url(cls, example_id=None, run_id=None, uid=None) -> furl:
        query_params = {}
=======
    def api_url(
        self, example_id=None, run_id=None, uid=None, query_params=None
    ) -> furl:
        query_params = query_params or {}
>>>>>>> 287f5754
        if run_id and uid:
            query_params = dict(run_id=run_id, uid=uid)
        elif example_id:
            query_params = dict(example_id=example_id)
        return furl(settings.API_BASE_URL, query_params=query_params) / cls.endpoint

    @classmethod
    @property
    def endpoint(cls) -> str:
        return f"/v2/{cls.slug_versions[0]}/"

    def get_tab_url(self, tab: str, query_params: dict = {}) -> str:
        example_id, run_id, uid = extract_query_params(gooey_get_query_params())
        return self.app_url(
            example_id=example_id,
            run_id=run_id,
            uid=uid,
            tab_name=MenuTabs.paths[tab],
            query_params=query_params,
        )

    def get_dynamic_meta_title(self) -> str | None:
        return None

    def setup_sentry(self, event_processor: typing.Callable = None):
        def add_user_to_event(event, hint):
            user = self.request and self.request.user
            if not user:
                return event
            event["user"] = {
                "id": user.id,
                "name": user.display_name,
                "email": user.email,
                "data": {
                    field: getattr(user, field)
                    for field in [
                        "uid",
                        "phone_number",
                        "photo_url",
                        "balance",
                        "is_paying",
                        "is_anonymous",
                        "is_disabled",
                        "disable_safety_checker",
                        "created_at",
                    ]
                },
            }
            return event

        with sentry_sdk.configure_scope() as scope:
            scope.set_extra("base_url", self.app_url())
            scope.set_transaction_name(
                "/" + self.slug_versions[0], source=TRANSACTION_SOURCE_ROUTE
            )
            scope.add_event_processor(add_user_to_event)
            if event_processor:
                scope.add_event_processor(event_processor)

    def refresh_state(self):
        _, run_id, uid = extract_query_params(gooey_get_query_params())
        channel = self.realtime_channel_name(run_id, uid)
        output = realtime_pull([channel])[0]
        if output:
            st.session_state.update(output)

    def render(self):
        self.setup_sentry()

        if self.get_run_state(st.session_state) == RecipeRunState.running:
            self.refresh_state()
        else:
            realtime_clear_subs()

        self._user_disabled_check()
        self._check_if_flagged()

        if st.session_state.get("show_report_workflow"):
            self.render_report_form()
            return

        self._render_header()

        self._render_tab_menu(selected_tab=self.tab)
        with st.nav_tab_content():
            self.render_selected_tab(self.tab)

    def _render_tab_menu(self, selected_tab: str):
        assert selected_tab in MenuTabs.paths

        with st.nav_tabs():
            for name in self.get_tabs():
                url = self.get_tab_url(name)
                with st.nav_item(url, active=name == selected_tab):
                    st.html(name)

    def _render_header(self):
        current_run = self.get_current_sr()
        published_run = self.get_current_published_run()
        is_root_example = (
            published_run
            and published_run.is_root()
            and published_run.saved_run == current_run
        )
        tbreadcrumbs = get_title_breadcrumbs(
            self, current_run, published_run, tab=self.tab
        )

        with st.div(className="d-flex justify-content-between mt-4"):
            with st.div(className="d-lg-flex d-block align-items-center"):
                if not tbreadcrumbs.has_breadcrumbs() and not self.run_user:
                    self._render_title(tbreadcrumbs.h1_title)

                if tbreadcrumbs:
                    with st.tag("div", className="me-3 mb-1 mb-lg-0 py-2 py-lg-0"):
                        render_breadcrumbs(
                            tbreadcrumbs,
                            is_api_call=(
                                current_run.is_api_call and self.tab == MenuTabs.run
                            ),
                        )

                author = self.run_user or current_run.get_creator()
                if not is_root_example:
                    self.render_author(
                        author,
                        show_as_link=self.is_current_user_admin(),
                    )

            with st.div(className="d-flex align-items-center"):
                can_user_edit_run = self.can_user_edit_run(current_run)
                has_unpublished_changes = (
                    published_run
                    and published_run.saved_run != current_run
                    and self.request
                    and self.request.user
                    and published_run.created_by == self.request.user
                )

                if can_user_edit_run and has_unpublished_changes:
                    self._render_unpublished_changes_indicator()

                with st.div(className="d-flex align-items-start right-action-icons"):
                    st.html(
                        """
                    <style>
                    .right-action-icons .btn {
                        padding: 6px;
                    }
                    </style>
                    """
                    )

                    if published_run and can_user_edit_run:
                        self._render_published_run_buttons(
                            current_run=current_run,
                            published_run=published_run,
                        )

                    self._render_social_buttons(show_button_text=not can_user_edit_run)

        with st.div():
            if tbreadcrumbs.has_breadcrumbs() or self.run_user:
                # only render title here if the above row was not empty
                self._render_title(tbreadcrumbs.h1_title)
            if (
                published_run
                and published_run.notes
                and MenuTabs.integrations != self.tab
            ):
                st.write(published_run.notes, line_clamp=2)
            elif is_root_example and MenuTabs.integrations != self.tab:
                st.write(self.preview_description(current_run.to_dict()), line_clamp=2)

    def can_user_edit_run(self, current_run: SavedRun | None = None) -> bool:
        current_run = current_run or self.get_current_sr()
        return self.is_current_user_admin() or bool(
            self.request
            and self.request.user
            and current_run.uid == self.request.user.uid
        )

    def can_user_edit_published_run(
        self, published_run: PublishedRun | None = None
    ) -> bool:
        published_run = published_run or self.get_current_published_run()
        return self.is_current_user_admin() or bool(
            published_run
            and self.request
            and self.request.user
            and published_run.created_by == self.request.user
        )

    def _render_title(self, title: str):
        st.write(f"# {title}")

    def _render_unpublished_changes_indicator(self):
        with st.div(
            className="d-none d-lg-flex h-100 align-items-center text-muted ms-2"
        ):
            with st.tag("span", className="d-inline-block"):
                st.html("Unpublished changes")

    def _render_social_buttons(self, show_button_text: bool = False):
        button_text = (
            '<span class="d-none d-lg-inline"> Copy Link</span>'
            if show_button_text
            else ""
        )

        copy_to_clipboard_button(
            f'<i class="fa-regular fa-link"></i>{button_text}',
            value=self.get_tab_url(self.tab),
            type="secondary",
            className="mb-0 ms-lg-2",
        )

    def _render_published_run_buttons(
        self,
        *,
        current_run: SavedRun,
        published_run: PublishedRun,
        redirect_to: str | None = None,
    ):
        is_update_mode = (
            self.is_current_user_admin()
            or published_run.created_by == self.request.user
        )

        with st.div(className="d-flex justify-content-end"):
            st.html(
                """
                <style>
                    .save-button-menu .gui-input label p { color: black; }
                    .visibility-radio .gui-input {
                        margin-bottom: 0;
                    }
                    .published-options-menu {
                        z-index: 1;
                    }
                </style>
                """
            )

            pressed_options = is_update_mode and st.button(
                '<i class="fa-regular fa-ellipsis"></i>',
                className="mb-0 ms-lg-2",
                type="tertiary",
            )
            options_modal = Modal("Options", key="published-run-options-modal")
            if pressed_options:
                options_modal.open()
            if options_modal.is_open():
                with options_modal.container(style={"min-width": "min(300px, 100vw)"}):
                    self._render_options_modal(
                        current_run=current_run,
                        published_run=published_run,
                        modal=options_modal,
                    )

            save_icon = '<i class="fa-regular fa-floppy-disk"></i>'
            if is_update_mode:
                save_text = "Update"
            else:
                save_text = "Save"
            pressed_save = st.button(
                f'{save_icon} <span class="d-none d-lg-inline">{save_text}</span>',
                className="mb-0 ms-lg-2 px-lg-4",
                type="primary",
            )
            publish_modal = Modal("Publish to", key="publish-modal")
            if pressed_save:
                publish_modal.open()
            if publish_modal.is_open():
                with publish_modal.container(style={"min-width": "min(500px, 100vw)"}):
                    self._render_publish_modal(
                        current_run=current_run,
                        published_run=published_run,
                        modal=publish_modal,
                        is_update_mode=is_update_mode,
                        redirect_to=redirect_to,
                    )

    def _render_publish_modal(
        self,
        *,
        current_run: SavedRun,
        published_run: PublishedRun,
        modal: Modal,
        is_update_mode: bool = False,
        redirect_to: str | None = None,
    ):
        if published_run.is_root() and self.is_current_user_admin():
            with st.div(className="text-danger"):
                st.write(
                    "###### You're about to update the root workflow as an admin. "
                )
            st.html(
                'If you want to create a new example, press <i class="fa-regular fa-ellipsis"></i> and "Duplicate" instead.'
            )
            published_run_visibility = PublishedRunVisibility.PUBLIC
        else:
            with st.div(className="visibility-radio"):
                options = {
                    str(enum.value): enum.help_text() for enum in PublishedRunVisibility
                }
                published_run_visibility = PublishedRunVisibility(
                    int(
                        st.radio(
                            "",
                            options=options,
                            format_func=options.__getitem__,
                            value=str(published_run.visibility),
                        )
                    )
                )
                st.radio(
                    "",
                    options=[
                        '<span class="text-muted">Anyone at my org (coming soon)</span>'
                    ],
                    disabled=True,
                    checked_by_default=False,
                )

        with st.div(className="mt-4"):
            if is_update_mode:
                title = published_run.title or self.title
            else:
                recipe_title = self.get_root_published_run().title or self.title
                if self.request.user.display_name:
                    username = self.request.user.display_name + "'s"
                elif self.request.user.email:
                    username = self.request.user.email.split("@")[0] + "'s"
                else:
                    username = "My"
                title = f"{username} {recipe_title}"
            published_run_title = st.text_input(
                "##### Title",
                key="published_run_title",
                value=title,
            )
            published_run_notes = st.text_area(
                "##### Notes",
                key="published_run_notes",
                value=(
                    published_run.notes
                    or self.preview_description(st.session_state)
                    or ""
                ),
            )

        with st.div(className="mt-4 d-flex justify-content-center"):
            pressed_save = st.button(
                f'<i class="fa-regular fa-floppy-disk"></i> Save',
                className="px-4",
                type="primary",
            )

        self._render_admin_options(current_run, published_run)

        if not pressed_save:
            return

        is_root_published_run = is_update_mode and published_run.is_root()
        if not is_root_published_run:
            try:
                self._validate_published_run_title(published_run_title)
            except TitleValidationError as e:
                st.error(str(e))
                return

        if is_update_mode:
            updates = dict(
                saved_run=current_run,
                title=published_run_title.strip(),
                notes=published_run_notes.strip(),
                visibility=published_run_visibility,
            )
            if not self._has_published_run_changed(
                published_run=published_run, **updates
            ):
                st.error("No changes to publish", icon="⚠️")
                return
            published_run.add_version(user=self.request.user, **updates)
        else:
            published_run = self.create_published_run(
                published_run_id=get_random_doc_id(),
                saved_run=current_run,
                user=self.request.user,
                title=published_run_title.strip(),
                notes=published_run_notes.strip(),
                visibility=published_run_visibility,
            )
        force_redirect(redirect_to or published_run.get_app_url())

    def _validate_published_run_title(self, title: str):
        if slugify(title) in settings.DISALLOWED_TITLE_SLUGS:
            raise TitleValidationError(
                "This title is not allowed. Please choose a different title."
            )
        elif title.strip() == self.get_recipe_title():
            raise TitleValidationError(
                "Please choose a different title for your published run."
            )
        elif title.strip() == "":
            raise TitleValidationError("Title cannot be empty.")

    def _has_published_run_changed(
        self,
        *,
        published_run: PublishedRun,
        saved_run: SavedRun,
        title: str,
        notes: str,
        visibility: PublishedRunVisibility,
    ):
        return (
            published_run.title != title
            or published_run.notes != notes
            or published_run.visibility != visibility
            or published_run.saved_run != saved_run
        )

    def _render_options_modal(
        self,
        *,
        current_run: SavedRun,
        published_run: PublishedRun,
        modal: Modal,
    ):
        is_latest_version = published_run.saved_run == current_run

        with st.div(className="mt-4"):
            duplicate_button = None
            save_as_new_button = None
            duplicate_icon = save_as_new_icon = '<i class="fa-regular fa-copy"></i>'
            if is_latest_version:
                duplicate_button = st.button(
                    f"{duplicate_icon} Duplicate", className="w-100"
                )
            else:
                save_as_new_button = st.button(
                    f"{save_as_new_icon} Save as New", className="w-100"
                )
            delete_button = not published_run.is_root() and st.button(
                f'<i class="fa-regular fa-trash"></i> Delete',
                className="w-100 text-danger",
            )

        if duplicate_button:
            duplicate_pr = self.duplicate_published_run(
                published_run,
                title=f"{published_run.title} (Copy)",
                notes=published_run.notes,
                visibility=PublishedRunVisibility(PublishedRunVisibility.UNLISTED),
            )
            raise QueryParamsRedirectException(
                query_params=dict(example_id=duplicate_pr.published_run_id),
            )

        if save_as_new_button:
            new_pr = self.create_published_run(
                published_run_id=get_random_doc_id(),
                saved_run=current_run,
                user=self.request.user,
                title=f"{published_run.title} (Copy)",
                notes=published_run.notes,
                visibility=PublishedRunVisibility(PublishedRunVisibility.UNLISTED),
            )
            raise QueryParamsRedirectException(
                query_params=dict(example_id=new_pr.published_run_id)
            )

        with st.div(className="mt-4"):
            st.write("#### Version History", className="mb-4")
            self._render_version_history()

        confirm_delete_modal = Modal("Confirm Delete", key="confirm-delete-modal")
        if delete_button:
            confirm_delete_modal.open()
        if confirm_delete_modal.is_open():
            modal.empty()
            with confirm_delete_modal.container():
                self._render_confirm_delete_modal(
                    published_run=published_run,
                    modal=confirm_delete_modal,
                )

    def _render_confirm_delete_modal(
        self,
        *,
        published_run: PublishedRun,
        modal: Modal,
    ):
        st.write(
            "Are you sure you want to delete this published run? "
            f"_({published_run.title})_"
        )
        st.caption("This will also delete all the associated versions.")
        with st.div(className="d-flex"):
            confirm_button = st.button(
                '<span class="text-danger">Confirm</span>',
                type="secondary",
                className="w-100",
            )
            cancel_button = st.button(
                "Cancel",
                type="secondary",
                className="w-100",
            )

        if confirm_button:
            published_run.delete()
            raise QueryParamsRedirectException(query_params={})

        if cancel_button:
            modal.close()

    def _render_admin_options(self, current_run: SavedRun, published_run: PublishedRun):
        if (
            not self.is_current_user_admin()
            or published_run.is_root()
            or published_run.saved_run != current_run
        ):
            return

        with st.expander("🛠️ Admin Options"):
            st.write(
                f"This will hide/show this workflow from {self.app_url(tab_name=MenuTabs.paths[MenuTabs.examples])}  \n"
                f"(Given that you have set public visibility above)"
            )
            if st.session_state.get("--toggle-approve-example"):
                published_run.is_approved_example = (
                    not published_run.is_approved_example
                )
                published_run.save(update_fields=["is_approved_example"])
            if published_run.is_approved_example:
                btn_text = "🙈 Hide from Examples"
            else:
                btn_text = "✅ Approve as Example"
            st.button(btn_text, key="--toggle-approve-example")

            if published_run.is_approved_example:
                example_priority = st.number_input(
                    "Example Priority (Between 1 to 100 - Default is 1)",
                    min_value=1,
                    max_value=100,
                    value=published_run.example_priority,
                )
                if example_priority != published_run.example_priority:
                    if st.button("Save Priority"):
                        published_run.example_priority = example_priority
                        published_run.save(update_fields=["example_priority"])
                        st.experimental_rerun()

            st.write("---")

            if st.checkbox("⭐️ Save as Root Workflow"):
                st.write(
                    f"Are you Sure?  \n"
                    f"This will overwrite the contents of {self.app_url()}",
                    className="text-danger",
                )
                if st.button("👌 Yes, Update the Root Workflow"):
                    root_run = self.get_root_published_run()
                    root_run.add_version(
                        user=self.request.user,
                        title=published_run.title,
                        notes=published_run.notes,
                        saved_run=published_run.saved_run,
                        visibility=PublishedRunVisibility.PUBLIC,
                    )
                    raise QueryParamsRedirectException(dict())

    @classmethod
    def get_recipe_title(cls) -> str:
        return (
            cls.get_or_create_root_published_run().title
            or cls.title
            or cls.workflow.label
        )

    def get_explore_image(self, state: dict) -> str:
        return self.explore_image or ""

    def _user_disabled_check(self):
        if self.run_user and self.run_user.is_disabled:
            msg = (
                "This Gooey.AI account has been disabled for violating our [Terms of Service](/terms). "
                "Contact us at support@gooey.ai if you think this is a mistake."
            )
            st.error(msg, icon="😵")
            st.stop()

    def get_tabs(self):
        tabs = [MenuTabs.run, MenuTabs.examples, MenuTabs.run_as_api]
        if self.request.user:
            tabs.extend([MenuTabs.history])
        if self.request.user and not self.request.user.is_anonymous:
            tabs.extend([MenuTabs.saved])
        return tabs

    def render_selected_tab(self, selected_tab: str):
        match selected_tab:
            case MenuTabs.run:
                input_col, output_col = st.columns([3, 2], gap="medium")
                with input_col:
                    submitted = self._render_input_col()
                with output_col:
                    self._render_output_col(submitted)

                self._render_step_row()

                col1, col2 = st.columns(2)
                with col1:
                    self._render_help()

                self.render_related_workflows()

            case MenuTabs.examples:
                self._examples_tab()

            case MenuTabs.history:
                self._history_tab()

            case MenuTabs.run_as_api:
                self.run_as_api_tab()

            case MenuTabs.saved:
                self._saved_tab()

    def _render_version_history(self):
        published_run = self.get_current_published_run()

        if published_run:
            versions = published_run.versions.all()
            first_version = versions[0]
            for version, older_version in pairwise(versions):
                first_version = older_version
                self._render_version_row(version, older_version)
            self._render_version_row(first_version, None)

    def _render_version_row(
        self,
        version: PublishedRunVersion,
        older_version: PublishedRunVersion | None,
    ):
        st.html(
            """
            <style>
            .disable-p-margin p {
                margin-bottom: 0;
            }
            </style>
            """
        )
        url = self.app_url(
            example_id=version.published_run.published_run_id,
            run_id=version.saved_run.run_id,
            uid=version.saved_run.uid,
        )
        with st.link(to=url, className="text-decoration-none"):
            with st.div(
                className="d-flex mb-4 disable-p-margin",
                style={"min-width": "min(100vw, 500px)"},
            ):
                col1 = st.div(className="me-4")
                col2 = st.div()
        with col1:
            with st.div(className="fs-5 mt-1"):
                st.html('<i class="fa-regular fa-clock"></i>')
        with col2:
            is_first_version = not older_version
            with st.div(className="fs-5 d-flex align-items-center"):
                with st.tag("span"):
                    st.html(
                        "Loading...",
                        **render_local_dt_attrs(
                            version.created_at,
                            date_options={"month": "short", "day": "numeric"},
                        ),
                    )
                if is_first_version:
                    with st.tag("span", className="badge bg-secondary px-3 ms-2"):
                        st.write("FIRST VERSION")
            with st.div(className="text-muted"):
                if older_version and older_version.title != version.title:
                    st.write(f"Renamed: {version.title}")
                elif not older_version:
                    st.write(version.title)
            with st.div(className="mt-1", style={"font-size": "0.85rem"}):
                self.render_author(
                    version.changed_by, image_size="18px", responsive=False
                )

    def render_related_workflows(self):
        page_clses = self.related_workflows()
        if not page_clses:
            return

        with st.link(to="/explore/"):
            st.html("<h2>Related Workflows</h2>")

        def _render(page_cls: typing.Type[BasePage]):
            page = page_cls()
            root_run = page.get_root_published_run()
            state = root_run.saved_run.to_dict()
            preview_image = meta_preview_url(
                page.get_explore_image(state), page.fallback_preivew_image()
            )

            with st.link(to=page.app_url()):
                st.html(
                    # language=html
                    f"""
<div class="w-100 mb-2" style="height:150px; background-image: url({preview_image}); background-size:cover; background-position-x:center; background-position-y:30%; background-repeat:no-repeat;"></div>
                    """
                )
                st.markdown(f"###### {root_run.title or page.title}")
            st.caption(page.preview_description(state))

        grid_layout(4, page_clses, _render)

    def related_workflows(self) -> list:
        return []

    def render_report_form(self):
        with st.form("report_form"):
            st.write(
                """
                ## Report a Workflow
                Generative AI is powerful, but these technologies are also unmoderated. Sometimes the output of workflows can be inappropriate or incorrect. It might be broken or buggy. It might cause copyright issues. It might be inappropriate content.
                Whatever the reason, please use this form to tell us when something is wrong with the output of a workflow you've run or seen on our site.
                We'll investigate the reported workflow and its output and take appropriate action. We may flag this workflow or its author so they are aware too.
                """
            )

            st.write("#### Your Report")

            st.text_input(
                "Workflow",
                disabled=True,
                value=self.title,
            )

            current_url = self._get_current_app_url()
            st.text_input(
                "Run URL",
                disabled=True,
                value=current_url,
            )

            st.write("Output")
            self.render_output()

            inappropriate_radio_text = "Inappropriate content"
            report_type = st.radio(
                "Report Type", ("Buggy Output", inappropriate_radio_text, "Other")
            )
            reason_for_report = st.text_area(
                "Reason for report",
                placeholder="Tell us why you are reporting this workflow e.g. an error, inappropriate content, very poor output, etc. Please let know what you expected as well. ",
            )

            col1, col2 = st.columns(2)
            with col1:
                submitted = st.form_submit_button("✅ Submit Report")
            with col2:
                cancelled = st.form_submit_button("❌ Cancel")

        if cancelled:
            st.session_state["show_report_workflow"] = False
            st.experimental_rerun()

        if submitted:
            if not reason_for_report:
                st.error("Reason for report cannot be empty")
                return

            example_id, run_id, uid = extract_query_params(gooey_get_query_params())

            send_reported_run_email(
                user=self.request.user,
                run_uid=uid,
                url=self._get_current_app_url(),
                recipe_name=self.title,
                report_type=report_type,
                reason_for_report=reason_for_report,
                error_msg=st.session_state.get(StateKeys.error_msg),
            )

            if report_type == inappropriate_radio_text:
                self.update_flag_for_run(run_id=run_id, uid=uid, is_flagged=True)

            # st.success("Reported.")
            st.session_state["show_report_workflow"] = False
            st.experimental_rerun()

    def _check_if_flagged(self):
        if not st.session_state.get("is_flagged"):
            return

        st.error("### This Content has been Flagged")

        if self.is_current_user_admin():
            unflag_pressed = st.button("UnFlag")
            if not unflag_pressed:
                return
            with st.spinner("Removing flag..."):
                example_id, run_id, uid = extract_query_params(gooey_get_query_params())
                if run_id and uid:
                    self.update_flag_for_run(run_id=run_id, uid=uid, is_flagged=False)
            st.success("Removed flag.", icon="✅")
            sleep(2)
            st.experimental_rerun()
        else:
            st.write(
                "Our support team is reviewing this run. Please come back after some time."
            )
            # Return and Don't render the run any further
            st.stop()

    @classmethod
    def get_runs_from_query_params(
        cls, example_id: str, run_id: str, uid: str
    ) -> tuple[SavedRun, PublishedRun | None]:
        if run_id and uid:
            sr = cls.run_doc_sr(run_id, uid)
            pr = sr.parent_published_run()
        else:
            pr = cls.get_published_run(published_run_id=example_id or "")
            sr = pr.saved_run
        return sr, pr

    @classmethod
    def get_current_published_run(cls) -> PublishedRun | None:
        example_id, run_id, uid = extract_query_params(gooey_get_query_params())
        return cls.get_pr_from_query_params(example_id, run_id, uid)

    @classmethod
    def get_pr_from_query_params(
        cls, example_id: str, run_id: str, uid: str
    ) -> PublishedRun | None:
        if run_id and uid:
            sr = cls.get_sr_from_query_params(example_id, run_id, uid)
            return sr.parent_published_run()
        elif example_id:
            return cls.get_published_run(published_run_id=example_id)
        else:
            return cls.get_root_published_run()

    @classmethod
    def get_root_published_run(cls) -> PublishedRun:
        return cls.get_published_run(published_run_id="")

    @classmethod
    def get_published_run(cls, *, published_run_id: str):
        return PublishedRun.objects.get(
            workflow=cls.workflow,
            published_run_id=published_run_id,
        )

    @classmethod
    def get_current_sr(cls) -> SavedRun:
        return cls.get_sr_from_query_params_dict(gooey_get_query_params())

    @classmethod
    def get_sr_from_query_params_dict(cls, query_params) -> SavedRun:
        example_id, run_id, uid = extract_query_params(query_params)
        return cls.get_sr_from_query_params(example_id, run_id, uid)

    @classmethod
    def get_sr_from_query_params(
        cls, example_id: str, run_id: str, uid: str
    ) -> SavedRun:
        try:
            if run_id and uid:
                sr = cls.run_doc_sr(run_id, uid)
            elif example_id:
                pr = cls.get_published_run(published_run_id=example_id)
                assert (
                    pr.saved_run is not None
                ), "invalid published run: without a saved run"
                sr = pr.saved_run
            else:
                sr = cls.recipe_doc_sr()
            return sr
        except (SavedRun.DoesNotExist, PublishedRun.DoesNotExist):
            raise HTTPException(status_code=404)

    @classmethod
    def get_total_runs(cls) -> int:
        # TODO: fix to also handle published run case
        return SavedRun.objects.filter(workflow=cls.workflow).count()

    @classmethod
    def get_or_create_root_published_run(cls) -> PublishedRun:
        published_run, _ = PublishedRun.objects.get_or_create(
            workflow=cls.workflow,
            published_run_id="",
            defaults={
                "saved_run": lambda: cls.run_doc_sr(run_id="", uid="", create=True),
                "created_by": None,
                "last_edited_by": None,
                "title": cls.title,
                "notes": cls().preview_description(state=cls.sane_defaults),
                "visibility": PublishedRunVisibility(PublishedRunVisibility.PUBLIC),
                "is_approved_example": True,
            },
        )
        return published_run

    @classmethod
    def recipe_doc_sr(cls, create: bool = False) -> SavedRun:
        if create:
            return cls.get_or_create_root_published_run().saved_run
        else:
            return cls.get_root_published_run().saved_run

    @classmethod
    def run_doc_sr(
        cls,
        run_id: str,
        uid: str,
        create: bool = False,
        defaults: dict = None,
    ) -> SavedRun:
        config = dict(workflow=cls.workflow, uid=uid, run_id=run_id)
        if create:
            return SavedRun.objects.get_or_create(**config, defaults=defaults)[0]
        else:
            return SavedRun.objects.get(**config)

    @classmethod
    def create_published_run(
        cls,
        *,
        published_run_id: str,
        saved_run: SavedRun,
        user: AppUser,
        title: str,
        notes: str,
        visibility: PublishedRunVisibility,
    ):
        return PublishedRun.objects.create_published_run(
            workflow=cls.workflow,
            published_run_id=published_run_id,
            saved_run=saved_run,
            user=user,
            title=title,
            notes=notes,
            visibility=visibility,
        )

    def duplicate_published_run(
        self,
        published_run: PublishedRun,
        *,
        title: str,
        notes: str,
        visibility: PublishedRunVisibility,
    ):
        return published_run.duplicate(
            user=self.request.user,
            title=title,
            notes=notes,
            visibility=visibility,
        )

    def render_description(self):
        pass

    def render_settings(self):
        pass

    def render_output(self):
        self.render_example(st.session_state)

    def render_form_v2(self):
        pass

    def validate_form_v2(self):
        pass

    def render_author(
        self,
        user: AppUser,
        *,
        image_size: str = "30px",
        responsive: bool = True,
        show_as_link: bool = False,
        text_size: str | None = None,
    ):
        if not user or (not user.photo_url and not user.display_name):
            return

        responsive_image_size = (
            f"calc({image_size} * 0.67)" if responsive else image_size
        )

        # new class name so that different ones don't conflict
        class_name = f"author-image-{image_size}"
        if responsive:
            class_name += "-responsive"

        if show_as_link:
            linkto = st.link(
                to=self.app_url(
                    tab_name=MenuTabs.paths[MenuTabs.history],
                    query_params={"uid": user.uid},
                )
            )
        else:
            linkto = st.dummy()

        with linkto, st.div(className="d-flex align-items-center"):
            if user.photo_url:
                st.html(
                    f"""
                    <style>
                    .{class_name} {{
                        width: {responsive_image_size};
                        height: {responsive_image_size};
                        margin-right: 6px;
                        border-radius: 50%;
                        pointer-events: none;
                    }}

                    @media (min-width: 1024px) {{
                        .{class_name} {{
                            width: {image_size};
                            height: {image_size};
                        }}
                    }}
                    </style>
                """
                )
                st.image(user.photo_url, className=class_name)

            if user.display_name:
                name_style = {"fontSize": text_size} if text_size else {}
                with st.tag("span", style=name_style):
                    st.html(html.escape(user.display_name))

    def get_credits_click_url(self):
        if self.request.user and self.request.user.is_anonymous:
            return "/pricing/"
        else:
            return "/account/"

    def get_submit_container_props(self):
        return dict(className="position-sticky bottom-0 bg-white")

    def render_submit_button(self, key="--submit-1"):
        with st.div(**self.get_submit_container_props()):
            st.write("---")
            col1, col2 = st.columns([2, 1], responsive=False)
            col2.node.props[
                "className"
            ] += " d-flex justify-content-end align-items-center"
            col1.node.props["className"] += " d-flex flex-column justify-content-center"
            with col1:
                cost_note = self.get_cost_note() or ""
                if cost_note:
                    cost_note = f"({cost_note.strip()})"
                st.caption(
                    f"""
Run cost = <a href="{self.get_credits_click_url()}">{self.get_price_roundoff(st.session_state)} credits</a> {cost_note}
{self.additional_notes() or ""}
                    """,
                    unsafe_allow_html=True,
                )
            with col2:
                submitted = st.button(
                    "🏃 Submit",
                    key=key,
                    type="primary",
                    # disabled=bool(st.session_state.get(StateKeys.run_status)),
                )
            if not submitted:
                return False
            try:
                self.validate_form_v2()
            except AssertionError as e:
                st.error(str(e))
                return False
            else:
                return True

    def _render_step_row(self):
        with st.expander("**ℹ️ Details**"):
            col1, col2 = st.columns([1, 2])
            with col1:
                self.render_description()
            with col2:
                placeholder = st.div()
                try:
                    self.render_steps()
                except NotImplementedError:
                    pass
                else:
                    with placeholder:
                        st.write("##### 👣 Steps")

    def _render_help(self):
        placeholder = st.div()
        try:
            self.render_usage_guide()
        except NotImplementedError:
            pass
        else:
            with placeholder:
                st.write(
                    """
                    ## How to Use This Recipe
                    """
                )

        with st.expander(
            f"**🙋🏽‍♀️ Need more help? [Join our Discord]({settings.DISCORD_INVITE_URL})**"
        ):
            st.markdown(
                """
                <div style="position: relative; padding-bottom: 56.25%; height: 500px; max-width: 500px;">
                <iframe src="https://e.widgetbot.io/channels/643360566970155029/1046049067337273444" style="position: absolute; top: 0; left: 0; width: 100%; height: 100%;"></iframe>
                </div>
                """,
                unsafe_allow_html=True,
            )

    def render_usage_guide(self):
        raise NotImplementedError

    def run(self, state: dict) -> typing.Iterator[str | None]:
        # initialize request and response
        request = self.RequestModel.parse_obj(state)
        response = self.ResponseModel.construct()

        # run the recipe
        gen = self.run_v2(request, response)
        while True:
            try:
                val = next(gen)
            except StopIteration:
                break
            finally:
                state.update(response.dict())
            yield val

        # validate the response if successful
        self.ResponseModel.validate(response)

    def run_v2(
        self, request: BaseModel, response: BaseModel
    ) -> typing.Iterator[str | None]:
        raise NotImplementedError

    def _render_report_button(self):
        example_id, run_id, uid = extract_query_params(gooey_get_query_params())
        # only logged in users can report a run (but not examples/default runs)
        if not (self.request.user and run_id and uid):
            return

        reported = st.button(
            '<i class="fa-regular fa-flag"></i> Report', type="tertiary"
        )
        if not reported:
            return

        st.session_state["show_report_workflow"] = reported
        st.experimental_rerun()

    def _render_before_output(self):
        example_id, run_id, uid = extract_query_params(gooey_get_query_params())
        if not (run_id or example_id):
            return

        url = self._get_current_app_url()
        if not url:
            return

    def _get_current_app_url(self) -> str | None:
        example_id, run_id, uid = extract_query_params(gooey_get_query_params())
        return self.app_url(example_id, run_id, uid)

    def _get_current_api_url(self) -> furl | None:
        pr = self.get_current_published_run()
        return self.api_url(
            example_id=pr and pr.published_run_id, run_id=None, uid=None
        )

    def update_flag_for_run(self, run_id: str, uid: str, is_flagged: bool):
        ref = self.run_doc_sr(uid=uid, run_id=run_id)
        ref.is_flagged = is_flagged
        ref.save(update_fields=["is_flagged"])
        st.session_state["is_flagged"] = is_flagged

    def _render_input_col(self):
        self.render_form_v2()
        with st.expander("⚙️ Settings"):
            self.render_settings()
        submitted = self.render_submit_button()
        with st.div(style={"textAlign": "right"}):
            st.caption(
                "_By submitting, you agree to Gooey.AI's [terms](https://gooey.ai/terms) & "
                "[privacy policy](https://gooey.ai/privacy)._"
            )
        return submitted

    @classmethod
    def get_run_state(cls, state: dict[str, typing.Any]) -> RecipeRunState:
        if state.get(StateKeys.run_status):
            return RecipeRunState.running
        elif state.get(StateKeys.error_msg):
            return RecipeRunState.failed
        elif state.get(StateKeys.run_time):
            return RecipeRunState.completed
        else:
            # when user is at a recipe root, and not running anything
            return RecipeRunState.idle

    def _render_output_col(self, submitted: bool):
        assert inspect.isgeneratorfunction(self.run)

        if st.session_state.get(StateKeys.pressed_randomize):
            st.session_state["seed"] = int(gooey_rng.randrange(MAX_SEED))
            st.session_state.pop(StateKeys.pressed_randomize, None)
            submitted = True

        if submitted or self.should_submit_after_login():
            self.on_submit()

        self._render_before_output()

        run_state = self.get_run_state(st.session_state)
        match run_state:
            case RecipeRunState.completed:
                self._render_completed_output()
            case RecipeRunState.failed:
                self._render_failed_output()
            case RecipeRunState.running:
                self._render_running_output()
            case RecipeRunState.idle:
                pass

        # render outputs
        self.render_output()

        if run_state != RecipeRunState.running:
            self._render_after_output()

    def _render_completed_output(self):
        pass

    def _render_failed_output(self):
        err_msg = st.session_state.get(StateKeys.error_msg)
        st.error(err_msg, unsafe_allow_html=True)

    def _render_running_output(self):
        run_status = st.session_state.get(StateKeys.run_status)
        html_spinner(run_status)
        self.render_extra_waiting_output()

    def render_extra_waiting_output(self):
        started_at_text()
        estimated_run_time = self.estimate_run_duration()
        if not estimated_run_time:
            return
        if created_at := st.session_state.get("created_at"):
            if isinstance(created_at, str):
                created_at = datetime.datetime.fromisoformat(created_at)
            with st.countdown_timer(
                end_time=created_at + datetime.timedelta(seconds=estimated_run_time),
                delay_text="Sorry for the wait. Your run is taking longer than we expected.",
            ):
                if self.is_current_user_owner() and self.request.user.email:
                    st.write(
                        f"""We'll email **{self.request.user.email}** when your workflow is done."""
                    )
                st.write(
                    f"""In the meantime, check out [🚀 Examples]({self.get_tab_url(MenuTabs.examples)})
                      for inspiration."""
                )

    def estimate_run_duration(self) -> int | None:
        pass

    def on_submit(self):
        example_id, run_id, uid = self.create_new_run()
        if settings.CREDITS_TO_DEDUCT_PER_RUN and not self.check_credits():
            st.session_state[StateKeys.run_status] = None
            st.session_state[StateKeys.error_msg] = self.generate_credit_error_message(
                example_id, run_id, uid
            )
            self.run_doc_sr(run_id, uid).set(self.state_to_doc(st.session_state))
        else:
            self.call_runner_task(example_id, run_id, uid)
        raise QueryParamsRedirectException(
            self.clean_query_params(example_id=None, run_id=run_id, uid=uid)
        )

    def should_submit_after_login(self) -> bool:
        return (
            st.get_query_params().get(SUBMIT_AFTER_LOGIN_Q)
            and self.request
            and self.request.user
            and not self.request.user.is_anonymous
        )

    def create_new_run(self, is_api_call: bool = False):
        st.session_state[StateKeys.run_status] = "Starting..."
        st.session_state.pop(StateKeys.error_msg, None)
        st.session_state.pop(StateKeys.run_time, None)
        self._setup_rng_seed()
        self.clear_outputs()

        assert self.request, "request is not set for current session"
        if self.request.user:
            uid = self.request.user.uid
        else:
            uid = auth.create_user().uid
            self.request.scope["user"] = AppUser.objects.create(
                uid=uid, is_anonymous=True, balance=settings.ANON_USER_FREE_CREDITS
            )
            self.request.session[ANONYMOUS_USER_COOKIE] = dict(uid=uid)

        run_id = get_random_doc_id()

        parent_example_id, parent_run_id, parent_uid = extract_query_params(
            gooey_get_query_params()
        )
        parent = self.get_sr_from_query_params(
            parent_example_id, parent_run_id, parent_uid
        )
        published_run = self.get_current_published_run()
        try:
            parent_version = published_run and published_run.versions.latest()
        except PublishedRunVersion.DoesNotExist:
            parent_version = None

        self.run_doc_sr(
            run_id,
            uid,
            create=True,
            defaults=dict(
                parent=parent,
                parent_version=parent_version,
                is_api_call=is_api_call,
            ),
        ).set(self.state_to_doc(st.session_state))

        return None, run_id, uid

    def call_runner_task(self, example_id, run_id, uid, is_api_call=False):
        from celeryapp.tasks import gui_runner

        return gui_runner.delay(
            page_cls=self.__class__,
            user_id=self.request.user.id,
            run_id=run_id,
            uid=uid,
            state=st.session_state,
            channel=self.realtime_channel_name(run_id, uid),
            query_params=self.clean_query_params(
                example_id=example_id, run_id=run_id, uid=uid
            ),
            is_api_call=is_api_call,
        )

    def realtime_channel_name(self, run_id, uid):
        return f"gooey-outputs/{self.slug_versions[0]}/{uid}/{run_id}"

    def generate_credit_error_message(self, example_id, run_id, uid) -> str:
        account_url = furl(settings.APP_BASE_URL) / "account/"
        if self.request.user.is_anonymous:
            account_url.query.params["next"] = self.app_url(
                example_id, run_id, uid, query_params={SUBMIT_AFTER_LOGIN_Q: "1"}
            )
            # language=HTML
            error_msg = f"""
<p>
Doh! <a href="{account_url}" target="_top">Please login</a> to run more Gooey.AI workflows.
</p>

You’ll receive {settings.LOGIN_USER_FREE_CREDITS} Credits when you sign up via your phone #, Google, Apple or GitHub account
and can <a href="/pricing/" target="_blank">purchase more</a> for $1/100 Credits.
            """
        else:
            # language=HTML
            error_msg = f"""
<p>
Doh! You’re out of Gooey.AI credits.
</p>

<p>
Please <a href="{account_url}" target="_blank">buy more</a> to run more workflows.
</p>

We’re always on <a href="{settings.DISCORD_INVITE_URL}" target="_blank">discord</a> if you’ve got any questions.
            """
        return error_msg

    def _setup_rng_seed(self):
        seed = st.session_state.get("seed")
        if not seed:
            return
        gooey_rng.seed(seed)

    def clear_outputs(self):
        # clear error msg
        st.session_state.pop(StateKeys.error_msg, None)
        # clear outputs
        for field_name in self.ResponseModel.__fields__:
            st.session_state.pop(field_name, None)

    def _render_after_output(self):
        self._render_report_button()

        if "seed" in self.RequestModel.schema_json():
            randomize = st.button(
                '<i class="fa-solid fa-recycle"></i> Regenerate', type="tertiary"
            )
            if randomize:
                st.session_state[StateKeys.pressed_randomize] = True
                st.experimental_rerun()

        render_output_caption()

    def state_to_doc(self, state: dict):
        ret = {
            field_name: deepcopy(state[field_name])
            for field_name in self.fields_to_save()
            if field_name in state
        }

        return ret

    def fields_to_save(self) -> [str]:
        # only save the fields in request/response
        return [
            field_name
            for model in (self.RequestModel, self.ResponseModel)
            for field_name in model.__fields__
        ] + [
            StateKeys.error_msg,
            StateKeys.run_status,
            StateKeys.run_time,
        ]

    def _examples_tab(self):
        allow_hide = self.is_current_user_admin()

        def _render(pr: PublishedRun):
            self._render_example_preview(
                published_run=pr,
                allow_hide=allow_hide,
            )

        example_runs = (
            PublishedRun.objects.filter(
                workflow=self.workflow,
                visibility=PublishedRunVisibility.PUBLIC,
                is_approved_example=True,
            )
            .exclude(published_run_id="")
            .order_by("-example_priority", "-updated_at")[:50]
        )

        grid_layout(3, example_runs, _render, column_props=dict(className="mb-0 pb-0"))

    def _saved_tab(self):
        self.ensure_authentication()

        published_runs = PublishedRun.objects.filter(
            workflow=self.workflow,
            created_by=self.request.user,
        )[:50]
        if not published_runs:
            st.write("No published runs yet")
            return

        def _render(pr: PublishedRun):
            self._render_published_run_preview(published_run=pr)

        grid_layout(3, published_runs, _render)

    def ensure_authentication(self, next_url: str | None = None):
        if not self.request.user or self.request.user.is_anonymous:
            raise RedirectException(self.get_auth_url(next_url))

    def get_auth_url(self, next_url: str | None = None) -> str:
        return furl(
            "/login",
            query_params={"next": furl(next_url or self.request.url).set(origin=None)},
        ).tostr()

    def _history_tab(self):
        assert self.request, "request must be set to render history tab"
        if not self.request.user:
            redirect_url = furl(
                "/login", query_params={"next": furl(self.request.url).set(origin=None)}
            )
            raise RedirectException(str(redirect_url))
        uid = self.request.user.uid
        if self.is_current_user_admin():
            uid = self.request.query_params.get("uid", uid)

        before = gooey_get_query_params().get("updated_at__lt", None)
        if before:
            before = datetime.datetime.fromisoformat(before)
        else:
            before = timezone.now()
        run_history = list(
            SavedRun.objects.filter(
                workflow=self.workflow,
                uid=uid,
                updated_at__lt=before,
            )[:25]
        )
        if not run_history:
            st.write("No history yet")
            return

        grid_layout(3, run_history, self._render_run_preview)

        next_url = (
            furl(self._get_current_app_url(), query_params=self.request.query_params)
            / MenuTabs.paths[MenuTabs.history]
            / "/"
        )
        next_url.query.params.set(
            "updated_at__lt", run_history[-1].to_dict()["updated_at"]
        )
        with st.link(to=str(next_url)):
            st.html(
                # language=HTML
                f"""<button type="button" class="btn btn-theme">Load More</button>"""
            )

    def _render_run_preview(self, saved_run: SavedRun):
        published_run: PublishedRun | None = (
            saved_run.parent_version.published_run if saved_run.parent_version else None
        )
        is_latest_version = published_run and published_run.saved_run == saved_run
        tb = get_title_breadcrumbs(self, sr=saved_run, pr=published_run)

        with st.link(to=saved_run.get_app_url()):
            with st.div(className="mb-1", style={"font-size": "0.9rem"}):
                if is_latest_version:
                    st.html(
                        PublishedRunVisibility(
                            published_run.visibility
                        ).get_badge_html()
                    )

            st.write(f"#### {tb.h1_title}")

        updated_at = saved_run.updated_at
        if (
            updated_at
            and isinstance(updated_at, datetime.datetime)
            and not saved_run.run_status
        ):
            st.caption("Loading...", **render_local_dt_attrs(updated_at))

        if saved_run.run_status:
            started_at_text()
            html_spinner(saved_run.run_status)
        elif saved_run.error_msg:
            st.error(saved_run.error_msg, unsafe_allow_html=True)

        return self.render_example(saved_run.to_dict())

    def _render_published_run_preview(self, published_run: PublishedRun):
        tb = get_title_breadcrumbs(self, published_run.saved_run, published_run)

        with st.link(to=published_run.get_app_url()):
            with st.div(className="mb-1", style={"font-size": "0.9rem"}):
                st.html(
                    PublishedRunVisibility(published_run.visibility).get_badge_html()
                )

            st.write(f"#### {tb.h1_title}")

        with st.div(className="d-flex align-items-center justify-content-between"):
            with st.div():
                updated_at = published_run.saved_run.updated_at
                if updated_at and isinstance(updated_at, datetime.datetime):
                    st.caption("Loading...", **render_local_dt_attrs(updated_at))

            if published_run.visibility == PublishedRunVisibility.PUBLIC:
                run_icon = '<i class="fa-regular fa-person-running"></i>'
                run_count = format_number_with_suffix(published_run.get_run_count())
                st.caption(f"{run_icon} {run_count} runs", unsafe_allow_html=True)

        if published_run.notes:
            st.caption(published_run.notes, line_clamp=2)

        doc = published_run.saved_run.to_dict()
        self.render_example(doc)

    def _render_example_preview(
        self,
        *,
        published_run: PublishedRun,
        allow_hide: bool,
    ):
        tb = get_title_breadcrumbs(self, published_run.saved_run, published_run)

        with st.link(to=published_run.get_app_url()):
            with st.div(className="mb-1 text-truncate", style={"height": "1.5rem"}):
                if published_run.created_by and self.is_user_admin(
                    published_run.created_by
                ):
                    self.render_author(
                        published_run.created_by, image_size="20px", text_size="0.9rem"
                    )

            st.write(f"#### {tb.h1_title}")

        with st.div(className="d-flex align-items-center justify-content-between"):
            with st.div():
                updated_at = published_run.saved_run.updated_at
                if updated_at and isinstance(updated_at, datetime.datetime):
                    st.caption("Loading...", **render_local_dt_attrs(updated_at))

            run_icon = '<i class="fa-regular fa-person-running"></i>'
            run_count = format_number_with_suffix(published_run.get_run_count())
            st.caption(f"{run_icon} {run_count} runs", unsafe_allow_html=True)

        if published_run.notes:
            st.caption(published_run.notes)

        if allow_hide:
            self._example_hide_button(published_run=published_run)

        doc = published_run.saved_run.to_dict()
        self.render_example(doc)

    def _example_hide_button(self, published_run: PublishedRun):
        pressed_delete = st.button(
            "🙈️ Hide",
            key=f"delete_example_{published_run.published_run_id}",
            style={"color": "red"},
        )
        if not pressed_delete:
            return
        self.set_hidden(published_run=published_run, hidden=True)

    def set_hidden(self, *, published_run: PublishedRun, hidden: bool):
        with st.spinner("Hiding..."):
            published_run.is_approved_example = not hidden
            published_run.save()

        st.experimental_rerun()

    def render_example(self, state: dict):
        pass

    def render_steps(self):
        raise NotImplementedError

    @classmethod
    def preview_input(cls, state: dict) -> str | None:
        return (
            state.get("text_prompt")
            or state.get("input_prompt")
            or state.get("search_query")
            or state.get("title")
        )

    def preview_description(self, state: dict) -> str:
        return ""

    def preview_image(self, state: dict) -> str | None:
        out = (
            state.get("cutout_image")
            or state.get("output_images")
            or state.get("output_image")
            or state.get("output_video")
        )
        return extract_nested_str(out)

    def fallback_preivew_image(self) -> str:
        return DEFAULT_META_IMG

    def run_as_api_tab(self):
        api_docs_url = str(
            furl(
                settings.API_BASE_URL,
                fragment_path=f"operation/{self.slug_versions[0]}",
            )
            / "docs"
        )

        st.markdown(
            f'📖 To learn more, take a look at our <a href="{api_docs_url}" target="_blank">complete API</a>',
            unsafe_allow_html=True,
        )

        st.write("#### 📤 Example Request")

        include_all = st.checkbox("##### Show all fields")
        as_async = st.checkbox("##### Run Async")
        as_form_data = st.checkbox("##### Upload Files via Form Data")

        pr = self.get_current_published_run()
        api_url, request_body = self.get_example_request(
            st.session_state,
            include_all=include_all,
            pr=pr,
        )
        response_body = self.get_example_response_body(
            st.session_state, as_async=as_async, include_all=include_all
        )

        api_example_generator(
            api_url=api_url,
            request_body=request_body,
            as_form_data=as_form_data,
            as_async=as_async,
        )
        st.write("")

        st.write("#### 🎁 Example Response")
        st.json(response_body, expanded=True)

        if not self.request.user or self.request.user.is_anonymous:
            st.write("**Please Login to generate the `$GOOEY_API_KEY`**")
            return

        st.write("---")
        with st.tag("a", id="api-keys"):
            st.write("### 🔐 API keys")

        manage_api_keys(self.request.user)

    def check_credits(self) -> bool:
        assert self.request, "request must be set to check credits"
        assert self.request.user, "request.user must be set to check credits"
        return self.request.user.balance >= self.get_price_roundoff(st.session_state)

    def deduct_credits(self, state: dict) -> tuple[AppUserTransaction, int]:
        assert (
            self.request and self.request.user
        ), "request.user must be set to deduct credits"

        amount = self.get_price_roundoff(state)
        txn = self.request.user.add_balance(-amount, f"gooey_in_{uuid.uuid1()}")
        return txn, amount

    def get_price_roundoff(self, state: dict) -> int:
        # don't allow fractional pricing for now, min 1 credit
        return max(1, math.ceil(self.get_raw_price(state)))

    def get_raw_price(self, state: dict) -> float:
        return self.price * state.get("num_outputs", 1)

    @classmethod
    def get_example_preferred_fields(cls, state: dict) -> list[str]:
        """
        Fields that are not required, but are preferred to be shown in the example.
        """
        return []

    @classmethod
    def get_example_request(
        cls,
        state: dict,
        pr: PublishedRun | None = None,
        include_all: bool = False,
    ) -> tuple[furl, dict[str, typing.Any]]:
        api_url = cls.api_url(
            example_id=pr and pr.published_run_id, run_id=None, uid=None
        )
        fields = extract_model_fields(
            model=cls.RequestModel,
            state=state,
            include_all=include_all,
            preferred_fields=cls.get_example_preferred_fields(state),
            diff_from=pr.saved_run.to_dict() if pr and not pr.is_root() else None,
        )
        return api_url, fields

    def get_example_response_body(
        self,
        state: dict,
        as_async: bool = False,
        include_all: bool = False,
    ) -> dict:
        run_id = get_random_doc_id()
        created_at = st.session_state.get(
            StateKeys.created_at, datetime.datetime.utcnow().isoformat()
        )
        web_url = self.app_url(
            run_id=run_id,
            uid=self.request.user and self.request.user.uid,
        )
        output = extract_model_fields(self.ResponseModel, state, include_all=True)
        if as_async:
            return dict(
                run_id=run_id,
                web_url=web_url,
                created_at=created_at,
                run_time_sec=st.session_state.get(StateKeys.run_time, 0),
                status="completed",
                output=output,
            )
        else:
            return dict(
                id=run_id,
                url=web_url,
                created_at=created_at,
                output=output,
            )

    def additional_notes(self) -> str | None:
        pass

    def get_cost_note(self) -> str | None:
        pass

    @classmethod
    def is_user_admin(cls, user: AppUser) -> bool:
        email = user.email
        return email and email in settings.ADMIN_EMAILS

    def is_current_user_admin(self) -> bool:
        if not self.request or not self.request.user:
            return False
        return self.is_user_admin(self.request.user)

    def is_current_user_paying(self) -> bool:
        return bool(self.request and self.request.user and self.request.user.is_paying)

    def is_current_user_owner(self) -> bool:
        return bool(
            self.request and self.request.user and self.run_user == self.request.user
        )


def started_at_text():
    with st.div(className="d-flex"):
        text = "Started"
        if seed := st.session_state.get("seed"):
            text += f' with seed <span style="color: black;">{seed}</span>'
        st.caption(text + " on&nbsp;", unsafe_allow_html=True)
        st.caption(
            "...",
            className="text-black",
            **render_local_dt_attrs(timezone.now()),
        )


def render_output_caption():
    caption = ""

    run_time = st.session_state.get(StateKeys.run_time, 0)
    if run_time:
        caption += f'Generated in <span style="color: black;">{run_time :.1f}s</span>'

    if seed := st.session_state.get("seed"):
        caption += f' with seed <span style="color: black;">{seed}</span> '

    updated_at = st.session_state.get(StateKeys.updated_at, datetime.datetime.today())
    if updated_at:
        if isinstance(updated_at, str):
            updated_at = datetime.datetime.fromisoformat(updated_at)
        caption += " on&nbsp;"

    with st.div(className="d-flex"):
        st.caption(caption, unsafe_allow_html=True)
        if updated_at:
            st.caption(
                "...",
                className="text-black",
                **render_local_dt_attrs(
                    updated_at,
                    date_options={"month": "short", "day": "numeric"},
                ),
            )


def extract_model_fields(
    model: typing.Type[BaseModel],
    state: dict,
    include_all: bool = False,
    preferred_fields: list[str] = None,
    diff_from: dict | None = None,
) -> dict:
    """
    Include a field in result if:
    - include_all is true
    - field is required
    - field is preferred
    - diff_from is provided and field value differs from diff_from
    """
    return {
        field_name: state.get(field_name)
        for field_name, field in model.__fields__.items()
        if (
            include_all
            or field.required
            or (preferred_fields and field_name in preferred_fields)
            or (diff_from and state.get(field_name) != diff_from.get(field_name))
        )
    }


def extract_nested_str(obj) -> str:
    if isinstance(obj, str):
        return obj
    elif isinstance(obj, dict):
        obj = obj.values()
    try:
        items = iter(obj)
    except TypeError:
        pass
    else:
        for it in items:
            if it:
                return extract_nested_str(it)
    return ""


def force_redirect(url: str):
    # note: assumes sanitized URLs
    st.html(
        f"""
    <script>
    window.location = '{url}';
    </script>
    """
    )


class RedirectException(Exception):
    def __init__(self, url, status_code=302):
        self.url = url
        self.status_code = status_code


class QueryParamsRedirectException(RedirectException):
    def __init__(self, query_params: dict, status_code=303):
        query_params = {k: v for k, v in query_params.items() if v is not None}
        url = "?" + urllib.parse.urlencode(query_params)
        super().__init__(url, status_code)


class TitleValidationError(Exception):
    pass


def format_number_with_suffix(num: int) -> str:
    """
    Formats large number with a suffix.

    Ref: https://stackoverflow.com/a/45846841
    """
    num_float = float("{:.3g}".format(num))
    magnitude = 0
    while abs(num_float) >= 1000:
        magnitude += 1
        num_float /= 1000.0
    return "{}{}".format(
        "{:f}".format(num_float).rstrip("0").rstrip("."),
        ["", "K", "M", "B", "T"][magnitude],
    )<|MERGE_RESOLUTION|>--- conflicted
+++ resolved
@@ -156,16 +156,9 @@
             query_params |= dict(example_id=example_id)
         return query_params
 
-<<<<<<< HEAD
-    @classmethod
-    def api_url(cls, example_id=None, run_id=None, uid=None) -> furl:
-        query_params = {}
-=======
-    def api_url(
-        self, example_id=None, run_id=None, uid=None, query_params=None
-    ) -> furl:
+    @classmethod
+    def api_url(cls, example_id=None, run_id=None, uid=None, query_params=None) -> furl:
         query_params = query_params or {}
->>>>>>> 287f5754
         if run_id and uid:
             query_params = dict(run_id=run_id, uid=uid)
         elif example_id:
