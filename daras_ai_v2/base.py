--- conflicted
+++ resolved
@@ -6,6 +6,7 @@
 import urllib.parse
 import uuid
 from copy import deepcopy
+from enum import Enum
 from itertools import pairwise
 from random import Random
 from time import sleep
@@ -83,6 +84,13 @@
 SUBMIT_AFTER_LOGIN_Q = "submitafterlogin"
 
 
+class RecipeRunState(Enum):
+    idle = 1
+    running = 2
+    completed = 3
+    failed = 4
+
+
 class StateKeys:
     created_at = "created_at"
     updated_at = "updated_at"
@@ -97,10 +105,6 @@
 
 class BasePage:
     title: str
-<<<<<<< HEAD
-    image: str | None = None
-=======
->>>>>>> e5ba7721
     workflow: Workflow
     slug_versions: list[str]
 
@@ -163,6 +167,15 @@
     def endpoint(self) -> str:
         return f"/v2/{self.slug_versions[0]}/"
 
+    def get_tab_url(self, tab: str) -> str:
+        example_id, run_id, uid = extract_query_params(gooey_get_query_params())
+        return self.app_url(
+            example_id=example_id,
+            run_id=run_id,
+            uid=uid,
+            tab_name=MenuTabs.paths[tab],
+        )
+
     def render(self):
         with sentry_sdk.configure_scope() as scope:
             scope.set_extra("base_url", self.app_url())
@@ -266,10 +279,7 @@
         with st.nav_tabs():
             tab_names = self.get_tabs()
             for name in tab_names:
-                url = self.app_url(
-                    *extract_query_params(gooey_get_query_params()),
-                    tab_name=MenuTabs.paths[name],
-                )
+                url = self.get_tab_url(name)
                 with st.nav_item(url, active=name == selected_tab):
                     st.html(name)
         with st.nav_tab_content():
@@ -574,7 +584,7 @@
     ):
         st.write(
             "Are you sure you want to delete this published run? "
-            f"<em>({published_run.title})</em>"
+            f"_({published_run.title})_"
         )
         st.caption("This will also delete all the associated versions.")
         with st.div(className="d-flex"):
@@ -815,11 +825,7 @@
             root_run = page.get_root_published_run()
             state = root_run.saved_run.to_dict()
             preview_image = meta_preview_url(
-<<<<<<< HEAD
-                page_cls().preview_image(state), page_cls().fallback_preivew_image()
-=======
                 page.get_explore_image(state), page.fallback_preivew_image()
->>>>>>> e5ba7721
             )
 
             with st.link(to=page.app_url()):
@@ -971,6 +977,7 @@
 
     @classmethod
     def get_total_runs(cls) -> int:
+        # TODO: fix to also handle published run case
         return SavedRun.objects.filter(workflow=cls.workflow).count()
 
     @classmethod
@@ -1319,6 +1326,17 @@
             )
         return submitted
 
+    def get_run_state(self) -> RecipeRunState:
+        if st.session_state.get(StateKeys.run_status):
+            return RecipeRunState.running
+        elif st.session_state.get(StateKeys.error_msg):
+            return RecipeRunState.failed
+        elif st.session_state.get(StateKeys.run_time):
+            return RecipeRunState.completed
+        else:
+            # when user is at a recipe root, and not running anything
+            return RecipeRunState.idle
+
     def _render_output_col(self, submitted: bool):
         assert inspect.isgeneratorfunction(self.run)
 
@@ -1332,6 +1350,32 @@
 
         self._render_before_output()
 
+        run_state = self.get_run_state()
+        match run_state:
+            case RecipeRunState.completed:
+                self._render_completed_output()
+            case RecipeRunState.failed:
+                self._render_failed_output()
+            case RecipeRunState.running:
+                self._render_running_output()
+            case RecipeRunState.idle:
+                pass
+
+        # render outputs
+        self.render_output()
+
+        if run_state != "waiting":
+            self._render_after_output()
+
+    def _render_completed_output(self):
+        run_time = st.session_state.get(StateKeys.run_time, 0)
+        st.success(f"Success! Run Time: `{run_time:.2f}` seconds.")
+
+    def _render_failed_output(self):
+        err_msg = st.session_state.get(StateKeys.error_msg)
+        st.error(err_msg, unsafe_allow_html=True)
+
+    def _render_running_output(self):
         run_status = st.session_state.get(StateKeys.run_status)
         if run_status:
             st.caption("Your changes are saved in the above URL. Save it for later!")
@@ -1342,7 +1386,7 @@
 
             # render errors
             if err_msg is not None:
-                st.error(err_msg)
+                st.error(err_msg, unsafe_allow_html=True)
             # render run time
             elif run_time:
                 st.success(f"Success! Run Time: `{run_time:.2f}` seconds.")
@@ -1353,48 +1397,6 @@
         if not run_status:
             self._render_after_output()
 
-<<<<<<< HEAD
-=======
-    def _render_completed_output(self):
-        run_time = st.session_state.get(StateKeys.run_time, 0)
-        st.success(f"Success! Run Time: `{run_time:.2f}` seconds.")
-
-    def _render_failed_output(self):
-        err_msg = st.session_state.get(StateKeys.error_msg)
-        st.error(err_msg, unsafe_allow_html=True)
-
-    def _render_running_output(self):
-        run_status = st.session_state.get(StateKeys.run_status)
-        st.caption("Your changes are saved in the above URL. Save it for later!")
-        html_spinner(run_status)
-        self.render_extra_waiting_output()
-
-    def render_extra_waiting_output(self):
-        estimated_run_time = self.estimate_run_duration()
-        if not estimated_run_time:
-            return
-        if created_at := st.session_state.get("created_at"):
-            if isinstance(created_at, datetime.datetime):
-                start_time = created_at
-            else:
-                start_time = datetime.datetime.fromisoformat(created_at)
-            with st.countdown_timer(
-                end_time=start_time + datetime.timedelta(seconds=estimated_run_time),
-                delay_text="Sorry for the wait. Your run is taking longer than we expected.",
-            ):
-                if self.is_current_user_owner() and self.request.user.email:
-                    st.write(
-                        f"""We'll email **{self.request.user.email}** when your workflow is done."""
-                    )
-                st.write(
-                    f"""In the meantime, check out [🚀 Examples]({self.get_tab_url(MenuTabs.examples)})
-                      for inspiration."""
-                )
-
-    def estimate_run_duration(self) -> int | None:
-        pass
-
->>>>>>> e5ba7721
     def on_submit(self):
         example_id, run_id, uid = self.create_new_run()
         if settings.CREDITS_TO_DEDUCT_PER_RUN and not self.check_credits():
@@ -1660,33 +1662,7 @@
             st.write("No history yet")
             return
 
-<<<<<<< HEAD
         grid_layout(3, run_history, self._render_run_preview)
-=======
-        def _render(sr: SavedRun):
-            url = str(
-                furl(
-                    self.app_url(),
-                    query_params={
-                        RUN_ID_QUERY_PARAM: sr.run_id,
-                        USER_ID_QUERY_PARAM: uid,
-                    },
-                )
-            )
-
-            self._render_doc_example(
-                allow_delete=False,
-                doc=sr.to_dict(),
-                url=url,
-                query_params=dict(run_id=sr.run_id, uid=uid),
-            )
-            if sr.run_status:
-                html_spinner(sr.run_status)
-            elif sr.error_msg:
-                st.error(sr.error_msg, unsafe_allow_html=True)
-
-        grid_layout(3, run_history, _render)
->>>>>>> e5ba7721
 
         next_url = (
             furl(self._get_current_app_url(), query_params=self.request.query_params)
@@ -1718,7 +1694,7 @@
         if saved_run.run_status:
             html_spinner(saved_run.run_status)
         elif saved_run.error_msg:
-            st.error(saved_run.error_msg)
+            st.error(saved_run.error_msg, unsafe_allow_html=True)
 
         return self.render_example(saved_run.to_dict())
 
