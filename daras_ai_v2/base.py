--- conflicted
+++ resolved
@@ -15,7 +15,6 @@
 import requests
 import sentry_sdk
 from django.utils import timezone
-from enum import Enum
 from fastapi import HTTPException
 from firebase_admin import auth
 from furl import furl
@@ -84,21 +83,7 @@
 SUBMIT_AFTER_LOGIN_Q = "submitafterlogin"
 
 
-class RecipeRunState(Enum):
-    idle = 1
-    running = 2
-    completed = 3
-    failed = 4
-
-
 class StateKeys:
-<<<<<<< HEAD
-=======
-    page_title = "__title"
-    page_image = "__image"
-    page_notes = "__notes"
-
->>>>>>> 1f0adf27
     created_at = "created_at"
     updated_at = "updated_at"
 
@@ -112,7 +97,6 @@
 
 class BasePage:
     title: str
-    image: str
     workflow: Workflow
     slug_versions: list[str]
 
@@ -173,15 +157,6 @@
     def endpoint(self) -> str:
         return f"/v2/{self.slug_versions[0]}/"
 
-    def get_tab_url(self, tab: str) -> str:
-        example_id, run_id, uid = extract_query_params(gooey_get_query_params())
-        return self.app_url(
-            example_id=example_id,
-            run_id=run_id,
-            uid=uid,
-            tab_name=MenuTabs.paths[tab],
-        )
-
     def render(self):
         with sentry_sdk.configure_scope() as scope:
             scope.set_extra("base_url", self.app_url())
@@ -288,7 +263,10 @@
         with st.nav_tabs():
             tab_names = self.get_tabs()
             for name in tab_names:
-                url = self.get_tab_url(name)
+                url = self.app_url(
+                    *extract_query_params(gooey_get_query_params()),
+                    tab_name=MenuTabs.paths[name],
+                )
                 with st.nav_item(url, active=name == selected_tab):
                     st.html(name)
         with st.nav_tab_content():
@@ -789,7 +767,7 @@
             root_run = page.get_root_published_run()
             state = root_run.saved_run.to_dict()
             preview_image = meta_preview_url(
-                page.get_recipe_image(state), page.fallback_preivew_image()
+                page_cls().preview_image(state), page_cls().fallback_preivew_image()
             )
 
             with st.link(to=page.app_url()):
@@ -931,7 +909,10 @@
             raise HTTPException(status_code=404)
 
     @classmethod
-<<<<<<< HEAD
+    def get_total_runs(cls) -> int:
+        return SavedRun.objects.filter(workflow=cls.workflow).count()
+
+    @classmethod
     def get_published_run_from_query_params(
         cls,
         example_id: str,
@@ -948,10 +929,6 @@
     @classmethod
     def get_root_published_run(cls) -> PublishedRun:
         return cls.get_published_run(published_run_id="")
-=======
-    def get_total_runs(cls) -> int:
-        return SavedRun.objects.filter(workflow=cls.workflow).count()
->>>>>>> 1f0adf27
 
     @classmethod
     def recipe_doc_sr(cls) -> SavedRun:
@@ -1251,17 +1228,6 @@
             )
         return submitted
 
-    def get_run_state(self) -> RecipeRunState:
-        if st.session_state.get(StateKeys.run_status):
-            return RecipeRunState.running
-        elif st.session_state.get(StateKeys.error_msg):
-            return RecipeRunState.failed
-        elif st.session_state.get(StateKeys.run_time):
-            return RecipeRunState.completed
-        else:
-            # when user is at a recipe root, and not running anything
-            return RecipeRunState.idle
-
     def _render_output_col(self, submitted: bool):
         assert inspect.isgeneratorfunction(self.run)
 
@@ -1275,61 +1241,26 @@
 
         self._render_before_output()
 
-        run_state = self.get_run_state()
-        match run_state:
-            case RecipeRunState.completed:
-                self._render_completed_output()
-            case RecipeRunState.failed:
-                self._render_failed_output()
-            case RecipeRunState.running:
-                self._render_running_output()
-            case RecipeRunState.idle:
-                pass
+        run_status = st.session_state.get(StateKeys.run_status)
+        if run_status:
+            st.caption("Your changes are saved in the above URL. Save it for later!")
+            html_spinner(run_status)
+        else:
+            err_msg = st.session_state.get(StateKeys.error_msg)
+            run_time = st.session_state.get(StateKeys.run_time, 0)
+
+            # render errors
+            if err_msg is not None:
+                st.error(err_msg)
+            # render run time
+            elif run_time:
+                st.success(f"Success! Run Time: `{run_time:.2f}` seconds.")
 
         # render outputs
         self.render_output()
 
-        if run_state != "waiting":
+        if not run_status:
             self._render_after_output()
-
-    def _render_completed_output(self):
-        run_time = st.session_state.get(StateKeys.run_time, 0)
-        st.success(f"Success! Run Time: `{run_time:.2f}` seconds.")
-
-    def _render_failed_output(self):
-        err_msg = st.session_state.get(StateKeys.error_msg)
-        st.error(err_msg)
-
-    def _render_running_output(self):
-        run_status = st.session_state.get(StateKeys.run_status)
-        st.caption("Your changes are saved in the above URL. Save it for later!")
-        html_spinner(run_status)
-        self.render_extra_waiting_output()
-
-    def render_extra_waiting_output(self):
-        estimated_run_time = self.estimate_run_duration()
-        if not estimated_run_time:
-            return
-        if created_at := st.session_state.get("created_at"):
-            if isinstance(created_at, datetime.datetime):
-                start_time = created_at
-            else:
-                start_time = datetime.datetime.fromisoformat(created_at)
-            with st.countdown_timer(
-                end_time=start_time + datetime.timedelta(seconds=estimated_run_time),
-                delay_text="Sorry for the wait. Your run is taking longer than we expected.",
-            ):
-                if self.is_current_user_owner() and self.request.user.email:
-                    st.write(
-                        f"""We'll email **{self.request.user.email}** when your workflow is done."""
-                    )
-                st.write(
-                    f"""In the meantime, check out [🚀 Examples]({self.get_tab_url(MenuTabs.examples)})
-                      for inspiration."""
-                )
-
-    def estimate_run_duration(self) -> int | None:
-        pass
 
     def on_submit(self):
         example_id, run_id, uid = self.create_new_run()
@@ -1677,8 +1608,7 @@
     def render_steps(self):
         raise NotImplementedError
 
-    @classmethod
-    def preview_input(cls, state: dict) -> str | None:
+    def preview_input(self, state: dict) -> str | None:
         return (
             state.get("text_prompt")
             or state.get("input_prompt")
