import datetime
import hashlib
import html
import inspect
import json
import math
import typing
import uuid
from copy import deepcopy, copy
from enum import Enum
from functools import cached_property
from itertools import pairwise
from random import Random
from time import sleep

import gooey_gui as gui
import sentry_sdk
from django.db.models import Q, Sum
from django.utils import timezone
from django.utils.text import slugify
from fastapi import HTTPException
from firebase_admin import auth
from furl import furl
from pydantic import BaseModel, Field, ValidationError
from sentry_sdk.tracing import TRANSACTION_SOURCE_ROUTE
from starlette.datastructures import URL

from app_users.models import AppUser, AppUserTransaction
from bots.models import (
    SavedRun,
    PublishedRun,
    PublishedRunVersion,
    PublishedRunVisibility,
    Workflow,
    RetentionPolicy,
)
from daras_ai.image_input import truncate_text_words
from daras_ai.text_format import format_number_with_suffix
from daras_ai_v2 import settings, urls, icons
from daras_ai_v2.api_examples_widget import api_example_generator
from daras_ai_v2.breadcrumbs import render_breadcrumbs, get_title_breadcrumbs
from daras_ai_v2.copy_to_clipboard_button_widget import (
    copy_to_clipboard_button,
    copy_to_clipboard_button_with_return,
)
from daras_ai_v2.crypto import get_random_doc_id
from daras_ai_v2.db import ANONYMOUS_USER_COOKIE
from daras_ai_v2.exceptions import InsufficientCredits
from daras_ai_v2.fastapi_tricks import get_route_path
from daras_ai_v2.github_tools import github_url_for_file
from daras_ai_v2.grid_layout_widget import grid_layout
from daras_ai_v2.html_spinner_widget import html_spinner
from daras_ai_v2.manage_api_keys_widget import manage_api_keys
from daras_ai_v2.meta_preview_url import meta_preview_url
from daras_ai_v2.prompt_vars import variables_input
from daras_ai_v2.query_params_util import extract_query_params
from daras_ai_v2.ratelimits import ensure_rate_limits, RateLimitExceeded
from daras_ai_v2.send_email import send_reported_run_email
from daras_ai_v2.user_date_widgets import render_local_dt_attrs
from functions.models import RecipeFunction, FunctionTrigger
from functions.recipe_functions import (
    functions_input,
    call_recipe_functions,
    is_functions_enabled,
    render_called_functions,
    LLMTool,
)
from payments.auto_recharge import (
    should_attempt_auto_recharge,
    run_auto_recharge_gracefully,
)
from routers.account import AccountTabs
from routers.root import RecipeTabs
from workspaces.widgets import get_current_workspace

if typing.TYPE_CHECKING:
    from workspaces.models import Workspace


DEFAULT_META_IMG = (
    # Small
    "https://storage.googleapis.com/dara-c1b52.appspot.com/daras_ai/media/ec2100aa-1f6e-11ef-ba0b-02420a000159/Main.jpg"
    # "https://storage.googleapis.com/dara-c1b52.appspot.com/meta_tag_default_img.jpg"
    # Big
    # "https://storage.googleapis.com/dara-c1b52.appspot.com/meta_tag_gif.gif"
)
MAX_SEED = 4294967294
gooey_rng = Random()

SUBMIT_AFTER_LOGIN_Q = "submitafterlogin"
PUBLISH_AFTER_LOGIN_Q = "publishafterlogin"

STARTING_STATE = "Starting..."


class RecipeRunState(Enum):
    standby = "standby"
    starting = "starting"
    running = "running"
    completed = "completed"
    failed = "failed"


class StateKeys:
    created_at = "created_at"
    updated_at = "updated_at"

    error_msg = "__error_msg"
    run_time = "__run_time"
    run_status = "__run_status"
    pressed_randomize = "__randomize"

    hidden = "__hidden"


class BasePageRequest:
    user: AppUser | None
    session: dict
    query_params: dict
    url: URL | None


class BasePage:
    title: str
    workflow: Workflow
    slug_versions: list[str]

    sane_defaults: dict = {}

    explore_image: str = None

    template_keys: typing.Iterable[str] = (
        "task_instructions",
        "query_instructions",
        "keyword_instructions",
        "input_prompt",
        "bot_script",
        "text_prompt",
        "search_query",
        "title",
    )

    class RequestModel(BaseModel):
        functions: list[RecipeFunction] | None = Field(
            title="🧩 Developer Tools and Functions",
        )
        variables: dict[str, typing.Any] | None = Field(
            title="⌥ Variables",
            description="Variables to be used as Jinja prompt templates and in functions as arguments",
        )

    ResponseModel: typing.Type[BaseModel]

    price = settings.CREDITS_TO_DEDUCT_PER_RUN

    def __init__(
        self,
        *,
        tab: RecipeTabs = RecipeTabs.run,
        request: BasePageRequest | None = None,
        user: AppUser | None = None,
        request_session: dict | None = None,
        request_url: URL | None = None,
        query_params: dict | None = None,
    ):
        if request_session is None:
            request_session = {}
        if query_params is None:
            query_params = {}

        if request is None:
            request = BasePageRequest()
            request.user = user
            request.session = request_session
            request.query_params = query_params
            request.url = request_url

        self.tab = tab
        self.request = request

    @classmethod
    def api_endpoint(cls) -> str:
        return f"/v2/{cls.slug_versions[0]}"

    def current_app_url(
        self,
        tab: RecipeTabs = RecipeTabs.run,
        *,
        query_params: dict = None,
        path_params: dict = None,
    ) -> str:
        if query_params is None:
            query_params = {}
        example_id, run_id, uid = extract_query_params(self.request.query_params)
        return self.app_url(
            tab=tab,
            example_id=example_id,
            run_id=run_id,
            uid=uid,
            query_params=query_params,
            path_params=path_params,
        )

    @classmethod
    def app_url(
        cls,
        *,
        tab: RecipeTabs = None,
        example_id: str = None,
        run_id: str = None,
        uid: str = None,
        query_params: dict = None,
        path_params: dict = None,
    ) -> str:
        if not tab:
            tab = RecipeTabs.run
        if query_params is None:
            query_params = {}

        if run_id and uid:
            query_params |= dict(run_id=run_id, uid=uid)
        q_example_id = query_params.pop("example_id", None)

        # old urls had example_id as a query param
        example_id = example_id or q_example_id
        run_slug = None
        if example_id:
            try:
                pr = cls.get_pr_from_example_id(example_id=example_id)
            except PublishedRun.DoesNotExist:
                pr = None
            if pr and pr.title:
                run_slug = slugify(pr.title)

        return str(
            furl(settings.APP_BASE_URL, query_params=query_params)
            / tab.url_path(
                page_slug=cls.slug_versions[-1],
                run_slug=run_slug,
                example_id=example_id,
                **(path_params or {}),
            )
        )

    @classmethod
    def api_url(
        cls,
        example_id: str = None,
        run_id: str = None,
        uid: str = None,
        query_params: dict = None,
    ) -> furl:
        query_params = query_params or {}
        if run_id and uid:
            query_params = dict(run_id=run_id, uid=uid)
        elif example_id:
            query_params = dict(example_id=example_id)
        return (
            furl(settings.API_BASE_URL, query_params=query_params) / cls.api_endpoint()
        )

    @classmethod
    def clean_query_params(cls, *, example_id, run_id, uid) -> dict:
        query_params = {}
        if run_id and uid:
            query_params |= dict(run_id=run_id, uid=uid)
        if example_id:
            query_params |= dict(example_id=example_id)
        return query_params

    def get_dynamic_meta_title(self) -> str | None:
        return None

    def setup_sentry(self):
        with sentry_sdk.configure_scope() as scope:
            scope.set_transaction_name(
                "/" + self.slug_versions[0], source=TRANSACTION_SOURCE_ROUTE
            )
            scope.add_event_processor(self.sentry_event_set_request)
            scope.add_event_processor(self.sentry_event_set_user)

    def sentry_event_set_request(self, event, hint):
        request = event.setdefault("request", {})
        request.setdefault("method", "POST")
        request["data"] = gui.session_state
        if url := request.get("url"):
            f = furl(url)
            request["url"] = str(
                furl(settings.APP_BASE_URL, path=f.pathstr, query=f.querystr).url
            )
        else:
            request["url"] = self.app_url(
                tab=self.tab, query_params=dict(self.request.query_params)
            )
        return event

    def sentry_event_set_user(self, event, hint):
        if user := self.request.user:
            event["user"] = {
                "id": user.id,
                "name": user.display_name,
                "email": user.email,
                "data": {
                    field: getattr(user, field)
                    for field in [
                        "uid",
                        "phone_number",
                        "photo_url",
                        "balance",
                        "is_paying",
                        "is_anonymous",
                        "is_disabled",
                        "disable_safety_checker",
                        "disable_rate_limits",
                        "created_at",
                    ]
                },
            }
        return event

    def refresh_state(self):
        sr = self.current_sr
        channel = self.realtime_channel_name(sr.run_id, sr.uid)
        output = gui.realtime_pull([channel])[0]
        if output:
            gui.session_state.update(output)

    def render(self):
        self.setup_sentry()

        if self.get_run_state(gui.session_state) in (
            RecipeRunState.starting,
            RecipeRunState.running,
        ):
            self.refresh_state()
        else:
            gui.realtime_clear_subs()

        self._user_disabled_check()
        self._check_if_flagged()

        if self.should_publish_after_login():
            self.publish_and_redirect()
        if self.should_submit_after_login():
            self.submit_and_redirect()

        if gui.session_state.get("show_report_workflow"):
            self.render_report_form()
            return

        header_placeholder = gui.div()
        gui.newline()

        with gui.nav_tabs():
            for tab in self.get_tabs():
                url = self.current_app_url(tab)
                with gui.nav_item(url, active=tab == self.tab):
                    gui.html(tab.title)
        with gui.nav_tab_content():
            self.render_selected_tab()

        with header_placeholder:
            self._render_header()

    def _render_header(self):
        sr, pr = self.current_sr_pr
        is_example = pr.saved_run == sr
        is_root_example = is_example and pr.is_root()
        tbreadcrumbs = get_title_breadcrumbs(self, sr, pr, tab=self.tab)
        can_save = self.can_user_save_run(sr, pr)
        request_changed = self._has_request_changed()

        with gui.div(className="d-flex justify-content-between mt-4"):
            with gui.div(className="d-lg-flex d-block align-items-center"):
                if not tbreadcrumbs.has_breadcrumbs() and not self.current_sr_user:
                    self._render_title(tbreadcrumbs.h1_title)

                if tbreadcrumbs:
                    with gui.tag("div", className="me-3 mb-1 mb-lg-0 py-2 py-lg-0"):
                        render_breadcrumbs(
                            tbreadcrumbs,
                            is_api_call=(sr.is_api_call and self.tab == RecipeTabs.run),
                        )

                if is_example:
                    author = pr.created_by
                else:
                    author = self.current_sr_user or sr.get_creator()
                if not is_root_example:
                    self.render_author(author)

            with gui.div(className="d-flex align-items-center"):
                if request_changed or (can_save and not is_example):
                    self._render_unpublished_changes_indicator()

                self.render_social_buttons()

        if tbreadcrumbs.has_breadcrumbs() or self.current_sr_user:
            # only render title here if the above row was not empty
            self._render_title(tbreadcrumbs.h1_title)

        if self.tab != RecipeTabs.run:
            return
        if pr and pr.notes:
            gui.write(pr.notes, line_clamp=2)
        elif is_root_example and self.tab != RecipeTabs.integrations:
            gui.write(self.preview_description(sr.to_dict()), line_clamp=2)

    def can_user_save_run(
        self,
        current_run: SavedRun,
        published_run: PublishedRun,
    ) -> bool:
        return (
            self.is_current_user_admin()
            or bool(
                self.request
                and self.request.user
                and current_run.uid == self.request.user.uid
            )
            or bool(
                published_run
                and published_run.saved_run == current_run
                and self.can_user_edit_published_run(published_run)
            )
        )

    def can_user_edit_published_run(self, published_run: PublishedRun) -> bool:
        return self.is_current_user_admin() or bool(
            self.request
            and self.request.user
            and published_run.created_by_id
            and published_run.created_by_id == self.request.user.id
        )

    def _render_title(self, title: str):
        gui.write(f"# {title}")

    def _render_unpublished_changes_indicator(self):
        with gui.div(
            className="d-none d-lg-flex h-100 align-items-center text-muted ms-2"
        ):
            with gui.tag("span", className="d-inline-block"):
                gui.html("Unpublished changes")

    def _render_options_button_with_dialog(self):
        ref = gui.use_alert_dialog(key="options-modal")
        if gui.button(
            label=icons.more_options, className="mb-0 ms-lg-2", type="tertiary"
        ):
            ref.set_open(True)
        if ref.is_open:
            with gui.alert_dialog(ref=ref, modal_title="#### Options"):
                if self.can_user_edit_published_run(self.current_pr):
                    self._saved_options_modal()
                else:
                    self._unsaved_options_modal()

    def render_social_buttons(self):
        with gui.div(className="d-flex align-items-start right-action-icons"):
            gui.html(
                # styling for buttons in this div
                """
                <style>
                .right-action-icons .btn {
                    padding: 6px;
                }
                </style>
                """
            )

            if self.tab == RecipeTabs.run:
                if self.request.user and not self.request.user.is_anonymous:
                    self._render_options_button_with_dialog()
                self._render_share_button()
                self._render_save_button()
            else:
                self._render_copy_link_button(label="Copy Link")

    def _render_share_button(self):
        if (
            not self.current_pr.is_root()
            and self.current_pr.saved_run_id == self.current_sr.id
            and self.can_user_edit_published_run(self.current_pr)
            and not self._has_request_changed()
        ):
            dialog = gui.use_alert_dialog(key="share-modal")
            icon = PublishedRunVisibility(self.current_pr.visibility).get_icon()
            if gui.button(
                f"{icon} Share", className="mb-0 ms-lg-2 px-lg-4", type="secondary"
            ):
                dialog.set_open(True)

            if dialog.is_open:
                with gui.alert_dialog(
                    ref=dialog, modal_title=f"#### Share: {self.current_pr.title}"
                ):
                    self._render_share_modal(dialog=dialog)
        else:
            self._render_copy_link_button()

    def _render_copy_link_button(
        self, label: str = "", className: str = "mb-0 ms-lg-2"
    ):
        copy_to_clipboard_button(
            label=f"{icons.link} {label}".strip(),
            value=self.current_app_url(self.tab),
            type="secondary",
            className=className,
        )

    def _render_share_modal(self, dialog: gui.AlertDialogRef):
        with gui.div(className="visibility-radio mb-5"):
            options = {
                str(enum.value): enum.help_text() for enum in PublishedRunVisibility
            }
            if self.request.user and self.request.user.handle:
                profile_url = self.request.user.handle.get_app_url()
                pretty_profile_url = urls.remove_scheme(profile_url).rstrip("/")
                options[
                    str(PublishedRunVisibility.PUBLIC.value)
                ] += f' <span class="text-muted">on [{pretty_profile_url}]({profile_url})</span>'
            elif self.request.user and not self.request.user.is_anonymous:
                edit_profile_url = AccountTabs.profile.url_path
                options[
                    str(PublishedRunVisibility.PUBLIC.value)
                ] += f' <span class="text-muted">on my [profile page]({edit_profile_url})</span>'

            published_run_visibility = PublishedRunVisibility(
                int(
                    gui.radio(
                        "",
                        options=options,
                        format_func=options.__getitem__,
                        key="published_run_visibility",
                        value=str(self.current_pr.visibility),
                    )
                )
            )
            gui.radio(
                "",
                options=[
                    '<span class="text-muted">Anyone at my workspace (coming soon)</span>'
                ],
                disabled=True,
                checked_by_default=False,
            )

        with gui.div(className="d-flex justify-content-between"):
            pressed_copy = copy_to_clipboard_button_with_return(
                label="Copy Link",
                key="copy-link-in-share-modal",
                className="py-2 px-3 m-0",
                value=self.current_app_url(self.tab),
                type="secondary",
            )
            pressed_done = gui.button(
                "Done",
                type="primary",
                className="py-2 px-5 m-0",
            )
            if pressed_copy or pressed_done:
                if self.current_pr.visibility != published_run_visibility:
                    self.current_pr.add_version(
                        user=self.request.user,
                        saved_run=self.current_pr.saved_run,
                        title=self.current_pr.title,
                        notes=self.current_pr.notes,
                        visibility=PublishedRunVisibility(published_run_visibility),
                    )

                dialog.set_open(False)
                gui.rerun()

    def _render_save_button(self):
        can_edit = self.can_user_edit_published_run(self.current_pr)

        with gui.div(className="d-flex justify-content-end"):
            gui.html(
                """
                <style>
                    .save-button-menu .gui-input label p { color: black; }
                    .visibility-radio .gui-input {
                        margin-bottom: 0;
                    }
                    .published-options-menu {
                        z-index: 1;
                    }
                </style>
                """
            )

            if can_edit:
                icon, label = icons.save, "Update"
            elif self._has_request_changed():
                icon, label = icons.save, "Save and Run"
            else:
                icon, label = icons.fork, "Save as New"

            ref = gui.use_alert_dialog(key="publish-modal")
            if gui.button(
                f'{icon} <span class="d-none d-lg-inline">{label}</span>',
                className="mb-0 ms-lg-2 px-lg-4",
                type="primary",
            ):
                if not self.request.user or self.request.user.is_anonymous:
                    self._publish_for_anonymous_user()
                else:
                    self.clear_publish_form()
                    ref.set_open(True)

            if not ref.is_open:
                return
            with gui.alert_dialog(
                ref=ref,
                modal_title=f"#### {label} Workflow",
                large=True,
            ):
                self._render_publish_form(
                    sr=self.current_sr,
                    pr=self.current_pr,
                    dialog=ref,
                    is_update_mode=can_edit,
                )

    def _publish_for_anonymous_user(self):
        query_params = {PUBLISH_AFTER_LOGIN_Q: "1"}
        if self._has_request_changed():
            sr = self.create_and_validate_new_run(
                enable_rate_limits=True, run_status=None
            )
        else:
            sr = self.current_sr

        raise gui.RedirectException(
            self.get_auth_url(next_url=sr.get_app_url(query_params=query_params))
        )

    @staticmethod
    def clear_publish_form():
        keys = {k for k in gui.session_state.keys() if k.startswith("published_run_")}
        for k in keys:
            gui.session_state.pop(k, None)

    def _render_publish_form(
        self,
        *,
        sr: SavedRun,
        pr: PublishedRun,
        dialog: gui.AlertDialogRef,
        is_update_mode: bool = False,
    ):
        if pr.is_root() and self.is_current_user_admin():
            with gui.div(className="text-danger"):
                gui.write(
                    "###### You're about to update the root workflow as an admin. "
                )
            gui.html(
                f'If you want to create a new example, press "{icons.fork} Save as New".'
            )

        with gui.div(className="mt-4"):
            if is_update_mode:
                title = pr.title or self.title
                notes = pr.notes
            else:
                title = self._get_default_pr_title()
                notes = ""
            published_run_title = gui.text_input(
                "###### Title",
                key="published_run_title",
                value=title,
            )
            published_run_notes = gui.text_area(
                "###### Notes",
                key="published_run_notes",
                value=notes,
            )

        self._render_admin_options(sr, pr)

        with gui.div(className="d-flex justify-content-end mt-4"):
            if is_update_mode:
                pressed_save_as_new = gui.button(
                    f"{icons.fork} Save as New",
                    type="secondary",
                    className="mb-0 ms-2 py-2 px-4",
                )
            else:
                pressed_save_as_new = False

            pressed_save = gui.button(
                f"{icons.save} Save", type="primary", className="mb-0 ms-2 py-2 px-4"
            )

        if not pressed_save and not pressed_save_as_new:
            # neither action was taken - nothing to do now
            return

        is_root_published_run = is_update_mode and pr.is_root()
        if not is_root_published_run:
            try:
                self._validate_published_run_title(published_run_title)
            except TitleValidationError as e:
                gui.error(str(e))
                return

        if self._has_request_changed():
            sr = self.on_submit()
            if not sr:
                dialog.set_open(False)
                raise gui.RerunException()

        if pressed_save_as_new or not is_update_mode:
            pr = self.create_published_run(
                published_run_id=get_random_doc_id(),
                saved_run=sr,
                user=self.request.user,
                workspace=self.current_workspace,
                title=published_run_title.strip(),
                notes=published_run_notes.strip(),
                visibility=PublishedRunVisibility.UNLISTED,
            )
        else:
            updates = dict(
                saved_run=sr,
                title=published_run_title.strip(),
                notes=published_run_notes.strip(),
                visibility=PublishedRunVisibility(pr.visibility),
            )
            if not self._has_published_run_changed(published_run=pr, **updates):
                gui.error("No changes to publish", icon="⚠️")
                return
            pr.add_version(user=self.request.user, **updates)
        raise gui.RedirectException(pr.get_app_url())

    def _get_default_pr_title(self):
        recipe_title = self.get_root_pr().title or self.title
        return f"{self.request.user.first_name_possesive()} {recipe_title}"

    def _validate_published_run_title(self, title: str):
        if slugify(title) in settings.DISALLOWED_TITLE_SLUGS:
            raise TitleValidationError(
                "This title is not allowed. Please choose a different title."
            )
        elif title.strip() == self.get_recipe_title():
            raise TitleValidationError(
                "Please choose a different title for your published run."
            )
        elif title.strip() == "":
            raise TitleValidationError("Title cannot be empty.")

    def _has_published_run_changed(
        self,
        *,
        published_run: PublishedRun,
        saved_run: SavedRun,
        title: str,
        notes: str,
        visibility: PublishedRunVisibility,
    ):
        return (
            published_run.title != title
            or published_run.notes != notes
            or published_run.visibility != visibility
            or published_run.saved_run != saved_run
        )

    def _has_request_changed(self) -> bool:
        if gui.session_state.get("--has-request-changed"):
            return True

        try:
            curr_req = self.RequestModel.parse_obj(gui.session_state)
        except ValidationError:
            # if the request model fails to parse, the request has likely changed
            return True

        curr_hash = hashlib.md5(curr_req.json(sort_keys=True).encode()).hexdigest()
        prev_hash = gui.session_state.setdefault("--prev-request-hash", curr_hash)

        if curr_hash != prev_hash:
            gui.session_state["--has-request-changed"] = True  # cache it for next time
            return True
        else:
            return False

    def _saved_options_modal(self):
        assert self.request.user and not self.request.user.is_anonymous

        is_latest_version = self.current_pr.saved_run == self.current_sr

        duplicate_button = None
        save_as_new_button = None
        if is_latest_version:
            duplicate_button = gui.button(f"{icons.fork} Duplicate", className="w-100")
        else:
            save_as_new_button = gui.button(
                f"{icons.fork} Save as New", className="w-100"
            )

        if not self.current_pr.is_root():
            ref = gui.use_confirm_dialog(key="--delete-run-modal")
            gui.button_with_confirm_dialog(
                ref=ref,
                trigger_label='<i class="fa-regular fa-trash"></i> Delete',
                trigger_className="w-100 text-danger",
                modal_title="#### Are you sure?",
                modal_content=f"""
Are you sure you want to delete this published run? 

**{self.current_pr.title}**

This will also delete all the associated versions.          
                """,
                confirm_label="Delete",
                confirm_className="border-danger bg-danger text-white",
            )
            if ref.pressed_confirm:
                self.current_pr.delete()
                raise gui.RedirectException(self.app_url())

        title = f"{self.current_pr.title} (Copy)"
        if self.current_pr.is_root():
            notes = ""
        else:
            notes = self.current_pr.notes

        if duplicate_button:
            duplicate_pr = self.current_pr.duplicate(
                user=self.request.user,
<<<<<<< HEAD
                title=title,
                notes=notes,
                visibility=PublishedRunVisibility.UNLISTED,
=======
                workspace=self.current_workspace,
                title=f"{self.current_pr.title} (Copy)",
                notes=self.current_pr.notes,
                visibility=PublishedRunVisibility(PublishedRunVisibility.UNLISTED),
>>>>>>> ab5ed22e
            )
            raise gui.RedirectException(
                self.app_url(example_id=duplicate_pr.published_run_id)
            )

        if save_as_new_button:
            new_pr = self.create_published_run(
                published_run_id=get_random_doc_id(),
                saved_run=self.current_sr,
                user=self.request.user,
<<<<<<< HEAD
                title=title,
                notes=notes,
                visibility=PublishedRunVisibility.UNLISTED,
=======
                workspace=self.current_workspace,
                title=f"{self.current_pr.title} (Copy)",
                notes=self.current_pr.notes,
                visibility=PublishedRunVisibility(PublishedRunVisibility.UNLISTED),
>>>>>>> ab5ed22e
            )
            raise gui.RedirectException(
                self.app_url(example_id=new_pr.published_run_id)
            )

        with gui.div(className="mt-4"):
            gui.write("#### Version History", className="mb-4")
            self._render_version_history()

    def _unsaved_options_modal(self):
        assert self.request.user and not self.request.user.is_anonymous

        gui.write(
            "Like this AI workflow? Duplicate and then customize it for your use case."
        )
        duplicate_button = gui.button(f"{icons.fork} Duplicate", className="w-100")
        if duplicate_button:
            pr = self.current_pr
            duplicate_pr = pr.duplicate(
                user=self.request.user,
                workspace=self.current_workspace,
                title=f"{self.request.user.first_name_possesive()} {pr.title}",
                notes=pr.notes,
                visibility=PublishedRunVisibility(PublishedRunVisibility.UNLISTED),
            )
            raise gui.RedirectException(
                self.app_url(example_id=duplicate_pr.published_run_id)
            )

        gui.write("You can then collaborate on it by creating a Team Workspace.")

        github_url = github_url_for_file(inspect.getfile(self.__class__))
        gui.caption(
            "If you're geeky and want to contribute to the code behind this workflow, view it on "
            f'{icons.github_alt} <a href="{github_url}" target="_blank">GitHub</a>.',
            unsafe_allow_html=True,
        )

    def _render_admin_options(self, current_run: SavedRun, published_run: PublishedRun):
        if (
            not self.is_current_user_admin()
            or published_run.is_root()
            or published_run.saved_run != current_run
        ):
            return

        with gui.expander("🛠️ Admin Options"):
            gui.write(
                f"This will hide/show this workflow from {self.app_url(tab=RecipeTabs.examples)}  \n"
                f"(Given that you have set public visibility above)"
            )
            if gui.session_state.get("--toggle-approve-example"):
                published_run.is_approved_example = (
                    not published_run.is_approved_example
                )
                published_run.save(update_fields=["is_approved_example"])
            if published_run.is_approved_example:
                btn_text = "🙈 Hide from Examples"
            else:
                btn_text = "✅ Approve as Example"
            gui.button(btn_text, key="--toggle-approve-example")

            if published_run.is_approved_example:
                example_priority = gui.number_input(
                    "Example Priority (Between 1 to 100 - Default is 1)",
                    min_value=1,
                    max_value=100,
                    value=published_run.example_priority,
                )
                if example_priority != published_run.example_priority:
                    if gui.button("Save Priority"):
                        published_run.example_priority = example_priority
                        published_run.save(update_fields=["example_priority"])
                        gui.rerun()

            gui.write("---")

            if gui.checkbox("⭐️ Save as Root Workflow"):
                gui.write(
                    f"Are you Sure?  \n"
                    f"This will overwrite the contents of {self.app_url()}",
                    className="text-danger",
                )
                if gui.button("👌 Yes, Update the Root Workflow"):
                    root_run = self.get_root_pr()
                    root_run.add_version(
                        user=self.request.user,
                        title=published_run.title,
                        notes=published_run.notes,
                        saved_run=published_run.saved_run,
                        visibility=PublishedRunVisibility.PUBLIC,
                    )
                    raise gui.RedirectException(self.app_url())

    @classmethod
    def get_recipe_title(cls) -> str:
        return cls.get_root_pr().title or cls.title or cls.workflow.label

    def get_explore_image(self) -> str:
        meta = self.workflow.get_or_create_metadata()
        img = meta.default_image or self.explore_image or ""
        fallback_img = self.fallback_preivew_image()
        return meta_preview_url(img, fallback_img)

    def _user_disabled_check(self):
        if self.current_sr_user and self.current_sr_user.is_disabled:
            msg = (
                "This Gooey.AI account has been disabled for violating our [Terms of Service](/terms). "
                "Contact us at support@gooey.ai if you think this is a mistake."
            )
            gui.error(msg, icon="😵")
            gui.stop()

    def get_tabs(self):
        tabs = [RecipeTabs.run, RecipeTabs.examples, RecipeTabs.run_as_api]
        if self.request.user:
            tabs.extend([RecipeTabs.history])
        if self.request.user and not self.request.user.is_anonymous:
            tabs.extend([RecipeTabs.saved])
        return tabs

    def render_selected_tab(self):
        match self.tab:
            case RecipeTabs.run:
                if self.current_sr.retention_policy == RetentionPolicy.delete:
                    self.render_deleted_output()
                    return

                input_col, output_col = gui.columns([3, 2], gap="medium")
                with input_col:
                    submitted = self._render_input_col()
                with output_col:
                    self._render_output_col(submitted=submitted)

                self._render_step_row()

                col1, col2 = gui.columns(2)
                with col1:
                    self._render_help()

                self.render_related_workflows()

            case RecipeTabs.examples:
                self._examples_tab()

            case RecipeTabs.history:
                self._history_tab()

            case RecipeTabs.run_as_api:
                self.run_as_api_tab()

            case RecipeTabs.saved:
                self._saved_tab()

    def _render_version_history(self):
        versions = self.current_pr.versions.all()
        first_version = versions[0]
        for version, older_version in pairwise(versions):
            first_version = older_version
            self._render_version_row(version, older_version)
        self._render_version_row(first_version, None)

    def _render_version_row(
        self,
        version: PublishedRunVersion,
        older_version: PublishedRunVersion | None,
    ):
        gui.html(
            """
            <style>
            .disable-p-margin p {
                margin-bottom: 0;
            }
            </style>
            """
        )
        url = self.app_url(
            example_id=version.published_run.published_run_id,
            run_id=version.saved_run.run_id,
            uid=version.saved_run.uid,
        )
        with gui.link(to=url, className="text-decoration-none"):
            with gui.div(
                className="d-flex mb-4 disable-p-margin",
                style={"minWidth": "min(100vw, 500px)"},
            ):
                col1 = gui.div(className="me-4")
                col2 = gui.div()
        with col1:
            with gui.div(className="fs-5 mt-1"):
                gui.html('<i class="fa-regular fa-clock"></i>')
        with col2:
            is_first_version = not older_version
            with gui.div(className="fs-5 d-flex align-items-center"):
                with gui.tag("span"):
                    gui.html(
                        "Loading...",
                        **render_local_dt_attrs(
                            version.created_at,
                            date_options={"month": "short", "day": "numeric"},
                        ),
                    )
                if is_first_version:
                    with gui.tag("span", className="badge bg-secondary px-3 ms-2"):
                        gui.write("FIRST VERSION")
            with gui.div(className="text-muted"):
                if older_version and older_version.title != version.title:
                    gui.write(f"Renamed: {version.title}")
                elif not older_version:
                    gui.write(version.title)
            with gui.div(className="mt-1", style={"fontSize": "0.85rem"}):
                self.render_author(
                    version.changed_by, image_size="18px", responsive=False
                )

    def render_related_workflows(self):
        page_clses = self.related_workflows()
        if not page_clses:
            return

        with gui.link(to="/explore/"):
            gui.html("<h2>Related Workflows</h2>")

        def _render(page_cls: typing.Type[BasePage]):
            page = page_cls()
            root_run = page.get_root_pr()
            state = root_run.saved_run.to_dict()
            preview_image = page.get_explore_image()

            with gui.link(to=page.app_url(), className="text-decoration-none"):
                gui.html(
                    # language=html
                    f"""
<div class="w-100 mb-2" style="height:150px; background-image: url({preview_image}); background-size:cover; background-position-x:center; background-position-y:30%; background-repeat:no-repeat;"></div>
                    """
                )
                gui.markdown(f"###### {root_run.title or page.title}")
                gui.caption(
                    truncate_text_words(
                        root_run.notes or page.preview_description(state),
                        maxlen=210,
                    )
                )

        grid_layout(4, page_clses, _render)

    def related_workflows(self) -> list:
        return []

    def render_report_form(self):
        with gui.form("report_form"):
            gui.write(
                """
                ## Report a Workflow
                Generative AI is powerful, but these technologies are also unmoderated. Sometimes the output of workflows can be inappropriate or incorrect. It might be broken or buggy. It might cause copyright issues. It might be inappropriate content.
                Whatever the reason, please use this form to tell us when something is wrong with the output of a workflow you've run or seen on our site.
                We'll investigate the reported workflow and its output and take appropriate action. We may flag this workflow or its author so they are aware too.
                """
            )

            gui.write("#### Your Report")

            gui.text_input(
                "Workflow",
                disabled=True,
                value=self.title,
            )

            current_url = self.current_app_url()
            gui.text_input(
                "Run URL",
                disabled=True,
                value=current_url,
            )

            gui.write("Output")
            self.render_output()

            inappropriate_radio_text = "Inappropriate content"
            report_type = gui.radio(
                "Report Type", ("Buggy Output", inappropriate_radio_text, "Other")
            )
            reason_for_report = gui.text_area(
                "Reason for report",
                placeholder="Tell us why you are reporting this workflow e.g. an error, inappropriate content, very poor output, etc. Please let know what you expected as well. ",
            )

            col1, col2 = gui.columns(2)
            with col1:
                submitted = gui.form_submit_button("✅ Submit Report")
            with col2:
                cancelled = gui.form_submit_button("❌ Cancel")

        if cancelled:
            gui.session_state["show_report_workflow"] = False
            gui.rerun()

        if submitted:
            if not reason_for_report:
                gui.error("Reason for report cannot be empty")
                return

            send_reported_run_email(
                user=self.request.user,
                run_uid=str(self.current_sr_user.uid),
                url=self.current_app_url(),
                recipe_name=self.title,
                report_type=report_type,
                reason_for_report=reason_for_report,
                error_msg=gui.session_state.get(StateKeys.error_msg),
            )

            if report_type == inappropriate_radio_text:
                self.update_flag_for_run(is_flagged=True)

            # gui.success("Reported.")
            gui.session_state["show_report_workflow"] = False
            gui.rerun()

    def _check_if_flagged(self):
        if not gui.session_state.get("is_flagged"):
            return

        gui.error("### This Content has been Flagged")

        if self.is_current_user_admin():
            unflag_pressed = gui.button("UnFlag")
            if not unflag_pressed:
                return
            with gui.spinner("Removing flag..."):
                self.update_flag_for_run(is_flagged=False)
            gui.success("Removed flag.")
            sleep(2)
            gui.rerun()
        else:
            gui.write(
                "Our support team is reviewing this run. Please come back after some time."
            )
            # Return and Don't render the run any further
            gui.stop()

    def update_flag_for_run(self, is_flagged: bool):
        sr = self.current_sr
        sr.is_flagged = is_flagged
        sr.save(update_fields=["is_flagged"])
        gui.session_state["is_flagged"] = is_flagged

    def get_current_llm_tools(self) -> dict[str, LLMTool]:
        return dict(
            call_recipe_functions(
                saved_run=self.current_sr,
                current_user=self.request.user,
                request_model=self.RequestModel,
                response_model=self.ResponseModel,
                state=gui.session_state,
                trigger=FunctionTrigger.prompt,
            )
        )

    @cached_property
    def current_workspace(self) -> "Workspace":
        assert self.request.user
        return get_current_workspace(self.request.user, self.request.session)

    @cached_property
    def current_sr_user(self) -> AppUser | None:
        if not self.current_sr.uid:
            return None
        if self.request.user and self.request.user.uid == self.current_sr.uid:
            return self.request.user
        try:
            return AppUser.objects.get(uid=self.current_sr.uid)
        except AppUser.DoesNotExist:
            return None

    @cached_property
    def current_sr(self) -> SavedRun:
        return self.current_sr_pr[0]

    @cached_property
    def current_pr(self) -> PublishedRun:
        return self.current_sr_pr[1]

    @cached_property
    def current_sr_pr(self) -> tuple[SavedRun, PublishedRun]:
        try:
            return self.get_sr_pr_from_query_params(
                *extract_query_params(self.request.query_params)
            )
        except (SavedRun.DoesNotExist, PublishedRun.DoesNotExist):
            raise HTTPException(status_code=404)

    @classmethod
    def get_sr_pr_from_query_params(
        cls, example_id: str, run_id: str, uid: str
    ) -> tuple[SavedRun, PublishedRun]:
        if run_id and uid:
            sr = cls.get_sr_from_ids(run_id, uid)
            pr = sr.parent_published_run() or cls.get_root_pr()
        else:
            if example_id:
                pr = cls.get_pr_from_example_id(example_id=example_id)
            else:
                pr = cls.get_root_pr()
            sr = pr.saved_run
        return sr, pr

    @classmethod
    def get_sr_from_ids(
        cls,
        run_id: str,
        uid: str,
        *,
        create: bool = False,
        defaults: dict = None,
    ) -> SavedRun:
        config = dict(workflow=cls.workflow, uid=uid, run_id=run_id)
        if create:
            return SavedRun.objects.get_or_create(**config, defaults=defaults)[0]
        else:
            return SavedRun.objects.get(**config)

    @classmethod
    def get_pr_from_example_id(cls, *, example_id: str):
        return PublishedRun.objects.get(
            workflow=cls.workflow,
            published_run_id=example_id,
        )

    @classmethod
    def get_root_pr(cls) -> PublishedRun:
        return PublishedRun.objects.get_or_create_with_version(
            workflow=cls.workflow,
            published_run_id="",
            saved_run=SavedRun.objects.get_or_create(
                example_id="",
                workflow=cls.workflow,
                defaults=dict(state=cls.load_state_defaults({})),
            )[0],
            user=None,
            workspace=None,
            title=cls.title,
            notes=cls().preview_description(state=cls.sane_defaults),
            visibility=PublishedRunVisibility.PUBLIC,
        )[0]

    @classmethod
    def create_published_run(
        cls,
        *,
        published_run_id: str,
        saved_run: SavedRun,
        user: AppUser | None,
        workspace: typing.Optional["Workspace"],
        title: str,
        notes: str,
        visibility: PublishedRunVisibility,
    ):
        return PublishedRun.objects.create_with_version(
            workflow=cls.workflow,
            published_run_id=published_run_id,
            saved_run=saved_run,
            user=user,
            workspace=workspace,
            title=title,
            notes=notes,
            visibility=visibility,
        )

    @classmethod
    def get_total_runs(cls) -> int:
        # TODO: fix to also handle published run case
        return SavedRun.objects.filter(workflow=cls.workflow).count()

    def render_description(self):
        pass

    def render_settings(self):
        pass

    def render_output(self):
        self.render_example(gui.session_state)

    def render_form_v2(self):
        pass

    def validate_form_v2(self):
        pass

    @staticmethod
    def render_author(
        user: AppUser,
        *,
        image_size: str = "30px",
        responsive: bool = True,
        show_as_link: bool = True,
        text_size: str | None = None,
    ):
        if not user or (not user.photo_url and not user.display_name):
            return

        responsive_image_size = (
            f"calc({image_size} * 0.67)" if responsive else image_size
        )

        # new class name so that different ones don't conflict
        class_name = f"author-image-{image_size}"
        if responsive:
            class_name += "-responsive"

        if show_as_link and user and user.handle:
            linkto = gui.link(to=user.handle.get_app_url())
        else:
            linkto = gui.dummy()

        with linkto, gui.div(className="d-flex align-items-center"):
            if user.photo_url:
                gui.html(
                    f"""
                    <style>
                    .{class_name} {{
                        width: {responsive_image_size};
                        height: {responsive_image_size};
                        margin-right: 6px;
                        border-radius: 50%;
                        object-fit: cover;
                        pointer-events: none;
                    }}

                    @media (min-width: 1024px) {{
                        .{class_name} {{
                            width: {image_size};
                            height: {image_size};
                        }}
                    }}
                    </style>
                """
                )
                gui.image(user.photo_url, className=class_name)

            if user.display_name:
                name_style = {"fontSize": text_size} if text_size else {}
                with gui.tag("span", style=name_style):
                    gui.html(html.escape(user.display_name))

    def get_credits_click_url(self):
        if self.request.user and self.request.user.is_anonymous:
            return "/pricing/"
        else:
            return "/account/"

    def get_submit_container_props(self):
        return dict(className="position-sticky bottom-0 bg-white")

    def render_submit_button(self, key="--submit-1"):
        with gui.div(**self.get_submit_container_props()):
            gui.write("---")
            col1, col2 = gui.columns([2, 1], responsive=False)
            col2.node.props[
                "className"
            ] += " d-flex justify-content-end align-items-center"
            col1.node.props["className"] += " d-flex flex-column justify-content-center"
            with col1:
                self.render_run_cost()
            with col2:
                submitted = gui.button(
                    "🏃 Run",
                    key=key,
                    type="primary",
                    # disabled=bool(gui.session_state.get(StateKeys.run_status)),
                )
            if not submitted:
                return False
            try:
                self.validate_form_v2()
            except AssertionError as e:
                gui.error(str(e))
                return False
            else:
                return True

    def render_run_cost(self):
        url = self.get_credits_click_url()
        if self.current_sr.price and not self._has_request_changed():
            run_cost = self.current_sr.price
        else:
            run_cost = self.get_price_roundoff(gui.session_state)
        ret = f'Run cost = <a href="{url}">{run_cost} credits</a>'

        cost_note = self.get_cost_note()
        if cost_note:
            ret += f" ({cost_note.strip()})"

        additional_notes = self.additional_notes()
        if additional_notes:
            ret += f" \n{additional_notes}"

        gui.caption(ret, line_clamp=1, unsafe_allow_html=True)

    def _render_step_row(self):
        key = "details-expander"
        with gui.expander("**ℹ️ Details**", key=key):
            if not gui.session_state.get(key):
                return
            col1, col2 = gui.columns([1, 2])
            with col1:
                self.render_description()
            with col2:
                placeholder = gui.div()
                render_called_functions(
                    saved_run=self.current_sr, trigger=FunctionTrigger.pre
                )
                render_called_functions(
                    saved_run=self.current_sr, trigger=FunctionTrigger.prompt
                )
                try:
                    self.render_steps()
                except NotImplementedError:
                    pass
                else:
                    with placeholder:
                        gui.write("##### 👣 Steps")
                render_called_functions(
                    saved_run=self.current_sr, trigger=FunctionTrigger.post
                )

    def _render_help(self):
        placeholder = gui.div()
        try:
            self.render_usage_guide()
        except NotImplementedError:
            pass
        else:
            with placeholder:
                gui.write(
                    """
                    ## How to Use This Recipe
                    """
                )

        key = "discord-expander"
        with gui.expander(
            f"**🙋🏽‍♀️ Need more help? [Join our Discord]({settings.DISCORD_INVITE_URL})**",
            key=key,
        ):
            if not gui.session_state.get(key):
                return
            gui.markdown(
                """
                <div style="position: relative; padding-bottom: 56.25%; height: 500px; max-width: 500px;">
                <iframe src="https://e.widgetbot.io/channels/643360566970155029/1046049067337273444" style="position: absolute; top: 0; left: 0; width: 100%; height: 100%;"></iframe>
                </div>
                """,
                unsafe_allow_html=True,
            )

    def render_usage_guide(self):
        raise NotImplementedError

    def main(self, sr: SavedRun, state: dict) -> typing.Iterator[str | None]:
        yield from self.ensure_credits_and_auto_recharge(sr, state)

        yield from call_recipe_functions(
            saved_run=sr,
            current_user=self.request.user,
            request_model=self.RequestModel,
            response_model=self.ResponseModel,
            state=state,
            trigger=FunctionTrigger.pre,
        )

        yield from self.run(state)

        yield from call_recipe_functions(
            saved_run=sr,
            current_user=self.request.user,
            request_model=self.RequestModel,
            response_model=self.ResponseModel,
            state=state,
            trigger=FunctionTrigger.post,
        )

    def run(self, state: dict) -> typing.Iterator[str | None]:
        # initialize request and response
        request = self.RequestModel.parse_obj(state)
        response = self.ResponseModel.construct()

        # run the recipe
        try:
            for val in self.run_v2(request, response):
                state.update(response.dict(exclude_unset=True))
                yield val
        finally:
            state.update(response.dict(exclude_unset=True))

        # validate the response if successful
        self.ResponseModel.validate(response)

    def run_v2(
        self, request: RequestModel, response: BaseModel
    ) -> typing.Iterator[str | None]:
        raise NotImplementedError

    def _render_report_button(self):
        sr, pr = self.current_sr_pr
        is_example = pr.saved_run_id == sr.id
        # only logged in users can report a run (but not examples/root runs)
        if not self.request.user or is_example:
            return

        reported = gui.button(
            '<i class="fa-regular fa-flag"></i> Report', type="tertiary"
        )
        if not reported:
            return

        gui.session_state["show_report_workflow"] = reported
        gui.rerun()

    # Functions in every recipe feels like overkill for now, hide it in settings
    functions_in_settings = True
    show_settings = True

    def _render_input_col(self):
        self.render_form_v2()
        placeholder = gui.div()

        if self.show_settings:
            with gui.expander("⚙️ Settings"):
                self.render_settings()
                if self.functions_in_settings:
                    functions_input(self.request.user)

        with placeholder:
            self.render_variables()

        submitted = self.render_submit_button()
        with gui.div(style={"textAlign": "right"}):
            gui.caption(
                "_By submitting, you agree to Gooey.AI's [terms](https://gooey.ai/terms) & "
                "[privacy policy](https://gooey.ai/privacy)._"
            )
        return submitted

    def render_variables(self):
        if not self.functions_in_settings:
            functions_input(self.request.user)
        variables_input(
            template_keys=self.template_keys, allow_add=is_functions_enabled()
        )

    @classmethod
    def get_run_state(cls, state: dict[str, typing.Any]) -> RecipeRunState:
        if detail := state.get(StateKeys.run_status):
            if detail.lower().strip(". ") == STARTING_STATE.lower().strip(". "):
                return RecipeRunState.starting
            else:
                return RecipeRunState.running
        elif state.get(StateKeys.error_msg):
            return RecipeRunState.failed
        elif state.get(StateKeys.run_time):
            return RecipeRunState.completed
        else:
            return RecipeRunState.standby

    def render_deleted_output(self):
        col1, *_ = gui.columns(2)
        with col1:
            gui.error(
                "This data has been deleted as per the retention policy.",
                icon="🗑️",
                color="rgba(255, 200, 100, 0.5)",
            )
            gui.newline()
            self._render_output_col(is_deleted=True)
            gui.newline()
            self.render_run_cost()

    def _render_output_col(self, *, submitted: bool = False, is_deleted: bool = False):
        assert inspect.isgeneratorfunction(self.run)

        if gui.session_state.get(StateKeys.pressed_randomize):
            gui.session_state["seed"] = int(gooey_rng.randrange(MAX_SEED))
            gui.session_state.pop(StateKeys.pressed_randomize, None)
            submitted = True

        if submitted:
            self.submit_and_redirect()

        run_state = self.get_run_state(gui.session_state)
        match run_state:
            case RecipeRunState.completed:
                self._render_completed_output()
            case RecipeRunState.failed:
                self._render_failed_output()
            case RecipeRunState.running | RecipeRunState.starting:
                self._render_running_output()
            case RecipeRunState.standby:
                pass

        # render outputs
        if not is_deleted:
            self.render_output()

        if run_state != RecipeRunState.running:
            if not is_deleted:
                self._render_after_output()
            render_output_caption()

    def _render_completed_output(self):
        pass

    def _render_failed_output(self):
        err_msg = gui.session_state.get(StateKeys.error_msg)
        gui.error(err_msg, unsafe_allow_html=True)

    def _render_running_output(self):
        run_status = gui.session_state.get(StateKeys.run_status)
        html_spinner(run_status)
        self.render_extra_waiting_output()

    def render_extra_waiting_output(self):
        created_at = gui.session_state.get("created_at")
        if not created_at:
            return

        if isinstance(created_at, str):
            created_at = datetime.datetime.fromisoformat(created_at)
        started_at_text(created_at)

        estimated_run_time = self.estimate_run_duration()
        if not estimated_run_time:
            return
        with gui.countdown_timer(
            end_time=created_at + datetime.timedelta(seconds=estimated_run_time),
            delay_text="Sorry for the wait. Your run is taking longer than we expected.",
        ):
            if self.is_current_user_owner() and self.request.user.email:
                gui.write(
                    f"""We'll email **{self.request.user.email}** when your workflow is done."""
                )
            gui.write(
                f"""In the meantime, check out [🚀 Examples]({self.current_app_url(RecipeTabs.examples)})
                  for inspiration."""
            )

    def estimate_run_duration(self) -> int | None:
        pass

    def submit_and_redirect(self) -> typing.NoReturn | None:
        sr = self.on_submit()
        if not sr:
            return
        raise gui.RedirectException(self.app_url(run_id=sr.run_id, uid=sr.uid))

    def publish_and_redirect(self) -> typing.NoReturn | None:
        assert self.request.user and not self.request.user.is_anonymous

        updated_count = SavedRun.objects.filter(
            id=self.current_sr.id,
            # filter for RecipeRunState.standby
            run_status="",
            error_msg="",
            run_time=datetime.timedelta(),
        ).update(run_status=STARTING_STATE, uid=self.request.user.uid)
        if updated_count >= 1:
            # updated now
            self.current_sr.refresh_from_db()
            self.call_runner_task(self.current_sr)

        pr = self.create_published_run(
            published_run_id=get_random_doc_id(),
            saved_run=self.current_sr,
            user=self.request.user,
            workspace=self.current_workspace,
            title=self._get_default_pr_title(),
            notes=self.current_pr.notes,
            visibility=PublishedRunVisibility(PublishedRunVisibility.UNLISTED),
        )
        raise gui.RedirectException(pr.get_app_url())

    def on_submit(self):
        sr = self.create_and_validate_new_run(enable_rate_limits=True)
        if not sr:
            return

        self.call_runner_task(sr)
        return sr

    def should_submit_after_login(self) -> bool:
        return bool(
            self.request.query_params.get(SUBMIT_AFTER_LOGIN_Q)
            and self.request.user
            and not self.request.user.is_anonymous
        )

    def should_publish_after_login(self) -> bool:
        return bool(
            self.request.query_params.get(PUBLISH_AFTER_LOGIN_Q)
            and self.request.user
            and not self.request.user.is_anonymous
        )

    def create_and_validate_new_run(
        self,
        *,
        enable_rate_limits: bool = False,
        run_status: str | None = STARTING_STATE,
        **defaults,
    ) -> SavedRun | None:
        try:
            sr = self.create_new_run(
                enable_rate_limits=enable_rate_limits, run_status=run_status, **defaults
            )
        except ValidationError as e:
            gui.session_state[StateKeys.run_status] = None
            gui.session_state[StateKeys.error_msg] = str(e)
            return
        except RateLimitExceeded as e:
            gui.session_state[StateKeys.run_status] = None
            gui.session_state[StateKeys.error_msg] = e.detail.get("error", "")
            return
        return sr

    def create_new_run(
        self,
        *,
        enable_rate_limits: bool = False,
        run_status: str | None = STARTING_STATE,
        **defaults,
    ) -> SavedRun:
        gui.session_state[StateKeys.run_status] = run_status
        gui.session_state.pop(StateKeys.error_msg, None)
        gui.session_state.pop(StateKeys.run_time, None)
        self._setup_rng_seed()
        self.clear_outputs()

        assert self.request, "request is not set for current session"
        if self.request.user:
            uid = self.request.user.uid
        else:
            uid = auth.create_user().uid
            self.request.user = AppUser.objects.create(
                uid=uid, is_anonymous=True, balance=settings.ANON_USER_FREE_CREDITS
            )
            self.request.session[ANONYMOUS_USER_COOKIE] = dict(uid=uid)

        if enable_rate_limits:
            ensure_rate_limits(self.workflow, self.request.user, self.current_workspace)

        run_id = get_random_doc_id()

        parent, pr = self.current_sr_pr
        try:
            parent_version = pr.versions.latest()
        except PublishedRunVersion.DoesNotExist:
            parent_version = None

        sr = self.get_sr_from_ids(
            run_id,
            uid,
            create=True,
            defaults=(
                dict(
                    parent=parent,
                    parent_version=parent_version,
                    workspace=self.current_workspace,
                )
                | defaults
            ),
        )

        self.dump_state_to_sr(self._get_validated_state(), sr)

        return sr

    def _get_validated_state(self) -> dict:
        # ensure the request is validated
        return gui.session_state | json.loads(
            self.RequestModel.parse_obj(gui.session_state).json(exclude_unset=True)
        )

    def dump_state_to_sr(self, state: dict, sr: SavedRun):
        sr.set(
            {
                field_name: deepcopy(state[field_name])
                for field_name in self.fields_to_save()
                if field_name in state
            }
        )

    def call_runner_task(self, sr: SavedRun, deduct_credits: bool = True):
        from celeryapp.tasks import runner_task

        return runner_task.delay(
            page_cls=self.__class__,
            user_id=self.request.user.id,
            run_id=sr.run_id,
            uid=sr.uid,
            channel=self.realtime_channel_name(sr.run_id, sr.uid),
            unsaved_state=self._unsaved_state(),
            deduct_credits=deduct_credits,
        )

    @classmethod
    def realtime_channel_name(cls, run_id: str, uid: str) -> str:
        return f"gooey-outputs/{cls.slug_versions[0]}/{uid}/{run_id}"

    def generate_credit_error_message(self, run_id, uid) -> str:
        account_url = furl(settings.APP_BASE_URL) / "account/"
        if self.request.user.is_anonymous:
            account_url.query.params["next"] = self.app_url(
                run_id=run_id,
                uid=uid,
                query_params={SUBMIT_AFTER_LOGIN_Q: "1"},
            )
            # language=HTML
            error_msg = f"""
<p data-{SUBMIT_AFTER_LOGIN_Q}>
Doh! <a href="{account_url}" target="_top">Please login</a> to run more Gooey.AI workflows.
</p>

You’ll receive {settings.LOGIN_USER_FREE_CREDITS} Credits when you sign up via your phone #, Google, Apple or GitHub account
and can <a href="/pricing/" target="_blank">purchase more</a> for $1/100 Credits.
            """
        else:
            # language=HTML
            error_msg = f"""
<p>
Doh! You’re out of Gooey.AI credits.
</p>

<p>
Please <a href="{account_url}" target="_blank">buy more</a> to run more workflows.
</p>

We’re always on <a href="{settings.DISCORD_INVITE_URL}" target="_blank">discord</a> if you’ve got any questions.
            """
        return error_msg

    def _setup_rng_seed(self):
        seed = gui.session_state.get("seed")
        if not seed:
            return
        gooey_rng.seed(seed)

    def clear_outputs(self):
        # clear error msg
        gui.session_state.pop(StateKeys.error_msg, None)
        # clear outputs
        for field_name in self.ResponseModel.__fields__:
            gui.session_state.pop(field_name, None)

    def _render_after_output(self):
        self._render_report_button()

        if "seed" in self.RequestModel.schema_json():
            randomize = gui.button(
                '<i class="fa-solid fa-recycle"></i> Regenerate', type="tertiary"
            )
            if randomize:
                gui.session_state[StateKeys.pressed_randomize] = True
                gui.rerun()

    def current_sr_to_session_state(self) -> dict:
        state = self.current_sr.to_dict()
        if state is None:
            raise HTTPException(status_code=404)
        return self.load_state_defaults(state)

    @classmethod
    def load_state_defaults(cls, state: dict):
        for k, v in cls.RequestModel.schema()["properties"].items():
            try:
                state.setdefault(k, copy(v["default"]))
            except KeyError:
                pass
        for k, v in cls.sane_defaults.items():
            state.setdefault(k, v)
        return state

    def fields_to_save(self) -> list[str]:
        # only save the fields in request/response
        return [
            field_name
            for model in (self.RequestModel, self.ResponseModel)
            for field_name in model.__fields__
        ] + [
            StateKeys.error_msg,
            StateKeys.run_status,
            StateKeys.run_time,
        ]

    def _unsaved_state(self) -> dict[str, typing.Any]:
        result = {}
        for field in self.fields_not_to_save():
            try:
                result[field] = gui.session_state[field]
            except KeyError:
                pass
        return result

    def fields_not_to_save(self) -> list[str]:
        return []

    def _examples_tab(self):
        allow_hide = self.is_current_user_admin()

        def _render(pr: PublishedRun):
            self._render_example_preview(
                published_run=pr,
                allow_hide=allow_hide,
            )

        example_runs = (
            PublishedRun.objects.filter(
                workflow=self.workflow,
                visibility=PublishedRunVisibility.PUBLIC,
                is_approved_example=True,
            )
            .exclude(published_run_id="")
            .order_by("-example_priority", "-updated_at")[:50]
        )

        grid_layout(3, example_runs, _render)

    def _saved_tab(self):
        self.ensure_authentication()

        pr_filter = Q(workspace=self.current_workspace)
        if self.current_workspace.is_personal:
            pr_filter |= Q(created_by=self.request.user, workspace__isnull=True)
        published_runs = PublishedRun.objects.filter(
            Q(workflow=self.workflow) & pr_filter
        )[:50]
        if not published_runs:
            gui.write("No published runs yet")
            return

        def _render(pr: PublishedRun):
            with gui.div(className="mb-2", style={"font-size": "0.9rem"}):
                gui.pill(
                    PublishedRunVisibility(pr.visibility).get_badge_html(),
                    unsafe_allow_html=True,
                    className="border border-dark",
                )

            self.render_published_run_preview(published_run=pr)

        grid_layout(3, published_runs, _render)

    def _history_tab(self):
        self.ensure_authentication(anon_ok=True)

        uid = self.request.user.uid
        if self.is_current_user_admin():
            uid = self.request.query_params.get("uid", uid)

        before = self.request.query_params.get("updated_at__lt", None)
        if before:
            before = datetime.datetime.fromisoformat(before)
        else:
            before = timezone.now()
        run_history = list(
            SavedRun.objects.filter(
                workflow=self.workflow,
                uid=uid,
                updated_at__lt=before,
            )[:25]
        )
        if not run_history:
            gui.write("No history yet")
            return

        grid_layout(3, run_history, self._render_run_preview)

        next_url = self.current_app_url(
            RecipeTabs.history,
            query_params={"updated_at__lt": run_history[-1].to_dict()["updated_at"]},
        )
        with gui.link(to=str(next_url)):
            gui.html(
                # language=HTML
                """<button type="button" class="btn btn-theme">Load More</button>"""
            )

    def ensure_authentication(self, next_url: str | None = None, anon_ok: bool = False):
        if not self.request.user or (self.request.user.is_anonymous and not anon_ok):
            raise gui.RedirectException(self.get_auth_url(next_url))

    def get_auth_url(self, next_url: str | None = None) -> str:
        from routers.root import login

        next_url = str(furl(next_url or self.request.url).set(origin=None))
        return str(furl(get_route_path(login), query_params=dict(next=next_url)))

    def _render_run_preview(self, saved_run: SavedRun):
        published_run: PublishedRun | None = (
            saved_run.parent_version.published_run if saved_run.parent_version else None
        )
        is_latest_version = published_run and published_run.saved_run == saved_run
        tb = get_title_breadcrumbs(self, sr=saved_run, pr=published_run)

        with gui.link(to=saved_run.get_app_url()):
            with gui.div(className="mb-1", style={"fontSize": "0.9rem"}):
                if is_latest_version:
                    gui.pill(
                        PublishedRunVisibility(
                            published_run.visibility
                        ).get_badge_html(),
                        unsafe_allow_html=True,
                        className="border border-dark",
                    )

            gui.write(f"#### {tb.h1_title}")

        updated_at = saved_run.updated_at
        if (
            updated_at
            and isinstance(updated_at, datetime.datetime)
            and not saved_run.run_status
        ):
            gui.caption("Loading...", **render_local_dt_attrs(updated_at))

        if saved_run.run_status:
            started_at_text(saved_run.created_at)
            html_spinner(saved_run.run_status, scroll_into_view=False)
        elif saved_run.error_msg:
            gui.error(saved_run.error_msg, unsafe_allow_html=True)

        return self.render_example(saved_run.to_dict())

    def render_published_run_preview(self, published_run: PublishedRun):
        tb = get_title_breadcrumbs(self, published_run.saved_run, published_run)
        with gui.link(to=published_run.get_app_url()):
            gui.write(f"#### {tb.h1_title}")

        with gui.div(className="d-flex align-items-center justify-content-between"):
            with gui.div():
                updated_at = published_run.saved_run.updated_at
                if updated_at and isinstance(updated_at, datetime.datetime):
                    gui.caption("Loading...", **render_local_dt_attrs(updated_at))

            if published_run.visibility == PublishedRunVisibility.PUBLIC:
                run_icon = '<i class="fa-regular fa-person-running"></i>'
                run_count = format_number_with_suffix(published_run.get_run_count())
                gui.caption(f"{run_icon} {run_count} runs", unsafe_allow_html=True)

        if published_run.notes:
            gui.caption(published_run.notes, line_clamp=2)

        doc = published_run.saved_run.to_dict()
        self.render_example(doc)

    def _render_example_preview(
        self,
        *,
        published_run: PublishedRun,
        allow_hide: bool,
    ):
        tb = get_title_breadcrumbs(self, published_run.saved_run, published_run)

        if published_run.created_by:
            with gui.div(className="mb-1 text-truncate", style={"height": "1.5rem"}):
                self.render_author(
                    published_run.created_by,
                    image_size="20px",
                    text_size="0.9rem",
                )

        with gui.link(to=published_run.get_app_url()):
            gui.write(f"#### {tb.h1_title}")

        with gui.div(className="d-flex align-items-center justify-content-between"):
            with gui.div():
                updated_at = published_run.saved_run.updated_at
                if updated_at and isinstance(updated_at, datetime.datetime):
                    gui.caption("Loading...", **render_local_dt_attrs(updated_at))

            run_icon = '<i class="fa-regular fa-person-running"></i>'
            run_count = format_number_with_suffix(published_run.get_run_count())
            gui.caption(f"{run_icon} {run_count} runs", unsafe_allow_html=True)

        if published_run.notes:
            gui.caption(published_run.notes, line_clamp=2)

        if allow_hide:
            self._example_hide_button(published_run=published_run)

        doc = published_run.saved_run.to_dict()
        self.render_example(doc)

    def _example_hide_button(self, published_run: PublishedRun):
        pressed_delete = gui.button(
            "🙈️ Hide",
            key=f"delete_example_{published_run.published_run_id}",
            style={"color": "red"},
        )
        if not pressed_delete:
            return
        self.set_hidden(published_run=published_run, hidden=True)

    def set_hidden(self, *, published_run: PublishedRun, hidden: bool):
        with gui.spinner("Hiding..."):
            published_run.is_approved_example = not hidden
            published_run.save()

        gui.rerun()

    def render_example(self, state: dict):
        pass

    def render_steps(self):
        raise NotImplementedError

    @classmethod
    def preview_input(cls, state: dict) -> str | None:
        return (
            state.get("text_prompt")
            or state.get("input_prompt")
            or state.get("search_query")
            or state.get("title")
        )

    # this is mostly depreated in favour of PublishedRun.notes
    def preview_description(self, state: dict) -> str:
        return ""

    def preview_image(self, state: dict) -> str | None:
        out = (
            state.get("cutout_image")
            or state.get("output_images")
            or state.get("output_image")
            or state.get("output_video")
        )
        return extract_nested_str(out)

    def fallback_preivew_image(self) -> str:
        return DEFAULT_META_IMG

    def run_as_api_tab(self):
        api_docs_url = str(
            furl(
                settings.API_BASE_URL,
                fragment_path=f"operation/{self.slug_versions[0]}",
            )
            / "docs"
        )

        gui.markdown(
            f'📖 To learn more, take a look at our <a href="{api_docs_url}" target="_blank">complete API</a>',
            unsafe_allow_html=True,
        )

        gui.write("#### 📤 Example Request")

        include_all = gui.checkbox("##### Show all fields")
        as_async = gui.checkbox("##### Run Async")
        as_form_data = gui.checkbox("##### Upload Files via Form Data")

        api_url, request_body = self.get_example_request(
            gui.session_state,
            include_all=include_all,
            pr=self.current_pr,
        )
        response_body = self.get_example_response_body(
            gui.session_state, as_async=as_async, include_all=include_all
        )

        api_example_generator(
            api_url=api_url,
            request_body=request_body | self._unsaved_state(),
            as_form_data=as_form_data,
            as_async=as_async,
        )
        gui.write("")

        gui.write("#### 🎁 Example Response")
        gui.json(response_body, expanded=True)

        if not self.request.user or self.request.user.is_anonymous:
            gui.write("**Please Login to generate the `$GOOEY_API_KEY`**")
            return

        gui.write("---")
        with gui.tag("a", id="api-keys"):
            gui.write("### 🔐 API keys")

        manage_api_keys(self.request.user)

    def ensure_credits_and_auto_recharge(self, sr: SavedRun, state: dict):
        if not settings.CREDITS_TO_DEDUCT_PER_RUN:
            return
        assert self.request.user, "request.user must be set to check credits"

        workspace = self.current_workspace
        price = self.get_price_roundoff(state)

        if workspace.balance >= price:
            return

        if should_attempt_auto_recharge(workspace):
            yield "Low balance detected. Recharging..."
            run_auto_recharge_gracefully(workspace)
            workspace.refresh_from_db()

        if workspace.balance >= price:
            return

        raise InsufficientCredits(self.request.user, sr)

    def deduct_credits(self, state: dict) -> tuple[AppUserTransaction, int]:
        assert self.request.user, "request.user must be set to deduct credits"

        amount = self.get_price_roundoff(state)
        txn = self.current_workspace.add_balance(
            amount=-amount,
            invoice_id=f"gooey_in_{uuid.uuid1()}",
            user=self.request.user,
        )
        return txn, amount

    def get_price_roundoff(self, state: dict) -> int:
        multiplier = self.workflow.get_or_create_metadata().price_multiplier
        price = math.ceil(float(self.get_raw_price(state)) * multiplier)
        # don't allow fractional pricing for now, min 1 credit
        return max(1, price)

    def get_raw_price(self, state: dict) -> float:
        return self.price * (state.get("num_outputs") or 1)

    def get_total_linked_usage_cost_in_credits(self, default=1):
        """Return the sum of the linked usage costs in gooey credits."""
        sr = self.current_sr
        total = sr.usage_costs.aggregate(total=Sum("dollar_amount"))["total"]
        if not total:
            return default
        return total * settings.ADDON_CREDITS_PER_DOLLAR

    def get_grouped_linked_usage_cost_in_credits(self):
        """Return the linked usage costs grouped by model name in gooey credits."""
        qs = self.current_sr.usage_costs.values("pricing__model_name").annotate(
            total=Sum("dollar_amount") * settings.ADDON_CREDITS_PER_DOLLAR
        )
        return {item["pricing__model_name"]: item["total"] for item in qs}

    @classmethod
    def get_example_preferred_fields(cls, state: dict) -> list[str]:
        """
        Fields that are not required, but are preferred to be shown in the example.
        """
        return []

    @classmethod
    def get_example_request(
        cls,
        state: dict,
        pr: PublishedRun | None = None,
        include_all: bool = False,
    ) -> tuple[furl, dict[str, typing.Any]]:
        api_url = cls.api_url(
            example_id=pr and pr.published_run_id, run_id=None, uid=None
        )
        fields = extract_model_fields(
            model=cls.RequestModel,
            state=state,
            include_all=include_all,
            preferred_fields=cls.get_example_preferred_fields(state),
            diff_from=pr.saved_run.to_dict() if pr else None,
        )
        return api_url, fields

    def get_example_response_body(
        self,
        state: dict,
        as_async: bool = False,
        include_all: bool = False,
    ) -> dict:
        run_id = get_random_doc_id()
        created_at = gui.session_state.get(
            StateKeys.created_at, datetime.datetime.utcnow().isoformat()
        )
        web_url = self.app_url(
            run_id=run_id,
            uid=self.request.user and self.request.user.uid,
        )
        sr = self.current_sr
        output = sr.api_output(extract_model_fields(self.ResponseModel, state))
        if as_async:
            return dict(
                run_id=run_id,
                web_url=web_url,
                created_at=created_at,
                run_time_sec=gui.session_state.get(StateKeys.run_time, 0),
                status="completed",
                output=output,
            )
        else:
            return dict(
                id=run_id,
                url=web_url,
                created_at=created_at,
                output=output,
            )

    def additional_notes(self) -> str | None:
        pass

    def get_cost_note(self) -> str | None:
        pass

    def is_current_user_admin(self) -> bool:
        return self.is_user_admin(self.request.user)

    @classmethod
    def is_user_admin(cls, user: AppUser | None) -> bool:
        return bool(user and user.email and user.email in settings.ADMIN_EMAILS)

    def is_current_user_paying(self) -> bool:
        return bool(
            self.request.user
            and self.current_workspace
            and self.current_workspace.is_paying
        )

    def is_current_user_owner(self) -> bool:
        return bool(self.request.user and self.current_sr_user == self.request.user)


def started_at_text(dt: datetime.datetime):
    with gui.div(className="d-flex"):
        text = "Started"
        if seed := gui.session_state.get("seed"):
            text += f' with seed <span style="color: black;">{seed}</span>'
        gui.caption(text + " on&nbsp;", unsafe_allow_html=True)
        gui.caption(
            "...",
            className="text-black",
            **render_local_dt_attrs(dt),
        )


def render_output_caption():
    caption = ""

    run_time = gui.session_state.get(StateKeys.run_time, 0)
    if run_time:
        caption += f'Generated in <span style="color: black;">{run_time :.1f}s</span>'

    if seed := gui.session_state.get("seed"):
        caption += f' with seed <span style="color: black;">{seed}</span> '

    updated_at = gui.session_state.get(StateKeys.updated_at, datetime.datetime.today())
    if updated_at:
        if isinstance(updated_at, str):
            updated_at = datetime.datetime.fromisoformat(updated_at)
        caption += " on&nbsp;"

    with gui.div(className="d-flex"):
        gui.caption(caption, unsafe_allow_html=True)
        if updated_at:
            gui.caption(
                "...",
                className="text-black",
                **render_local_dt_attrs(
                    updated_at,
                    date_options={"month": "short", "day": "numeric"},
                ),
            )


def extract_model_fields(
    model: typing.Type[BaseModel],
    state: dict,
    include_all: bool = True,
    preferred_fields: list[str] = None,
    diff_from: dict | None = None,
) -> dict:
    """
    Include a field in result if:
    - include_all is true
    - field is required
    - field is preferred
    - diff_from is provided and field value differs from diff_from
    """
    return {
        field_name: state.get(field_name)
        for field_name, field in model.__fields__.items()
        if (
            include_all
            or field.required
            or (preferred_fields and field_name in preferred_fields)
            or (diff_from and state.get(field_name) != diff_from.get(field_name))
        )
    }


def extract_nested_str(obj) -> str:
    if isinstance(obj, str):
        return obj
    elif isinstance(obj, dict):
        obj = obj.values()
    try:
        items = iter(obj)
    except TypeError:
        pass
    else:
        for it in items:
            if it:
                return extract_nested_str(it)
    return ""


class TitleValidationError(Exception):
    pass<|MERGE_RESOLUTION|>--- conflicted
+++ resolved
@@ -829,16 +829,10 @@
         if duplicate_button:
             duplicate_pr = self.current_pr.duplicate(
                 user=self.request.user,
-<<<<<<< HEAD
+                workspace=self.current_workspace,
                 title=title,
                 notes=notes,
                 visibility=PublishedRunVisibility.UNLISTED,
-=======
-                workspace=self.current_workspace,
-                title=f"{self.current_pr.title} (Copy)",
-                notes=self.current_pr.notes,
-                visibility=PublishedRunVisibility(PublishedRunVisibility.UNLISTED),
->>>>>>> ab5ed22e
             )
             raise gui.RedirectException(
                 self.app_url(example_id=duplicate_pr.published_run_id)
@@ -849,16 +843,10 @@
                 published_run_id=get_random_doc_id(),
                 saved_run=self.current_sr,
                 user=self.request.user,
-<<<<<<< HEAD
+                workspace=self.current_workspace,
                 title=title,
                 notes=notes,
                 visibility=PublishedRunVisibility.UNLISTED,
-=======
-                workspace=self.current_workspace,
-                title=f"{self.current_pr.title} (Copy)",
-                notes=self.current_pr.notes,
-                visibility=PublishedRunVisibility(PublishedRunVisibility.UNLISTED),
->>>>>>> ab5ed22e
             )
             raise gui.RedirectException(
                 self.app_url(example_id=new_pr.published_run_id)
