--- conflicted
+++ resolved
@@ -1546,33 +1546,7 @@
             st.write("No history yet")
             return
 
-<<<<<<< HEAD
         grid_layout(3, run_history, self._render_run_preview)
-=======
-        def _render(sr: SavedRun):
-            url = str(
-                furl(
-                    self.app_url(),
-                    query_params={
-                        RUN_ID_QUERY_PARAM: sr.run_id,
-                        USER_ID_QUERY_PARAM: uid,
-                    },
-                )
-            )
-
-            self._render_doc_example(
-                allow_delete=False,
-                doc=sr.to_dict(),
-                url=url,
-                query_params=dict(run_id=sr.run_id, uid=uid),
-            )
-            if sr.run_status:
-                html_spinner(sr.run_status)
-            elif sr.error_msg:
-                st.error(sr.error_msg)
-
-        grid_layout(3, run_history, _render)
->>>>>>> c0e0ada6
 
         next_url = (
             furl(self._get_current_app_url(), query_params=self.request.query_params)
@@ -1600,6 +1574,11 @@
         updated_at = saved_run.updated_at
         if updated_at and isinstance(updated_at, datetime.datetime):
             js_dynamic_date(updated_at)
+
+        if saved_run.run_status:
+            html_spinner(saved_run.run_status)
+        elif saved_run.error_msg:
+            st.error(saved_run.error_msg)
 
         return self.render_example(saved_run.to_dict())
 
