--- conflicted
+++ resolved
@@ -1498,14 +1498,8 @@
             name = workspace.created_by.display_name
         else:
             name = workspace.display_name()
-<<<<<<< HEAD
         if show_as_link and workspace.is_personal and workspace.handle_id:
             link = workspace.handle.get_app_url()
-=======
-        if show_as_link and workspace.is_personal:
-            handle = workspace.handle or workspace.created_by.handle
-            link = handle and handle.get_app_url()
->>>>>>> ef695306
         else:
             link = None
         return cls._render_author(
