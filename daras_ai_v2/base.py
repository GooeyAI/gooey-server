--- conflicted
+++ resolved
@@ -607,63 +607,22 @@
         if cancel_button:
             modal.close()
 
-<<<<<<< HEAD
     def get_page_title(self) -> str:
         """The H1 title of this page"""
-        title, _ = self._get_title_and_breadcrumbs(
-            current_run=self.get_current_sr(),
-            published_run=self.get_current_published_run(),
+        title, _ = self.get_title_and_breadcrumbs(
+            self.get_current_sr(),
+            self.get_current_published_run(),
         )
         return title
 
-    def _get_title_and_breadcrumbs(
-        self,
-        current_run: SavedRun,
-        published_run: PublishedRun | None,
-=======
     @classmethod
     def get_title_and_breadcrumbs(
         cls,
         sr: SavedRun,
         pr: PublishedRun | None,
->>>>>>> f8d98d10
     ) -> tuple[str, list[tuple[str, str | None]]]:
         if pr and not pr.published_run_id and sr == pr.saved_run:
             # when published_run.published_run_id is blank, the run is the root example
-<<<<<<< HEAD
-            return self.get_recipe_title(), []
-        else:
-            # the title on the saved root / the hardcoded title
-            recipe_title = self.get_root_published_run().title or self.title
-            prompt_title = truncate_text_words(
-                self.preview_input(current_run.to_dict()) or "",
-                maxlen=60,
-            ).replace("\n", " ")
-
-            recipe_breadcrumb = (recipe_title, self.app_url())
-            if published_run and current_run == published_run.saved_run:
-                # recipe root
-                return published_run.title or prompt_title or recipe_title, [
-                    recipe_breadcrumb
-                ]
-            else:
-                if not published_run or published_run.is_root_example():
-                    # run created directly from recipe root
-                    h1_title = prompt_title or f"Run: {recipe_title}"
-                    return h1_title, [recipe_breadcrumb]
-                else:
-                    h1_title = (
-                        prompt_title or f"Run: {published_run.title or recipe_title}"
-                    )
-                    return h1_title, [
-                        recipe_breadcrumb,
-                        (
-                            published_run.title
-                            or f"Fork {published_run.published_run_id}",
-                            published_run.get_app_url(),
-                        ),
-                    ]
-=======
             return cls.get_recipe_title(), []
 
         # the title on the saved root / the hardcoded title
@@ -692,7 +651,6 @@
                 pr.get_app_url(),
             ),
         ]
->>>>>>> f8d98d10
 
     def _render_breadcrumbs(self, items: list[tuple[str, str | None]]):
         st.html(
@@ -998,20 +956,11 @@
 
     def get_current_published_run(self) -> PublishedRun | None:
         example_id, run_id, uid = extract_query_params(gooey_get_query_params())
-<<<<<<< HEAD
-        if run_id:
-            current_run = self.get_current_sr()
-            if current_run.parent_version:
-                return current_run.parent_version.published_run
-            else:
-                return None
-=======
         if run_id and uid:
-            sr = self.get_sr_from_query_params(example_id, run_id, uid)
+            sr = self.get_current_sr()
             return (
                 sr and sr.parent_version and sr.parent_version.published_run
             ) or None
->>>>>>> f8d98d10
         elif example_id:
             return self.get_published_run(published_run_id=example_id)
         else:
