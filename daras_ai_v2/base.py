--- conflicted
+++ resolved
@@ -115,28 +115,14 @@
 
         with run_tab:
             self._check_if_flagged()
-<<<<<<< HEAD
+
             form_col, runner_col = st.columns(2)
             with form_col:
                 submitted = self.render_form()
-            with runner_col:
-                self._runner(submitted)
 
             self.render_step_row()
-
             self.render_footer()
 
-=======
-
-            form_col, runner_col = st.columns(2)
-
-            self.render_footer()
-
-            with form_col:
-                submitted = self.render_form()
-                self.render_description()
-
->>>>>>> b8045d90
         with settings_tab:
             self.render_settings()
 
@@ -146,11 +132,8 @@
         with api_tab:
             self.run_as_api_tab()
 
-<<<<<<< HEAD
-=======
         with runner_col:
             self._runner(submitted)
->>>>>>> b8045d90
         #
         # NOTE: Beware of putting code here since runner will call experimental_rerun
         #
@@ -320,13 +303,10 @@
                     unsafe_allow_html=True,
                 )
 
-<<<<<<< HEAD
         with col2:
             pass
             #self._render_admin_options()
 
-=======
->>>>>>> b8045d90
     def render_usage_guide(self):
         raise NotImplementedError
 
@@ -672,12 +652,18 @@
     def render_example(self, state: dict):
         pass
 
-<<<<<<< HEAD
+    def preview_title(self, state: dict, query_params: dict) -> str:
+        input_as_text = state.get("text_prompt", state.get("input_prompt"))
+        example_id, run_id, uid = self.extract_query_params(query_params)
+        title = f"{self.title}"
+        if (run_id and uid) or example_id:
+            if input_as_text:
+                title = f"{input_as_text[:100]} ... {self.title}"
+        return f"{title} • AI API, workflow & prompt shared on Gooey.AI"
+
     def render_steps(self):
         pass
 
-=======
->>>>>>> b8045d90
     def preview_title(self, state: dict, query_params: dict) -> str:
         input_as_text = state.get("text_prompt", state.get("input_prompt"))
         example_id, run_id, uid = self.extract_query_params(query_params)
