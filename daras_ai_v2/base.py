import datetime
import hashlib
import html
import inspect
import json
import math
import typing
import uuid
from copy import deepcopy, copy
from enum import Enum
from functools import cached_property
from itertools import pairwise
from random import Random
from time import sleep

import gooey_gui as gui
import sentry_sdk
from django.db.models import Q, Sum
from django.utils import timezone
from django.utils.text import slugify
from fastapi import HTTPException
from firebase_admin import auth
from furl import furl
from pydantic import BaseModel, Field, ValidationError
from sentry_sdk.tracing import TRANSACTION_SOURCE_ROUTE
from starlette.datastructures import URL

from app_users.models import AppUser, AppUserTransaction
from bots.models import (
    SavedRun,
    PublishedRun,
    PublishedRunVersion,
    PublishedRunVisibility,
    Workflow,
    RetentionPolicy,
)
from daras_ai.image_input import truncate_text_words
from daras_ai.text_format import format_number_with_suffix
from daras_ai_v2 import settings, icons
from daras_ai_v2.api_examples_widget import api_example_generator
from daras_ai_v2.breadcrumbs import render_breadcrumbs, get_title_breadcrumbs
from daras_ai_v2.copy_to_clipboard_button_widget import (
    copy_to_clipboard_button,
    copy_to_clipboard_button_with_return,
)
from daras_ai_v2.crypto import get_random_doc_id
from daras_ai_v2.db import ANONYMOUS_USER_COOKIE
from daras_ai_v2.exceptions import InsufficientCredits
from daras_ai_v2.fastapi_tricks import get_route_path
from daras_ai_v2.github_tools import github_url_for_file
from daras_ai_v2.grid_layout_widget import grid_layout
from daras_ai_v2.html_spinner_widget import html_spinner
from daras_ai_v2.manage_api_keys_widget import manage_api_keys
from daras_ai_v2.meta_preview_url import meta_preview_url
from daras_ai_v2.prompt_vars import variables_input
from daras_ai_v2.query_params_util import extract_query_params
from daras_ai_v2.ratelimits import ensure_rate_limits, RateLimitExceeded
from daras_ai_v2.send_email import send_reported_run_email
from daras_ai_v2.user_date_widgets import render_local_dt_attrs
from functions.models import RecipeFunction, FunctionTrigger
from functions.recipe_functions import (
    functions_input,
    call_recipe_functions,
    is_functions_enabled,
    render_called_functions,
    LLMTool,
)
from payments.auto_recharge import (
    should_attempt_auto_recharge,
    run_auto_recharge_gracefully,
)
from routers.root import RecipeTabs
from workspaces.widgets import (
    create_workspace_with_defaults,
    get_current_workspace,
    set_current_workspace,
)
from workspaces.models import Workspace


DEFAULT_META_IMG = (
    # Small
    "https://storage.googleapis.com/dara-c1b52.appspot.com/daras_ai/media/ec2100aa-1f6e-11ef-ba0b-02420a000159/Main.jpg"
    # "https://storage.googleapis.com/dara-c1b52.appspot.com/meta_tag_default_img.jpg"
    # Big
    # "https://storage.googleapis.com/dara-c1b52.appspot.com/meta_tag_gif.gif"
)
MAX_SEED = 4294967294
gooey_rng = Random()

SUBMIT_AFTER_LOGIN_Q = "submitafterlogin"
PUBLISH_AFTER_LOGIN_Q = "publishafterlogin"

STARTING_STATE = "Starting..."


class RecipeRunState(Enum):
    standby = "standby"
    starting = "starting"
    running = "running"
    completed = "completed"
    failed = "failed"


class StateKeys:
    created_at = "created_at"
    updated_at = "updated_at"

    error_msg = "__error_msg"
    run_time = "__run_time"
    run_status = "__run_status"
    pressed_randomize = "__randomize"

    hidden = "__hidden"


class BasePageRequest:
    user: AppUser | None
    session: dict
    query_params: dict
    url: URL | None


class BasePage:
    title: str
    workflow: Workflow
    slug_versions: list[str]

    sane_defaults: dict = {}

    explore_image: str = None

    template_keys: typing.Iterable[str] = (
        "task_instructions",
        "query_instructions",
        "keyword_instructions",
        "input_prompt",
        "bot_script",
        "text_prompt",
        "search_query",
        "title",
    )

    class RequestModel(BaseModel):
        functions: list[RecipeFunction] | None = Field(
            title="🧩 Developer Tools and Functions",
        )
        variables: dict[str, typing.Any] | None = Field(
            title="⌥ Variables",
            description="Variables to be used as Jinja prompt templates and in functions as arguments",
        )

    ResponseModel: typing.Type[BaseModel]

    price = settings.CREDITS_TO_DEDUCT_PER_RUN

    def __init__(
        self,
        *,
        tab: RecipeTabs = RecipeTabs.run,
        request: BasePageRequest | None = None,
        user: AppUser | None = None,
        request_session: dict | None = None,
        request_url: URL | None = None,
        query_params: dict | None = None,
    ):
        if request_session is None:
            request_session = {}
        if query_params is None:
            query_params = {}

        if request is None:
            request = BasePageRequest()
            request.user = user
            request.session = request_session
            request.query_params = query_params
            request.url = request_url

        self.tab = tab
        self.request = request

    @classmethod
    def api_endpoint(cls) -> str:
        return f"/v2/{cls.slug_versions[0]}"

    def current_app_url(
        self,
        tab: RecipeTabs = RecipeTabs.run,
        *,
        query_params: dict = None,
        path_params: dict = None,
    ) -> str:
        if query_params is None:
            query_params = {}
        example_id, run_id, uid = extract_query_params(self.request.query_params)
        return self.app_url(
            tab=tab,
            example_id=example_id,
            run_id=run_id,
            uid=uid,
            query_params=query_params,
            path_params=path_params,
        )

    @classmethod
    def app_url(
        cls,
        *,
        tab: RecipeTabs = None,
        example_id: str = None,
        run_id: str = None,
        uid: str = None,
        query_params: dict = None,
        path_params: dict = None,
    ) -> str:
        if not tab:
            tab = RecipeTabs.run
        if query_params is None:
            query_params = {}

        if run_id and uid:
            query_params |= dict(run_id=run_id, uid=uid)
        q_example_id = query_params.pop("example_id", None)

        # old urls had example_id as a query param
        example_id = example_id or q_example_id
        run_slug = None
        if example_id:
            try:
                pr = cls.get_pr_from_example_id(example_id=example_id)
            except PublishedRun.DoesNotExist:
                pr = None
            if pr and pr.title:
                run_slug = slugify(pr.title)

        return str(
            furl(settings.APP_BASE_URL, query_params=query_params)
            / tab.url_path(
                page_slug=cls.slug_versions[-1],
                run_slug=run_slug,
                example_id=example_id,
                **(path_params or {}),
            )
        )

    @classmethod
    def api_url(
        cls,
        example_id: str = None,
        run_id: str = None,
        uid: str = None,
        query_params: dict = None,
    ) -> furl:
        query_params = query_params or {}
        if run_id and uid:
            query_params = dict(run_id=run_id, uid=uid)
        elif example_id:
            query_params = dict(example_id=example_id)
        return (
            furl(settings.API_BASE_URL, query_params=query_params) / cls.api_endpoint()
        )

    @classmethod
    def clean_query_params(cls, *, example_id, run_id, uid) -> dict:
        query_params = {}
        if run_id and uid:
            query_params |= dict(run_id=run_id, uid=uid)
        if example_id:
            query_params |= dict(example_id=example_id)
        return query_params

    def get_dynamic_meta_title(self) -> str | None:
        return None

    def setup_sentry(self):
        with sentry_sdk.configure_scope() as scope:
            scope.set_transaction_name(
                "/" + self.slug_versions[0], source=TRANSACTION_SOURCE_ROUTE
            )
            scope.add_event_processor(self.sentry_event_set_request)
            scope.add_event_processor(self.sentry_event_set_user)

    def sentry_event_set_request(self, event, hint):
        request = event.setdefault("request", {})
        request.setdefault("method", "POST")
        request["data"] = gui.session_state
        if url := request.get("url"):
            f = furl(url)
            request["url"] = str(
                furl(settings.APP_BASE_URL, path=f.pathstr, query=f.querystr).url
            )
        else:
            request["url"] = self.app_url(
                tab=self.tab, query_params=dict(self.request.query_params)
            )
        return event

    def sentry_event_set_user(self, event, hint):
        if user := self.request.user:
            event["user"] = {
                "id": user.id,
                "name": user.display_name,
                "email": user.email,
                "data": {
                    field: getattr(user, field)
                    for field in [
                        "uid",
                        "phone_number",
                        "photo_url",
                        "balance",
                        "is_paying",
                        "is_anonymous",
                        "is_disabled",
                        "disable_safety_checker",
                        "disable_rate_limits",
                        "created_at",
                    ]
                },
            }
        return event

    def refresh_state(self):
        sr = self.current_sr
        channel = self.realtime_channel_name(sr.run_id, sr.uid)
        output = gui.realtime_pull([channel])[0]
        if output:
            gui.session_state.update(output)

    def render(self):
        self.setup_sentry()

        if self.get_run_state(gui.session_state) in (
            RecipeRunState.starting,
            RecipeRunState.running,
        ):
            self.refresh_state()
        else:
            gui.realtime_clear_subs()

        self._user_disabled_check()
        self._check_if_flagged()

        if self.should_publish_after_login():
            self.publish_and_redirect()
        if self.should_submit_after_login():
            self.submit_and_redirect()

        if gui.session_state.get("show_report_workflow"):
            self.render_report_form()
            return

        header_placeholder = gui.div()
        gui.newline()

        with gui.nav_tabs():
            for tab in self.get_tabs():
                url = self.current_app_url(tab)
                with gui.nav_item(url, active=tab == self.tab):
                    gui.html(tab.title)
        with gui.nav_tab_content():
            self.render_selected_tab()

        with header_placeholder:
            self._render_header()

    def _render_header(self):
        sr, pr = self.current_sr_pr
        is_example = pr.saved_run == sr
        is_root_example = is_example and pr.is_root()
        tbreadcrumbs = get_title_breadcrumbs(self, sr, pr, tab=self.tab)
        can_save = self.can_user_save_run(sr, pr)
        request_changed = self._has_request_changed()

        with gui.div(className="d-flex justify-content-between mt-4"):
            with gui.div(className="d-lg-flex d-block align-items-center"):
                if not tbreadcrumbs.has_breadcrumbs() and not self.current_sr_user:
                    self._render_title(tbreadcrumbs.h1_title)

                if tbreadcrumbs:
                    with gui.tag("div", className="me-3 mb-1 mb-lg-0 py-2 py-lg-0"):
                        render_breadcrumbs(
                            tbreadcrumbs,
                            is_api_call=(sr.is_api_call and self.tab == RecipeTabs.run),
                        )

                if is_example:
                    author = pr.workspace
                else:
                    author = self.current_sr_user or sr.get_creator()
                if not is_root_example:
                    self.render_author(author)

            with gui.div(className="d-flex align-items-center"):
                if request_changed or (can_save and not is_example):
                    self._render_unpublished_changes_indicator()

                self.render_social_buttons()

        if tbreadcrumbs.has_breadcrumbs() or self.current_sr_user:
            # only render title here if the above row was not empty
            self._render_title(tbreadcrumbs.h1_title)

        if self.tab != RecipeTabs.run:
            return
        if pr and pr.notes:
            gui.write(pr.notes, line_clamp=2)
        elif is_root_example and self.tab != RecipeTabs.integrations:
            gui.write(self.preview_description(sr.to_dict()), line_clamp=2)

    def can_user_save_run(
        self,
        current_run: SavedRun,
        published_run: PublishedRun,
    ) -> bool:
        return (
            self.is_current_user_admin()
            or bool(
                self.request
                and self.request.user
                and current_run.uid == self.request.user.uid
            )
            or bool(
                published_run
                and published_run.saved_run == current_run
                and self.can_user_edit_published_run(published_run)
            )
        )

    def can_user_edit_published_run(self, published_run: PublishedRun) -> bool:
        return bool(self.request.user) and (
            self.is_current_user_admin()
            or published_run.workspace_id == self.current_workspace.id
        )

    def _render_title(self, title: str):
        gui.write(f"# {title}")

    def _render_unpublished_changes_indicator(self):
        with gui.div(
            className="d-none d-lg-flex h-100 align-items-center text-muted ms-2"
        ):
            with gui.tag("span", className="d-inline-block"):
                gui.html("Unpublished changes")

    def _render_options_button_with_dialog(self):
        ref = gui.use_alert_dialog(key="options-modal")
        if gui.button(
            label=icons.more_options, className="mb-0 ms-lg-2", type="tertiary"
        ):
            ref.set_open(True)
        if ref.is_open:
            with gui.alert_dialog(ref=ref, modal_title="#### Options"):
                if self.can_user_edit_published_run(self.current_pr):
                    self._saved_options_modal()
                else:
                    self._unsaved_options_modal()

    def render_social_buttons(self):
        with gui.div(className="d-flex align-items-start right-action-icons"):
            gui.html(
                # styling for buttons in this div
                """
                <style>
                .right-action-icons .btn {
                    padding: 6px;
                }
                </style>
                """
            )

            if self.tab == RecipeTabs.run:
                if self.request.user and not self.request.user.is_anonymous:
                    self._render_options_button_with_dialog()
                self._render_share_button()
                self._render_save_button()
            else:
                self._render_copy_link_button(label="Copy Link")

    def _render_share_button(self):
        if (
            not self.current_pr.is_root()
            and self.current_pr.saved_run_id == self.current_sr.id
            and self.can_user_edit_published_run(self.current_pr)
            and not self._has_request_changed()
        ):
            dialog = gui.use_alert_dialog(key="share-modal")
            icon = PublishedRunVisibility(self.current_pr.visibility).get_icon()
            if gui.button(
                f"{icon} Share", className="mb-0 ms-lg-2 px-lg-4", type="secondary"
            ):
                dialog.set_open(True)

            if dialog.is_open:
                with gui.alert_dialog(
                    ref=dialog,
                    modal_title=f"#### Share: {self.current_pr.title}",
                ):
                    self._render_share_modal(dialog=dialog)
        else:
            self._render_copy_link_button()

    def _render_copy_link_button(
        self, label: str = "", className: str = "mb-0 ms-lg-2"
    ):
        copy_to_clipboard_button(
            label=f"{icons.link} {label}".strip(),
            value=self.current_app_url(self.tab),
            type="secondary",
            className=className,
        )

    def _render_share_modal(self, dialog: gui.AlertDialogRef):
        if not self.current_pr.workspace.is_personal:
            with gui.div(className="mb-4"):
                self._render_workspace_with_invite_button(self.current_pr.workspace)

        options = {
            str(enum.value): enum.help_text(self.current_pr.workspace)
            for enum in PublishedRunVisibility.for_workspace(self.current_pr.workspace)
        }
        published_run_visibility = PublishedRunVisibility(
            int(
                gui.radio(
                    "",
                    options=options,
                    format_func=options.__getitem__,
                    key="published_run_visibility",
                    value=str(self.current_pr.visibility),
                )
            )
        )

        if (
            self.current_workspace.is_personal
            and self.request.user.get_workspaces().count() > 1
        ):
            with gui.div(className="alert alert-warning mb-0 mt-4"):
                duplicate = gui.button(
                    f"{icons.fork} Duplicate", type="link", className="d-inline m-0 p-0"
                )
                gui.html(" this workflow to edit with others")
                ref = gui.use_alert_dialog(key="publish-modal")
                if duplicate:
                    self.clear_publish_form()
                    ref.set_open(True)
                if ref.is_open:
                    gui.session_state["published_run_workspace"] = (
                        self.request.user.get_workspaces()
                        .filter(is_personal=False)
                        .first()
                        .id
                    )
                    return self._render_publish_dialog(ref=ref)

        elif self.current_workspace.is_personal:
            with gui.div(className="alert alert-warning mb-0 mt-4"):
                gui.html(f"{icons.company} Create a team workspace to edit with others")

        with gui.div(className="d-flex justify-content-between pt-4"):
            pressed_copy = copy_to_clipboard_button_with_return(
                label="Copy Link",
                key="copy-link-in-share-modal",
                className="py-2 px-3 m-0",
                value=self.current_app_url(self.tab),
                type="secondary",
            )
            pressed_done = gui.button(
                "Done",
                type="primary",
                className="py-2 px-5 m-0",
            )
            if pressed_copy or pressed_done:
                if self.current_pr.visibility != published_run_visibility:
                    visibility = PublishedRunVisibility(published_run_visibility)
                    self.current_pr.add_version(
                        user=self.request.user,
                        saved_run=self.current_pr.saved_run,
                        title=self.current_pr.title,
                        notes=self.current_pr.notes,
                        visibility=visibility,
                        change_notes=f"Visibility changed to {visibility.name.title()}",
                    )

                dialog.set_open(False)
                gui.rerun()

    def _render_workspace_with_invite_button(self, workspace: Workspace):
        from workspaces.views import member_invite_button_with_dialog

        col1, col2 = gui.columns([9, 3])
        with col1:
            with gui.tag("p", className="mb-1 text-muted"):
                gui.html("WORKSPACE")
            self.render_author(workspace, current_user=self.request.user)
        with col2:
            membership = workspace.memberships.get(user_id=self.request.user.id)
            member_invite_button_with_dialog(
                membership,
                close_on_confirm=False,
                type="tertiary",
                className="mb-0",
            )

    def _render_save_button(self):
        with gui.div(className="d-flex justify-content-end"):
            gui.html(
                """
                <style>
                    .save-button-menu .gui-input label p { color: black; }
                    .published-options-menu {
                        z-index: 1;
                    }
                </style>
                """
            )

            if self.can_user_edit_published_run(self.current_pr):
                icon, label = icons.save, "Update"
            elif self._has_request_changed():
                icon, label = icons.save, "Save and Run"
            else:
                icon, label = icons.fork, "Save as New"

            ref = gui.use_alert_dialog(key="publish-modal")
            if gui.button(
                f'{icon} <span class="d-none d-lg-inline">{label}</span>',
                className="mb-0 ms-lg-2 px-lg-4",
                type="primary",
            ):
                if not self.request.user or self.request.user.is_anonymous:
                    self._publish_for_anonymous_user()
                else:
                    self.clear_publish_form()
                    ref.set_open(True)

            if not ref.is_open:
                return
            self._render_publish_dialog(ref=ref)

    def _publish_for_anonymous_user(self):
        query_params = {PUBLISH_AFTER_LOGIN_Q: "1"}
        if self._has_request_changed():
            sr = self.create_and_validate_new_run(
                enable_rate_limits=True, run_status=None
            )
        else:
            sr = self.current_sr

        raise gui.RedirectException(
            self.get_auth_url(next_url=sr.get_app_url(query_params=query_params))
        )

    @staticmethod
    def clear_publish_form():
        keys = {k for k in gui.session_state.keys() if k.startswith("published_run_")}
        for k in keys:
            gui.session_state.pop(k, None)

    def _render_publish_dialog(self, *, ref: gui.AlertDialogRef):
        """
        Note: all input keys in this method should start with `published_run_*`
        (see: method clear_publish_form)
        """
        assert self.request.user and not self.request.user.is_anonymous

        sr = self.current_sr
        pr = self.current_pr

        if self.can_user_edit_published_run(self.current_pr):
            label = "Update"
        elif self._has_request_changed():
            label = "Save and Run"
        else:
            label = "Save as New"

        with gui.alert_dialog(
            ref=ref,
            modal_title=f"#### {label} Workflow",
            large=True,
        ):
            self._render_publish_form(sr=sr, pr=pr)

    def _render_publish_form(
        self,
        sr: SavedRun,
        pr: PublishedRun,
    ):
        selected_workspace_id = gui.session_state.get("published_run_workspace")
        if not selected_workspace_id:
            if self.can_user_edit_published_run(self.current_pr):
                selected_workspace_id = self.current_pr.workspace_id
            else:
                selected_workspace_id = self.current_workspace.id
        is_update_mode = selected_workspace_id == self.current_pr.workspace_id

        if pr.is_root() and self.is_current_user_admin():
            with gui.div(className="text-danger"):
                gui.write(
                    "###### You're about to update the root workflow as an admin. "
                )
            gui.html(
                f'If you want to create a new example, press "{icons.fork} Save as New".'
            )

        with gui.div():
            if is_update_mode:
                title = pr.title or self.title
                notes = pr.notes
            else:
                title = self._get_default_pr_title()
                notes = ""
            published_run_title = gui.text_input(
                "##### Title",
                key="published_run_title",
                value=title,
            )
<<<<<<< HEAD
            published_run_description = gui.text_input(
                "##### Description",
                key="published_run_description",
                value=(pr.notes or self.preview_description(gui.session_state) or ""),
=======
            published_run_notes = gui.text_area(
                "###### Notes",
                key="published_run_notes",
                value=notes,
>>>>>>> 1e72a729
            )
            with gui.div(className="d-flex align-items-center"):
                with gui.tag("h5", className="text-muted mb-3 me-2"):
                    gui.html(icons.notes)
                with gui.div(className="flex-grow-1"):
                    change_notes = gui.text_input(
                        "",
                        key="published_run_change_notes",
                        value="",
                        placeholder="Add change notes",
                    )

        col1, col2 = gui.columns([1, 3])
        with col1:
            gui.write("##### Workspace", className="d-block mt-2")

        with col2:
            workspaces = list(
                self.request.user.get_workspaces().order_by(
                    "is_personal", "-created_at"
                )
            )
            if (
                self.can_user_edit_published_run(self.current_pr)
                and self.current_pr.workspace not in workspaces
            ):
                workspaces.insert(0, self.current_pr.workspace)

            workspace_options = {w.id: w for w in workspaces}
            if len(workspace_options) > 1:
                selected_workspace_id = gui.selectbox(
                    "",
                    key="published_run_workspace",
                    options=workspace_options,
                    format_func=lambda w_id: workspace_options[w_id].display_html(
                        self.request.user
                    ),
                    value=selected_workspace_id,
                )
            else:
                with gui.div(className="p-2 mb-2"):
                    self.render_author(
                        self.current_workspace,
                        show_as_link=False,
                        current_user=self.request.user,
                    )
                with gui.div(className="align-middle alert alert-warning"):
                    gui.html(icons.company + "&nbsp;")
                    if gui.button(
                        "Create a team workspace",
                        type="link",
                        className="d-inline m-0",
                    ):
                        workspace = create_workspace_with_defaults(self.request.user)
                        set_current_workspace(self.request.session, workspace.id)
                        gui.rerun()
                    gui.html("&nbsp;" + "to edit with others")

        with gui.div(className="d-flex justify-content-end mt-4"):
            if is_update_mode:
                pressed_save_as_new = gui.button(
                    f"{icons.fork} Save as New",
                    type="secondary",
                    className="mb-0 ms-2 py-2 px-4",
                )
                pressed_save = gui.button(
                    f"{icons.save} Save",
                    type="primary",
                    className="mb-0 ms-2 py-2 px-4",
                )
            else:
                pressed_save_as_new = gui.button(
                    f"{icons.fork} Save as New",
                    type="primary",
                    className="mb-0 ms-2 py-2 px-4",
                )
                pressed_save = False

        self._render_admin_options(sr, pr)

        if not pressed_save and not pressed_save_as_new:
            # neither action was taken - nothing to do now
            return

        is_root_published_run = is_update_mode and pr.is_root()
        if not is_root_published_run:
            try:
                self._validate_published_run_title(published_run_title)
            except TitleValidationError as e:
                gui.error(str(e))
                return

        if self._has_request_changed():
            sr = self.on_submit()
            if not sr:
                dialog.set_open(False)
                raise gui.RerunException()

        selected_workspace = workspace_options[selected_workspace_id]
        if pressed_save_as_new:
            if (
                selected_workspace != self.current_workspace
                and selected_workspace in self.request.user.get_workspaces()
            ):
                set_current_workspace(self.request.session, selected_workspace.id)

            pr = self.create_published_run(
                published_run_id=get_random_doc_id(),
                saved_run=sr,
                user=self.request.user,
                workspace=selected_workspace,
                title=published_run_title.strip(),
<<<<<<< HEAD
                notes=published_run_description.strip(),
=======
                notes=published_run_notes.strip(),
>>>>>>> 1e72a729
                visibility=PublishedRunVisibility.UNLISTED,
            )
        else:
            updates = dict(
                saved_run=sr,
                title=published_run_title.strip(),
                notes=published_run_description.strip(),
                visibility=PublishedRunVisibility.UNLISTED,
            )
            if not self._has_published_run_changed(published_run=pr, **updates):
                gui.error("No changes to publish", icon="⚠️")
                return
            pr.add_version(
                user=self.request.user, change_notes=change_notes.strip(), **updates
            )
        raise gui.RedirectException(pr.get_app_url())

    def _get_default_pr_title(self):
        recipe_title = self.get_root_pr().title or self.title
        return f"{self.request.user.first_name_possesive()} {recipe_title}"

    def _validate_published_run_title(self, title: str):
        if slugify(title) in settings.DISALLOWED_TITLE_SLUGS:
            raise TitleValidationError(
                "This title is not allowed. Please choose a different title."
            )
        elif title.strip() == self.get_recipe_title():
            raise TitleValidationError(
                "Please choose a different title for your published run."
            )
        elif title.strip() == "":
            raise TitleValidationError("Title cannot be empty.")

    def _has_published_run_changed(
        self,
        *,
        published_run: PublishedRun,
        saved_run: SavedRun,
        title: str,
        notes: str,
        visibility: PublishedRunVisibility,
    ):
        return (
            published_run.title != title
            or published_run.notes != notes
            or published_run.visibility != visibility
            or published_run.saved_run != saved_run
        )

    def _has_request_changed(self) -> bool:
        if gui.session_state.get("--has-request-changed"):
            return True

        try:
            curr_req = self.RequestModel.parse_obj(gui.session_state)
        except ValidationError:
            # if the request model fails to parse, the request has likely changed
            return True

        curr_hash = hashlib.md5(curr_req.json(sort_keys=True).encode()).hexdigest()
        prev_hash = gui.session_state.setdefault("--prev-request-hash", curr_hash)

        if curr_hash != prev_hash:
            gui.session_state["--has-request-changed"] = True  # cache it for next time
            return True
        else:
            return False

    def _saved_options_modal(self):
        assert self.request.user and not self.request.user.is_anonymous

        is_latest_version = self.current_pr.saved_run == self.current_sr

        with gui.div(className="mb-3 d-flex justify-content-around align-items-center"):
            duplicate_button = None
            save_as_new_button = None
            if is_latest_version:
                duplicate_button = gui.button(
                    f"{icons.fork} Duplicate", className="w-100"
                )
            else:
                save_as_new_button = gui.button(
                    f"{icons.fork} Save as New", className="w-100"
                )

            if not self.current_pr.is_root():
                ref = gui.use_confirm_dialog(key="--delete-run-modal")
                gui.button_with_confirm_dialog(
                    ref=ref,
                    trigger_label='<i class="fa-regular fa-trash"></i> Delete',
                    trigger_className="w-100 text-danger",
                    modal_title="#### Are you sure?",
                    modal_content=f"""
    Are you sure you want to delete this published run?

    **{self.current_pr.title}**

    This will also delete all the associated versions.
                    """,
                    confirm_label="Delete",
                    confirm_className="border-danger bg-danger text-white",
                )
                if ref.pressed_confirm:
                    self.current_pr.delete()
                    raise gui.RedirectException(self.app_url())

        title = f"{self.current_pr.title} (Copy)"
        if self.current_pr.is_root():
            notes = ""
        else:
            notes = self.current_pr.notes

        if duplicate_button:
            duplicate_pr = self.current_pr.duplicate(
                user=self.request.user,
                workspace=self.current_workspace,
                title=title,
                notes=notes,
                visibility=PublishedRunVisibility.UNLISTED,
            )
            raise gui.RedirectException(
                self.app_url(example_id=duplicate_pr.published_run_id)
            )

        if save_as_new_button:
            new_pr = self.create_published_run(
                published_run_id=get_random_doc_id(),
                saved_run=self.current_sr,
                user=self.request.user,
                workspace=self.current_workspace,
                title=title,
                notes=notes,
                visibility=PublishedRunVisibility.UNLISTED,
            )
            raise gui.RedirectException(
                self.app_url(example_id=new_pr.published_run_id)
            )

        with gui.div(className="mt-4"):
            gui.write(
                f"##### {icons.time} Version History",
                className="mb-4 fw-bold",
                unsafe_allow_html=True,
            )
            self._render_version_history()

    def _unsaved_options_modal(self):
        assert self.request.user and not self.request.user.is_anonymous

        gui.write(
            "Like this AI workflow? Duplicate and then customize it for your use case."
        )
        duplicate_button = gui.button(f"{icons.fork} Duplicate", className="w-100")
        if duplicate_button:
            pr = self.current_pr
            duplicate_pr = pr.duplicate(
                user=self.request.user,
                workspace=self.current_workspace,
                title=f"{self.request.user.first_name_possesive()} {pr.title}",
                notes=pr.notes,
                visibility=PublishedRunVisibility(PublishedRunVisibility.UNLISTED),
            )
            raise gui.RedirectException(
                self.app_url(example_id=duplicate_pr.published_run_id)
            )

        gui.write("You can then collaborate on it by creating a Team Workspace.")

        github_url = github_url_for_file(inspect.getfile(self.__class__))
        gui.caption(
            "If you're geeky and want to contribute to the code behind this workflow, view it on "
            f'{icons.github_alt} <a href="{github_url}" target="_blank">GitHub</a>.',
            unsafe_allow_html=True,
        )

    def _render_admin_options(self, current_run: SavedRun, published_run: PublishedRun):
        if (
            not self.is_current_user_admin()
            or published_run.is_root()
            or published_run.saved_run != current_run
        ):
            return

        gui.caption("---")
        with gui.expander("🛠️ Admin Options"):
            gui.write(
                f"This will hide/show this workflow from {self.app_url(tab=RecipeTabs.examples)}  \n"
                f"(Given that you have set public visibility above)"
            )
            if gui.session_state.get("--toggle-approve-example"):
                published_run.is_approved_example = (
                    not published_run.is_approved_example
                )
                published_run.save(update_fields=["is_approved_example"])
            if published_run.is_approved_example:
                btn_text = "🙈 Hide from Examples"
            else:
                btn_text = "✅ Approve as Example"
            gui.button(btn_text, key="--toggle-approve-example")

            if published_run.is_approved_example:
                example_priority = gui.number_input(
                    "Example Priority (Between 1 to 100 - Default is 1)",
                    min_value=1,
                    max_value=100,
                    value=published_run.example_priority,
                )
                if example_priority != published_run.example_priority:
                    if gui.button("Save Priority"):
                        published_run.example_priority = example_priority
                        published_run.save(update_fields=["example_priority"])
                        gui.rerun()

            gui.write("---")

            if gui.checkbox("⭐️ Save as Root Workflow"):
                gui.write(
                    f"Are you Sure?  \n"
                    f"This will overwrite the contents of {self.app_url()}",
                    className="text-danger",
                )
                change_notes = gui.text_area(
                    "Change Notes",
                    key="change_notes",
                    value="",
                )
                if gui.button("👌 Yes, Update the Root Workflow"):
                    root_run = self.get_root_pr()
                    root_run.add_version(
                        user=self.request.user,
                        title=published_run.title,
                        notes=published_run.notes,
                        saved_run=published_run.saved_run,
                        visibility=PublishedRunVisibility.PUBLIC,
                        change_notes=change_notes,
                    )
                    raise gui.RedirectException(self.app_url())

    @classmethod
    def get_recipe_title(cls) -> str:
        return cls.get_root_pr().title or cls.title or cls.workflow.label

    def get_explore_image(self) -> str:
        meta = self.workflow.get_or_create_metadata()
        img = meta.default_image or self.explore_image or ""
        fallback_img = self.fallback_preivew_image()
        return meta_preview_url(img, fallback_img)

    def _user_disabled_check(self):
        if self.current_sr_user and self.current_sr_user.is_disabled:
            msg = (
                "This Gooey.AI account has been disabled for violating our [Terms of Service](/terms). "
                "Contact us at support@gooey.ai if you think this is a mistake."
            )
            gui.error(msg, icon="😵")
            gui.stop()

    def get_tabs(self):
        tabs = [RecipeTabs.run, RecipeTabs.examples, RecipeTabs.run_as_api]
        if self.request.user:
            tabs.extend([RecipeTabs.history])
        if self.request.user and not self.request.user.is_anonymous:
            tabs.extend([RecipeTabs.saved])
        return tabs

    def render_selected_tab(self):
        match self.tab:
            case RecipeTabs.run:
                if self.current_sr.retention_policy == RetentionPolicy.delete:
                    self.render_deleted_output()
                    return

                input_col, output_col = gui.columns([3, 2], gap="medium")
                with input_col:
                    submitted = self._render_input_col()
                with output_col:
                    self._render_output_col(submitted=submitted)

                self._render_step_row()

                col1, col2 = gui.columns(2)
                with col1:
                    self._render_help()

                self.render_related_workflows()

            case RecipeTabs.examples:
                self._examples_tab()

            case RecipeTabs.history:
                self._history_tab()

            case RecipeTabs.run_as_api:
                self.run_as_api_tab()

            case RecipeTabs.saved:
                self._saved_tab()

    def _render_version_history(self):
        versions = self.current_pr.versions.all()
        first_version = versions[0]
        for version, older_version in pairwise(versions):
            first_version = older_version
            self._render_version_row(version, older_version)
        self._render_version_row(first_version, None)

    def _render_version_row(
        self,
        version: PublishedRunVersion,
        older_version: PublishedRunVersion | None,
    ):
        gui.html(
            """
            <style>
            .disable-p-margin p {
                margin-bottom: 0;
            }
            </style>
            """
        )
        url = self.app_url(
            example_id=version.published_run.published_run_id,
            run_id=version.saved_run.run_id,
            uid=version.saved_run.uid,
        )
        with gui.link(to=url, className="d-block text-decoration-none my-3"):
            with gui.div(
                className="d-flex justify-content-between align-items-middle fw-bold"
            ):
                if version.changed_by:
                    with gui.tag("h6", className="mb-0"):
                        self.render_author(
                            version.changed_by, responsive=False, show_as_link=False
                        )
                else:
                    gui.write("###### Deleted User", className="disable-p-margin")
                with gui.tag("h6", className="mb-0"):
                    gui.html(
                        "Loading...",
                        **render_local_dt_attrs(
                            version.created_at,
                            date_options={"month": "short", "day": "numeric"},
                        ),
                    )
            with gui.div(className="disable-p-margin"):
                is_first_version = not older_version
                if is_first_version:
                    with gui.tag("span", className="badge bg-secondary px-3"):
                        gui.write("FIRST VERSION")
                elif version.change_notes:
                    gui.caption(
                        f"{icons.notes} {html.escape(version.change_notes)}",
                        unsafe_allow_html=True,
                    )
                elif older_version and older_version.title != version.title:
                    gui.caption(f"Renamed: {version.title}")

    def render_related_workflows(self):
        page_clses = self.related_workflows()
        if not page_clses:
            return

        with gui.link(to="/explore/"):
            gui.html("<h2>Related Workflows</h2>")

        def _render(page_cls: typing.Type[BasePage]):
            page = page_cls()
            root_run = page.get_root_pr()
            state = root_run.saved_run.to_dict()
            preview_image = page.get_explore_image()

            with gui.link(to=page.app_url(), className="text-decoration-none"):
                gui.html(
                    # language=html
                    f"""
<div class="w-100 mb-2" style="height:150px; background-image: url({preview_image}); background-size:cover; background-position-x:center; background-position-y:30%; background-repeat:no-repeat;"></div>
                    """
                )
                gui.markdown(f"###### {root_run.title or page.title}")
                gui.caption(
                    truncate_text_words(
                        root_run.notes or page.preview_description(state),
                        maxlen=210,
                    )
                )

        grid_layout(4, page_clses, _render)

    def related_workflows(self) -> list:
        return []

    def render_report_form(self):
        with gui.form("report_form"):
            gui.write(
                """
                ## Report a Workflow
                Generative AI is powerful, but these technologies are also unmoderated. Sometimes the output of workflows can be inappropriate or incorrect. It might be broken or buggy. It might cause copyright issues. It might be inappropriate content.
                Whatever the reason, please use this form to tell us when something is wrong with the output of a workflow you've run or seen on our site.
                We'll investigate the reported workflow and its output and take appropriate action. We may flag this workflow or its author so they are aware too.
                """
            )

            gui.write("#### Your Report")

            gui.text_input(
                "Workflow",
                disabled=True,
                value=self.title,
            )

            current_url = self.current_app_url()
            gui.text_input(
                "Run URL",
                disabled=True,
                value=current_url,
            )

            gui.write("Output")
            self.render_output()

            inappropriate_radio_text = "Inappropriate content"
            report_type = gui.radio(
                "Report Type", ("Buggy Output", inappropriate_radio_text, "Other")
            )
            reason_for_report = gui.text_area(
                "Reason for report",
                placeholder="Tell us why you are reporting this workflow e.g. an error, inappropriate content, very poor output, etc. Please let know what you expected as well. ",
            )

            col1, col2 = gui.columns(2)
            with col1:
                submitted = gui.form_submit_button("✅ Submit Report")
            with col2:
                cancelled = gui.form_submit_button("❌ Cancel")

        if cancelled:
            gui.session_state["show_report_workflow"] = False
            gui.rerun()

        if submitted:
            if not reason_for_report:
                gui.error("Reason for report cannot be empty")
                return

            send_reported_run_email(
                user=self.request.user,
                run_uid=str(self.current_sr_user.uid),
                url=self.current_app_url(),
                recipe_name=self.title,
                report_type=report_type,
                reason_for_report=reason_for_report,
                error_msg=gui.session_state.get(StateKeys.error_msg),
            )

            if report_type == inappropriate_radio_text:
                self.update_flag_for_run(is_flagged=True)

            # gui.success("Reported.")
            gui.session_state["show_report_workflow"] = False
            gui.rerun()

    def _check_if_flagged(self):
        if not gui.session_state.get("is_flagged"):
            return

        gui.error("### This Content has been Flagged")

        if self.is_current_user_admin():
            unflag_pressed = gui.button("UnFlag")
            if not unflag_pressed:
                return
            with gui.spinner("Removing flag..."):
                self.update_flag_for_run(is_flagged=False)
            gui.success("Removed flag.")
            sleep(2)
            gui.rerun()
        else:
            gui.write(
                "Our support team is reviewing this run. Please come back after some time."
            )
            # Return and Don't render the run any further
            gui.stop()

    def update_flag_for_run(self, is_flagged: bool):
        sr = self.current_sr
        sr.is_flagged = is_flagged
        sr.save(update_fields=["is_flagged"])
        gui.session_state["is_flagged"] = is_flagged

    def get_current_llm_tools(self) -> dict[str, LLMTool]:
        return dict(
            call_recipe_functions(
                saved_run=self.current_sr,
                workspace=self.current_workspace,
                current_user=self.request.user,
                request_model=self.RequestModel,
                response_model=self.ResponseModel,
                state=gui.session_state,
                trigger=FunctionTrigger.prompt,
            )
        )

    @cached_property
    def current_workspace(self) -> Workspace:
        assert self.request.user
        return get_current_workspace(self.request.user, self.request.session)

    @cached_property
    def current_sr_user(self) -> AppUser | None:
        if not self.current_sr.uid:
            return None
        if self.request.user and self.request.user.uid == self.current_sr.uid:
            return self.request.user
        try:
            return AppUser.objects.get(uid=self.current_sr.uid)
        except AppUser.DoesNotExist:
            return None

    @cached_property
    def current_sr(self) -> SavedRun:
        return self.current_sr_pr[0]

    @cached_property
    def current_pr(self) -> PublishedRun:
        return self.current_sr_pr[1]

    @cached_property
    def current_sr_pr(self) -> tuple[SavedRun, PublishedRun]:
        try:
            return self.get_sr_pr_from_query_params(
                *extract_query_params(self.request.query_params)
            )
        except (SavedRun.DoesNotExist, PublishedRun.DoesNotExist):
            raise HTTPException(status_code=404)

    @classmethod
    def get_sr_pr_from_query_params(
        cls, example_id: str, run_id: str, uid: str
    ) -> tuple[SavedRun, PublishedRun]:
        if run_id and uid:
            sr = cls.get_sr_from_ids(run_id, uid)
            pr = sr.parent_published_run() or cls.get_root_pr()
        else:
            if example_id:
                pr = cls.get_pr_from_example_id(example_id=example_id)
            else:
                pr = cls.get_root_pr()
            sr = pr.saved_run
        return sr, pr

    @classmethod
    def get_sr_from_ids(
        cls,
        run_id: str,
        uid: str,
        *,
        create: bool = False,
        defaults: dict = None,
    ) -> SavedRun:
        config = dict(workflow=cls.workflow, uid=uid, run_id=run_id)
        if create:
            return SavedRun.objects.get_or_create(**config, defaults=defaults)[0]
        else:
            return SavedRun.objects.get(**config)

    @classmethod
    def get_pr_from_example_id(cls, *, example_id: str):
        return PublishedRun.objects.get(
            workflow=cls.workflow,
            published_run_id=example_id,
        )

    @classmethod
    def get_root_pr(cls) -> PublishedRun:
        return PublishedRun.objects.get_or_create_with_version(
            workflow=cls.workflow,
            published_run_id="",
            saved_run=SavedRun.objects.get_or_create(
                example_id="",
                workflow=cls.workflow,
                defaults=dict(state=cls.load_state_defaults({})),
            )[0],
            user=None,
            workspace=None,
            title=cls.title,
            notes=cls().preview_description(state=cls.sane_defaults),
            visibility=PublishedRunVisibility.PUBLIC,
        )[0]

    @classmethod
    def create_published_run(
        cls,
        *,
        published_run_id: str,
        saved_run: SavedRun,
        user: AppUser | None,
        workspace: typing.Optional["Workspace"],
        title: str,
        notes: str,
        visibility: PublishedRunVisibility,
    ):
        return PublishedRun.objects.create_with_version(
            workflow=cls.workflow,
            published_run_id=published_run_id,
            saved_run=saved_run,
            user=user,
            workspace=workspace,
            title=title,
            notes=notes,
            visibility=visibility,
        )

    @classmethod
    def get_total_runs(cls) -> int:
        # TODO: fix to also handle published run case
        return SavedRun.objects.filter(workflow=cls.workflow).count()

    def render_description(self):
        pass

    def render_settings(self):
        pass

    def render_output(self):
        self.render_example(gui.session_state)

    def render_form_v2(self):
        pass

    def validate_form_v2(self):
        pass

    @classmethod
    def render_author(
        cls,
        workspace_or_user: "Workspace | AppUser | None",
        *,
        image_size: str = "30px",
        responsive: bool = True,
        show_as_link: bool = True,
        text_size: str | None = None,
        current_user: AppUser | None = None,
    ):
        if not workspace_or_user:
            return

        link = None
        if isinstance(workspace_or_user, Workspace):
            workspace = workspace_or_user
            photo = workspace.get_photo()
            name = workspace.display_name(current_user=current_user)
            if show_as_link and workspace.is_personal and workspace.created_by.handle:
                link = workspace.created_by.handle.get_app_url()
        else:
            user = workspace_or_user
            photo = user.photo_url
            name = user.full_name()
            if show_as_link and user.handle:
                link = user.handle.get_app_url()

        return cls._render_author(
            photo=photo,
            name=name,
            link=link,
            image_size=image_size,
            responsive=responsive,
            text_size=text_size,
        )

    @classmethod
    def _render_author(
        cls,
        photo: str | None,
        name: str | None,
        link: str | None,
        *,
        image_size: str,
        responsive: bool,
        text_size: str | None,
    ):
        if not photo and not name:
            return

        responsive_image_size = (
            f"calc({image_size} * 0.67)" if responsive else image_size
        )

        # new class name so that different ones don't conflict
        class_name = f"author-image-{image_size}"
        if responsive:
            class_name += "-responsive"

        linkto = link and gui.link(to=link) or gui.dummy()
        with linkto, gui.div(className="d-flex align-items-center"):
            if photo:
                gui.html(
                    f"""
                    <style>
                    .{class_name} {{
                        width: {responsive_image_size};
                        height: {responsive_image_size};
                        margin-right: 6px;
                        border-radius: 50%;
                        object-fit: cover;
                        pointer-events: none;
                    }}

                    @media (min-width: 1024px) {{
                        .{class_name} {{
                            width: {image_size};
                            height: {image_size};
                        }}
                    }}
                    </style>
                """
                )
                gui.image(photo, className=class_name)

            if name:
                name_style = {"fontSize": text_size} if text_size else {}
                with gui.tag("span", style=name_style):
                    gui.html(html.escape(name))

    def get_credits_click_url(self):
        if self.request.user and self.request.user.is_anonymous:
            return "/pricing/"
        else:
            return "/account/"

    def get_submit_container_props(self):
        return dict(className="position-sticky bottom-0 bg-white")

    def render_submit_button(self, key="--submit-1"):
        with gui.div(**self.get_submit_container_props()):
            gui.write("---")
            col1, col2 = gui.columns([2, 1], responsive=False)
            col2.node.props[
                "className"
            ] += " d-flex justify-content-end align-items-center"
            col1.node.props["className"] += " d-flex flex-column justify-content-center"
            with col1:
                self.render_run_cost()
            with col2:
                submitted = gui.button(
                    f"{icons.run} Run",
                    key=key,
                    type="primary",
                    unsafe_allow_html=True,
                    # disabled=bool(gui.session_state.get(StateKeys.run_status)),
                )
            if not submitted:
                return False
            try:
                self.validate_form_v2()
            except AssertionError as e:
                gui.error(str(e))
                return False
            else:
                return True

    def render_run_cost(self):
        url = self.get_credits_click_url()
        if self.current_sr.price and not self._has_request_changed():
            run_cost = self.current_sr.price
        else:
            run_cost = self.get_price_roundoff(gui.session_state)
        ret = f'Run cost = <a href="{url}">{run_cost} credits</a>'

        cost_note = self.get_cost_note()
        if cost_note:
            ret += f" ({cost_note.strip()})"

        additional_notes = self.additional_notes()
        if additional_notes:
            ret += f" \n{additional_notes}"

        gui.caption(ret, line_clamp=1, unsafe_allow_html=True)

    def _render_step_row(self):
        key = "details-expander"
        with gui.expander("**ℹ️ Details**", key=key):
            if not gui.session_state.get(key):
                return
            col1, col2 = gui.columns([1, 2])
            with col1:
                self.render_description()
            with col2:
                placeholder = gui.div()
                render_called_functions(
                    saved_run=self.current_sr, trigger=FunctionTrigger.pre
                )
                render_called_functions(
                    saved_run=self.current_sr, trigger=FunctionTrigger.prompt
                )
                try:
                    self.render_steps()
                except NotImplementedError:
                    pass
                else:
                    with placeholder:
                        gui.write("##### 👣 Steps")
                render_called_functions(
                    saved_run=self.current_sr, trigger=FunctionTrigger.post
                )

    def _render_help(self):
        placeholder = gui.div()
        try:
            self.render_usage_guide()
        except NotImplementedError:
            pass
        else:
            with placeholder:
                gui.write(
                    """
                    ## How to Use This Recipe
                    """
                )

        key = "discord-expander"
        with gui.expander(
            f"**🙋🏽‍♀️ Need more help? [Join our Discord]({settings.DISCORD_INVITE_URL})**",
            key=key,
        ):
            if not gui.session_state.get(key):
                return
            gui.markdown(
                """
                <div style="position: relative; padding-bottom: 56.25%; height: 500px; max-width: 500px;">
                <iframe src="https://e.widgetbot.io/channels/643360566970155029/1046049067337273444" style="position: absolute; top: 0; left: 0; width: 100%; height: 100%;"></iframe>
                </div>
                """,
                unsafe_allow_html=True,
            )

    def render_usage_guide(self):
        raise NotImplementedError

    def main(self, sr: SavedRun, state: dict) -> typing.Iterator[str | None]:
        yield from self.ensure_credits_and_auto_recharge(sr, state)

        yield from call_recipe_functions(
            saved_run=sr,
            workspace=self.current_workspace,
            current_user=self.request.user,
            request_model=self.RequestModel,
            response_model=self.ResponseModel,
            state=state,
            trigger=FunctionTrigger.pre,
        )

        yield from self.run(state)

        yield from call_recipe_functions(
            saved_run=sr,
            workspace=self.current_workspace,
            current_user=self.request.user,
            request_model=self.RequestModel,
            response_model=self.ResponseModel,
            state=state,
            trigger=FunctionTrigger.post,
        )

    def run(self, state: dict) -> typing.Iterator[str | None]:
        # initialize request and response
        request = self.RequestModel.parse_obj(state)
        response = self.ResponseModel.construct()

        # run the recipe
        try:
            for val in self.run_v2(request, response):
                state.update(response.dict(exclude_unset=True))
                yield val
        finally:
            state.update(response.dict(exclude_unset=True))

        # validate the response if successful
        self.ResponseModel.validate(response)

    def run_v2(
        self, request: RequestModel, response: BaseModel
    ) -> typing.Iterator[str | None]:
        raise NotImplementedError

    def _render_report_button(self):
        sr, pr = self.current_sr_pr
        is_example = pr.saved_run_id == sr.id
        # only logged in users can report a run (but not examples/root runs)
        if not self.request.user or is_example:
            return

        reported = gui.button(
            '<i class="fa-regular fa-flag"></i> Report', type="tertiary"
        )
        if not reported:
            return

        gui.session_state["show_report_workflow"] = reported
        gui.rerun()

    # Functions in every recipe feels like overkill for now, hide it in settings
    functions_in_settings = True
    show_settings = True

    def _render_input_col(self):
        self.render_form_v2()
        placeholder = gui.div()

        if self.show_settings:
            with gui.expander("⚙️ Settings"):
                self.render_settings()
                if self.functions_in_settings:
                    functions_input(self.request.user)

        with placeholder:
            self.render_variables()

        submitted = self.render_submit_button()
        with gui.div(style={"textAlign": "right"}):
            gui.caption(
                "_By submitting, you agree to Gooey.AI's [terms](https://gooey.ai/terms) & "
                "[privacy policy](https://gooey.ai/privacy)._"
            )
        return submitted

    def render_variables(self):
        if not self.functions_in_settings:
            functions_input(self.request.user)
        variables_input(
            template_keys=self.template_keys, allow_add=is_functions_enabled()
        )

    @classmethod
    def get_run_state(cls, state: dict[str, typing.Any]) -> RecipeRunState:
        if detail := state.get(StateKeys.run_status):
            if detail.lower().strip(". ") == STARTING_STATE.lower().strip(". "):
                return RecipeRunState.starting
            else:
                return RecipeRunState.running
        elif state.get(StateKeys.error_msg):
            return RecipeRunState.failed
        elif state.get(StateKeys.run_time):
            return RecipeRunState.completed
        else:
            return RecipeRunState.standby

    def render_deleted_output(self):
        col1, *_ = gui.columns(2)
        with col1:
            gui.error(
                "This data has been deleted as per the retention policy.",
                icon="🗑️",
                color="rgba(255, 200, 100, 0.5)",
            )
            gui.newline()
            self._render_output_col(is_deleted=True)
            gui.newline()
            self.render_run_cost()

    def _render_output_col(self, *, submitted: bool = False, is_deleted: bool = False):
        assert inspect.isgeneratorfunction(self.run)

        if gui.session_state.get(StateKeys.pressed_randomize):
            gui.session_state["seed"] = int(gooey_rng.randrange(MAX_SEED))
            gui.session_state.pop(StateKeys.pressed_randomize, None)
            submitted = True

        if submitted:
            self.submit_and_redirect()

        run_state = self.get_run_state(gui.session_state)
        match run_state:
            case RecipeRunState.completed:
                self._render_completed_output()
            case RecipeRunState.failed:
                self._render_failed_output()
            case RecipeRunState.running | RecipeRunState.starting:
                self._render_running_output()
            case RecipeRunState.standby:
                pass

        # render outputs
        if not is_deleted:
            self.render_output()

        if run_state != RecipeRunState.running:
            if not is_deleted:
                self._render_after_output()
            render_output_caption()

    def _render_completed_output(self):
        pass

    def _render_failed_output(self):
        err_msg = gui.session_state.get(StateKeys.error_msg)
        gui.error(err_msg, unsafe_allow_html=True)

    def _render_running_output(self):
        run_status = gui.session_state.get(StateKeys.run_status)
        html_spinner(run_status)
        self.render_extra_waiting_output()

    def render_extra_waiting_output(self):
        created_at = gui.session_state.get("created_at")
        if not created_at:
            return

        if isinstance(created_at, str):
            created_at = datetime.datetime.fromisoformat(created_at)
        started_at_text(created_at)

        estimated_run_time = self.estimate_run_duration()
        if not estimated_run_time:
            return
        with gui.countdown_timer(
            end_time=created_at + datetime.timedelta(seconds=estimated_run_time),
            delay_text="Sorry for the wait. Your run is taking longer than we expected.",
        ):
            if self.is_current_user_owner() and self.request.user.email:
                gui.write(
                    f"""We'll email **{self.request.user.email}** when your workflow is done."""
                )
            gui.write(
                f"""In the meantime, check out [🚀 Examples]({self.current_app_url(RecipeTabs.examples)})
                  for inspiration."""
            )

    def estimate_run_duration(self) -> int | None:
        pass

    def submit_and_redirect(self) -> typing.NoReturn | None:
        sr = self.on_submit()
        if not sr:
            return
        raise gui.RedirectException(self.app_url(run_id=sr.run_id, uid=sr.uid))

    def publish_and_redirect(self) -> typing.NoReturn | None:
        assert self.request.user and not self.request.user.is_anonymous

        updated_count = SavedRun.objects.filter(
            id=self.current_sr.id,
            # filter for RecipeRunState.standby
            run_status="",
            error_msg="",
            run_time=datetime.timedelta(),
        ).update(run_status=STARTING_STATE, uid=self.request.user.uid)
        if updated_count >= 1:
            # updated now
            self.current_sr.refresh_from_db()
            self.call_runner_task(self.current_sr)

        pr = self.create_published_run(
            published_run_id=get_random_doc_id(),
            saved_run=self.current_sr,
            user=self.request.user,
            workspace=self.current_workspace,
            title=self._get_default_pr_title(),
            notes=self.current_pr.notes,
            visibility=PublishedRunVisibility(PublishedRunVisibility.UNLISTED),
        )
        raise gui.RedirectException(pr.get_app_url())

    def on_submit(self):
        sr = self.create_and_validate_new_run(enable_rate_limits=True)
        if not sr:
            return

        self.call_runner_task(sr)
        return sr

    def should_submit_after_login(self) -> bool:
        return bool(
            self.request.query_params.get(SUBMIT_AFTER_LOGIN_Q)
            and self.request.user
            and not self.request.user.is_anonymous
        )

    def should_publish_after_login(self) -> bool:
        return bool(
            self.request.query_params.get(PUBLISH_AFTER_LOGIN_Q)
            and self.request.user
            and not self.request.user.is_anonymous
        )

    def create_and_validate_new_run(
        self,
        *,
        enable_rate_limits: bool = False,
        run_status: str | None = STARTING_STATE,
        **defaults,
    ) -> SavedRun | None:
        try:
            sr = self.create_new_run(
                enable_rate_limits=enable_rate_limits, run_status=run_status, **defaults
            )
        except ValidationError as e:
            gui.session_state[StateKeys.run_status] = None
            gui.session_state[StateKeys.error_msg] = str(e)
            return
        except RateLimitExceeded as e:
            gui.session_state[StateKeys.run_status] = None
            gui.session_state[StateKeys.error_msg] = e.detail.get("error", "")
            return
        return sr

    def create_new_run(
        self,
        *,
        enable_rate_limits: bool = False,
        run_status: str | None = STARTING_STATE,
        **defaults,
    ) -> SavedRun:
        gui.session_state[StateKeys.run_status] = run_status
        gui.session_state.pop(StateKeys.error_msg, None)
        gui.session_state.pop(StateKeys.run_time, None)
        self._setup_rng_seed()
        self.clear_outputs()

        assert self.request, "request is not set for current session"
        if self.request.user:
            uid = self.request.user.uid
        else:
            uid = auth.create_user().uid
            self.request.user = AppUser.objects.create(
                uid=uid, is_anonymous=True, balance=settings.ANON_USER_FREE_CREDITS
            )
            self.request.session[ANONYMOUS_USER_COOKIE] = dict(uid=uid)

        if enable_rate_limits:
            ensure_rate_limits(self.workflow, self.request.user, self.current_workspace)

        run_id = get_random_doc_id()

        parent, pr = self.current_sr_pr
        try:
            parent_version = pr.versions.latest()
        except PublishedRunVersion.DoesNotExist:
            parent_version = None

        sr = self.get_sr_from_ids(
            run_id,
            uid,
            create=True,
            defaults=(
                dict(
                    parent=parent,
                    parent_version=parent_version,
                    workspace=self.current_workspace,
                )
                | defaults
            ),
        )

        self.dump_state_to_sr(self._get_validated_state(), sr)

        return sr

    def _get_validated_state(self) -> dict:
        # ensure the request is validated
        return gui.session_state | json.loads(
            self.RequestModel.parse_obj(gui.session_state).json(exclude_unset=True)
        )

    def dump_state_to_sr(self, state: dict, sr: SavedRun):
        sr.set(
            {
                field_name: deepcopy(state[field_name])
                for field_name in self.fields_to_save()
                if field_name in state
            }
        )

    def call_runner_task(self, sr: SavedRun, deduct_credits: bool = True):
        from celeryapp.tasks import runner_task

        return runner_task.delay(
            page_cls=self.__class__,
            user_id=self.request.user.id,
            run_id=sr.run_id,
            uid=sr.uid,
            channel=self.realtime_channel_name(sr.run_id, sr.uid),
            unsaved_state=self._unsaved_state(),
            deduct_credits=deduct_credits,
        )

    @classmethod
    def realtime_channel_name(cls, run_id: str, uid: str) -> str:
        return f"gooey-outputs/{cls.slug_versions[0]}/{uid}/{run_id}"

    def generate_credit_error_message(self, run_id, uid) -> str:
        account_url = furl(settings.APP_BASE_URL) / "account/"
        if self.request.user.is_anonymous:
            account_url.query.params["next"] = self.app_url(
                run_id=run_id,
                uid=uid,
                query_params={SUBMIT_AFTER_LOGIN_Q: "1"},
            )
            # language=HTML
            error_msg = f"""
<p data-{SUBMIT_AFTER_LOGIN_Q}>
Doh! <a href="{account_url}" target="_top">Please login</a> to run more Gooey.AI workflows.
</p>

You’ll receive {settings.LOGIN_USER_FREE_CREDITS} Credits when you sign up via your phone #, Google, Apple or GitHub account
and can <a href="/pricing/" target="_blank">purchase more</a> for $1/100 Credits.
            """
        else:
            # language=HTML
            error_msg = f"""
<p>
Doh! You’re out of Gooey.AI credits.
</p>

<p>
Please <a href="{account_url}" target="_blank">buy more</a> to run more workflows.
</p>

We’re always on <a href="{settings.DISCORD_INVITE_URL}" target="_blank">discord</a> if you’ve got any questions.
            """
        return error_msg

    def _setup_rng_seed(self):
        seed = gui.session_state.get("seed")
        if not seed:
            return
        gooey_rng.seed(seed)

    def clear_outputs(self):
        # clear error msg
        gui.session_state.pop(StateKeys.error_msg, None)
        # clear outputs
        for field_name in self.ResponseModel.__fields__:
            gui.session_state.pop(field_name, None)

    def _render_after_output(self):
        self._render_report_button()

        if "seed" in self.RequestModel.schema_json():
            randomize = gui.button(
                '<i class="fa-solid fa-recycle"></i> Regenerate', type="tertiary"
            )
            if randomize:
                gui.session_state[StateKeys.pressed_randomize] = True
                gui.rerun()

    def current_sr_to_session_state(self) -> dict:
        state = self.current_sr.to_dict()
        if state is None:
            raise HTTPException(status_code=404)
        return self.load_state_defaults(state)

    @classmethod
    def load_state_defaults(cls, state: dict):
        for k, v in cls.RequestModel.schema()["properties"].items():
            try:
                state.setdefault(k, copy(v["default"]))
            except KeyError:
                pass
        for k, v in cls.sane_defaults.items():
            state.setdefault(k, v)
        return state

    def fields_to_save(self) -> list[str]:
        # only save the fields in request/response
        return [
            field_name
            for model in (self.RequestModel, self.ResponseModel)
            for field_name in model.__fields__
        ] + [
            StateKeys.error_msg,
            StateKeys.run_status,
            StateKeys.run_time,
        ]

    def _unsaved_state(self) -> dict[str, typing.Any]:
        result = {}
        for field in self.fields_not_to_save():
            try:
                result[field] = gui.session_state[field]
            except KeyError:
                pass
        return result

    def fields_not_to_save(self) -> list[str]:
        return []

    def _examples_tab(self):
        allow_hide = self.is_current_user_admin()

        def _render(pr: PublishedRun):
            self._render_example_preview(
                published_run=pr,
                allow_hide=allow_hide,
            )

        example_runs = (
            PublishedRun.objects.filter(
                workflow=self.workflow,
                visibility=PublishedRunVisibility.PUBLIC,
                is_approved_example=True,
            )
            .exclude(published_run_id="")
            .order_by("-example_priority", "-updated_at")[:50]
        )

        grid_layout(3, example_runs, _render)

    def _saved_tab(self):
        self.ensure_authentication()

        pr_filter = Q(workspace=self.current_workspace)
        if self.current_workspace.is_personal:
            pr_filter |= Q(created_by=self.request.user, workspace__isnull=True)
        published_runs = PublishedRun.objects.filter(
            Q(workflow=self.workflow) & pr_filter
        )[:50]
        if not published_runs:
            gui.write("No published runs yet")
            return

        def _render(pr: PublishedRun):
            with gui.div(className="mb-2", style={"font-size": "0.9rem"}):
                gui.pill(
                    PublishedRunVisibility(pr.visibility).get_badge_html(),
                    unsafe_allow_html=True,
                    className="border border-dark",
                )

            self.render_published_run_preview(published_run=pr)

        grid_layout(3, published_runs, _render)

    def _history_tab(self):
        self.ensure_authentication(anon_ok=True)

        workspace_id = self.current_workspace.id
        uid = self.request.user.uid
        if self.is_current_user_admin():
            uid = self.request.query_params.get("uid", uid)
            workspace_id = self.request.query_params.get("workspace_id", workspace_id)

        before = self.request.query_params.get("updated_at__lt", None)
        if before:
            before = datetime.datetime.fromisoformat(before)
        else:
            before = timezone.now()
        run_history = list(
            SavedRun.objects.filter(
                workflow=self.workflow,
                updated_at__lt=before,
                uid=uid,
                workspace_id=workspace_id,
            )[:25]
        )
        if not run_history:
            gui.write("No history yet")
            return

        grid_layout(3, run_history, self._render_run_preview)

        next_url = self.current_app_url(
            RecipeTabs.history,
            query_params={"updated_at__lt": run_history[-1].to_dict()["updated_at"]},
        )
        with gui.link(to=str(next_url)):
            gui.html(
                # language=HTML
                """<button type="button" class="btn btn-theme">Load More</button>"""
            )

    def ensure_authentication(self, next_url: str | None = None, anon_ok: bool = False):
        if not self.request.user or (self.request.user.is_anonymous and not anon_ok):
            raise gui.RedirectException(self.get_auth_url(next_url))

    def get_auth_url(self, next_url: str | None = None) -> str:
        from routers.root import login

        next_url = str(furl(next_url or self.request.url).set(origin=None))
        return str(furl(get_route_path(login), query_params=dict(next=next_url)))

    def _render_run_preview(self, saved_run: SavedRun):
        published_run: PublishedRun | None = (
            saved_run.parent_version.published_run if saved_run.parent_version else None
        )
        is_latest_version = published_run and published_run.saved_run == saved_run
        tb = get_title_breadcrumbs(self, sr=saved_run, pr=published_run)

        with gui.link(to=saved_run.get_app_url()):
            with gui.div(className="mb-1", style={"fontSize": "0.9rem"}):
                if is_latest_version:
                    gui.pill(
                        PublishedRunVisibility(
                            published_run.visibility
                        ).get_badge_html(),
                        unsafe_allow_html=True,
                        className="border border-dark",
                    )

            gui.write(f"#### {tb.h1_title}")

        updated_at = saved_run.updated_at
        if (
            updated_at
            and isinstance(updated_at, datetime.datetime)
            and not saved_run.run_status
        ):
            gui.caption("Loading...", **render_local_dt_attrs(updated_at))

        if saved_run.run_status:
            started_at_text(saved_run.created_at)
            html_spinner(saved_run.run_status, scroll_into_view=False)
        elif saved_run.error_msg:
            gui.error(saved_run.error_msg, unsafe_allow_html=True)

        return self.render_example(saved_run.to_dict())

    def render_published_run_preview(self, published_run: PublishedRun):
        tb = get_title_breadcrumbs(self, published_run.saved_run, published_run)
        with gui.link(to=published_run.get_app_url()):
            gui.write(f"#### {tb.h1_title}")

        with gui.div(className="d-flex align-items-center justify-content-between"):
            with gui.div():
                updated_at = published_run.saved_run.updated_at
                if updated_at and isinstance(updated_at, datetime.datetime):
                    gui.caption("Loading...", **render_local_dt_attrs(updated_at))

            if published_run.visibility == PublishedRunVisibility.PUBLIC:
                run_icon = '<i class="fa-regular fa-person-running"></i>'
                run_count = format_number_with_suffix(published_run.get_run_count())
                gui.caption(f"{run_icon} {run_count} runs", unsafe_allow_html=True)

        if published_run.notes:
            gui.caption(published_run.notes, line_clamp=2)

        doc = published_run.saved_run.to_dict()
        self.render_example(doc)

    def _render_example_preview(
        self,
        *,
        published_run: PublishedRun,
        allow_hide: bool,
    ):
        tb = get_title_breadcrumbs(self, published_run.saved_run, published_run)

        if published_run.workspace:
            with gui.div(className="mb-1 text-truncate", style={"height": "1.5rem"}):
                self.render_author(
                    published_run.workspace,
                    image_size="20px",
                    text_size="0.9rem",
                )

        with gui.link(to=published_run.get_app_url()):
            gui.write(f"#### {tb.h1_title}")

        with gui.div(className="d-flex align-items-center justify-content-between"):
            with gui.div():
                updated_at = published_run.saved_run.updated_at
                if updated_at and isinstance(updated_at, datetime.datetime):
                    gui.caption("Loading...", **render_local_dt_attrs(updated_at))

            run_icon = '<i class="fa-regular fa-person-running"></i>'
            run_count = format_number_with_suffix(published_run.get_run_count())
            gui.caption(f"{run_icon} {run_count} runs", unsafe_allow_html=True)

        if published_run.notes:
            gui.caption(published_run.notes, line_clamp=2)

        if allow_hide:
            self._example_hide_button(published_run=published_run)

        doc = published_run.saved_run.to_dict()
        self.render_example(doc)

    def _example_hide_button(self, published_run: PublishedRun):
        pressed_delete = gui.button(
            "🙈️ Hide",
            key=f"delete_example_{published_run.published_run_id}",
            style={"color": "red"},
        )
        if not pressed_delete:
            return
        self.set_hidden(published_run=published_run, hidden=True)

    def set_hidden(self, *, published_run: PublishedRun, hidden: bool):
        with gui.spinner("Hiding..."):
            published_run.is_approved_example = not hidden
            published_run.save()

        gui.rerun()

    def render_example(self, state: dict):
        pass

    def render_steps(self):
        raise NotImplementedError

    @classmethod
    def preview_input(cls, state: dict) -> str | None:
        return (
            state.get("text_prompt")
            or state.get("input_prompt")
            or state.get("search_query")
            or state.get("title")
        )

    # this is mostly depreated in favour of PublishedRun.notes
    def preview_description(self, state: dict) -> str:
        return ""

    def preview_image(self, state: dict) -> str | None:
        out = (
            state.get("cutout_image")
            or state.get("output_images")
            or state.get("output_image")
            or state.get("output_video")
        )
        return extract_nested_str(out)

    def fallback_preivew_image(self) -> str:
        return DEFAULT_META_IMG

    def run_as_api_tab(self):
        api_docs_url = str(
            furl(
                settings.API_BASE_URL,
                fragment_path=f"operation/{self.slug_versions[0]}",
            )
            / "docs"
        )

        gui.markdown(
            f'📖 To learn more, take a look at our <a href="{api_docs_url}" target="_blank">complete API</a>',
            unsafe_allow_html=True,
        )

        gui.write("#### 📤 Example Request")

        include_all = gui.checkbox("##### Show all fields")
        as_async = gui.checkbox("##### Run Async")
        as_form_data = gui.checkbox("##### Upload Files via Form Data")

        api_url, request_body = self.get_example_request(
            gui.session_state,
            include_all=include_all,
            pr=self.current_pr,
        )
        response_body = self.get_example_response_body(
            gui.session_state, as_async=as_async, include_all=include_all
        )

        api_example_generator(
            api_url=api_url,
            request_body=request_body | self._unsaved_state(),
            as_form_data=as_form_data,
            as_async=as_async,
        )
        gui.write("")

        gui.write("#### 🎁 Example Response")
        gui.json(response_body, expanded=True)

        if not self.request.user or self.request.user.is_anonymous:
            gui.write("**Please Login to generate the `$GOOEY_API_KEY`**")
            return

        gui.write("---")
        with gui.tag("a", id="api-keys"):
            gui.write("### 🔐 API keys")

        manage_api_keys(workspace=self.current_workspace, user=self.request.user)

    def ensure_credits_and_auto_recharge(self, sr: SavedRun, state: dict):
        if not settings.CREDITS_TO_DEDUCT_PER_RUN:
            return
        assert self.request.user, "request.user must be set to check credits"

        workspace = self.current_workspace
        price = self.get_price_roundoff(state)

        if workspace.balance >= price:
            return

        if should_attempt_auto_recharge(workspace):
            yield "Low balance detected. Recharging..."
            run_auto_recharge_gracefully(workspace)
            workspace.refresh_from_db()

        if workspace.balance >= price:
            return

        raise InsufficientCredits(self.request.user, sr)

    def deduct_credits(self, state: dict) -> tuple[AppUserTransaction, int]:
        assert self.request.user, "request.user must be set to deduct credits"

        amount = self.get_price_roundoff(state)
        txn = self.current_workspace.add_balance(
            amount=-amount,
            invoice_id=f"gooey_in_{uuid.uuid1()}",
            user=self.request.user,
        )
        return txn, amount

    def get_price_roundoff(self, state: dict) -> int:
        multiplier = self.workflow.get_or_create_metadata().price_multiplier
        price = math.ceil(float(self.get_raw_price(state)) * multiplier)
        # don't allow fractional pricing for now, min 1 credit
        return max(1, price)

    def get_raw_price(self, state: dict) -> float:
        return self.price * (state.get("num_outputs") or 1)

    def get_total_linked_usage_cost_in_credits(self, default=1):
        """Return the sum of the linked usage costs in gooey credits."""
        sr = self.current_sr
        total = sr.usage_costs.aggregate(total=Sum("dollar_amount"))["total"]
        if not total:
            return default
        return total * settings.ADDON_CREDITS_PER_DOLLAR

    def get_grouped_linked_usage_cost_in_credits(self):
        """Return the linked usage costs grouped by model name in gooey credits."""
        qs = self.current_sr.usage_costs.values("pricing__model_name").annotate(
            total=Sum("dollar_amount") * settings.ADDON_CREDITS_PER_DOLLAR
        )
        return {item["pricing__model_name"]: item["total"] for item in qs}

    @classmethod
    def get_example_preferred_fields(cls, state: dict) -> list[str]:
        """
        Fields that are not required, but are preferred to be shown in the example.
        """
        return []

    @classmethod
    def get_example_request(
        cls,
        state: dict,
        pr: PublishedRun | None = None,
        include_all: bool = False,
    ) -> tuple[furl, dict[str, typing.Any]]:
        api_url = cls.api_url(
            example_id=pr and pr.published_run_id, run_id=None, uid=None
        )
        fields = extract_model_fields(
            model=cls.RequestModel,
            state=state,
            include_all=include_all,
            preferred_fields=cls.get_example_preferred_fields(state),
            diff_from=pr.saved_run.to_dict() if pr else None,
        )
        return api_url, fields

    def get_example_response_body(
        self,
        state: dict,
        as_async: bool = False,
        include_all: bool = False,
    ) -> dict:
        run_id = get_random_doc_id()
        created_at = gui.session_state.get(
            StateKeys.created_at, datetime.datetime.utcnow().isoformat()
        )
        web_url = self.app_url(
            run_id=run_id,
            uid=self.request.user and self.request.user.uid,
        )
        sr = self.current_sr
        output = sr.api_output(extract_model_fields(self.ResponseModel, state))
        if as_async:
            return dict(
                run_id=run_id,
                web_url=web_url,
                created_at=created_at,
                run_time_sec=gui.session_state.get(StateKeys.run_time, 0),
                status="completed",
                output=output,
            )
        else:
            return dict(
                id=run_id,
                url=web_url,
                created_at=created_at,
                output=output,
            )

    def additional_notes(self) -> str | None:
        pass

    def get_cost_note(self) -> str | None:
        pass

    def is_current_user_admin(self) -> bool:
        return self.is_user_admin(self.request.user)

    @classmethod
    def is_user_admin(cls, user: AppUser | None) -> bool:
        return bool(user and user.email and user.email in settings.ADMIN_EMAILS)

    def is_current_user_paying(self) -> bool:
        return bool(
            self.request.user
            and self.current_workspace
            and self.current_workspace.is_paying
        )

    def is_current_user_owner(self) -> bool:
        return bool(self.request.user and self.current_sr_user == self.request.user)


def started_at_text(dt: datetime.datetime):
    with gui.div(className="d-flex"):
        text = "Started"
        if seed := gui.session_state.get("seed"):
            text += f' with seed <span style="color: black;">{seed}</span>'
        gui.caption(text + " on&nbsp;", unsafe_allow_html=True)
        gui.caption(
            "...",
            className="text-black",
            **render_local_dt_attrs(dt),
        )


def render_output_caption():
    caption = ""

    run_time = gui.session_state.get(StateKeys.run_time, 0)
    if run_time:
        caption += f'Generated in <span style="color: black;">{run_time :.1f}s</span>'

    if seed := gui.session_state.get("seed"):
        caption += f' with seed <span style="color: black;">{seed}</span> '

    updated_at = gui.session_state.get(StateKeys.updated_at, datetime.datetime.today())
    if updated_at:
        if isinstance(updated_at, str):
            updated_at = datetime.datetime.fromisoformat(updated_at)
        caption += " on&nbsp;"

    with gui.div(className="d-flex"):
        gui.caption(caption, unsafe_allow_html=True)
        if updated_at:
            gui.caption(
                "...",
                className="text-black",
                **render_local_dt_attrs(
                    updated_at,
                    date_options={"month": "short", "day": "numeric"},
                ),
            )


def extract_model_fields(
    model: typing.Type[BaseModel],
    state: dict,
    include_all: bool = True,
    preferred_fields: list[str] = None,
    diff_from: dict | None = None,
) -> dict:
    """
    Include a field in result if:
    - include_all is true
    - field is required
    - field is preferred
    - diff_from is provided and field value differs from diff_from
    """
    return {
        field_name: state.get(field_name)
        for field_name, field in model.__fields__.items()
        if (
            include_all
            or field.required
            or (preferred_fields and field_name in preferred_fields)
            or (diff_from and state.get(field_name) != diff_from.get(field_name))
        )
    }


def extract_nested_str(obj) -> str:
    if isinstance(obj, str):
        return obj
    elif isinstance(obj, dict):
        obj = obj.values()
    try:
        items = iter(obj)
    except TypeError:
        pass
    else:
        for it in items:
            if it:
                return extract_nested_str(it)
    return ""


class TitleValidationError(Exception):
    pass<|MERGE_RESOLUTION|>--- conflicted
+++ resolved
@@ -714,17 +714,10 @@
                 key="published_run_title",
                 value=title,
             )
-<<<<<<< HEAD
             published_run_description = gui.text_input(
                 "##### Description",
                 key="published_run_description",
-                value=(pr.notes or self.preview_description(gui.session_state) or ""),
-=======
-            published_run_notes = gui.text_area(
-                "###### Notes",
-                key="published_run_notes",
                 value=notes,
->>>>>>> 1e72a729
             )
             with gui.div(className="d-flex align-items-center"):
                 with gui.tag("h5", className="text-muted mb-3 me-2"):
@@ -837,11 +830,7 @@
                 user=self.request.user,
                 workspace=selected_workspace,
                 title=published_run_title.strip(),
-<<<<<<< HEAD
                 notes=published_run_description.strip(),
-=======
-                notes=published_run_notes.strip(),
->>>>>>> 1e72a729
                 visibility=PublishedRunVisibility.UNLISTED,
             )
         else:
