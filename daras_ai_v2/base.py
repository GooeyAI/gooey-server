--- conflicted
+++ resolved
@@ -71,29 +71,28 @@
             capture_exception(e)
             raise e
 
-<<<<<<< HEAD
     def _render(self):
         init_scripts()
-=======
+
         self._load_session_state()
         self._check_if_flagged()
 
->>>>>>> 3b217702
         st.write("## " + self.title)
         run_tab, settings_tab, examples_tab, api_tab = st.tabs(
             ["🏃‍♀️Run", "⚙️ Settings", "🔖 Examples", "🚀 Run as API"]
         )
-<<<<<<< HEAD
+
         self._load_session_state()
-=======
-
->>>>>>> 3b217702
+
         with settings_tab:
             self.render_settings()
+
         with examples_tab:
             self._examples_tab()
+
         with api_tab:
             self.run_as_api_tab()
+
         with run_tab:
             col1, col2 = st.columns(2)
 
