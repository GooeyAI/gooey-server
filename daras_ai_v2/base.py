--- conflicted
+++ resolved
@@ -857,7 +857,11 @@
             workspace_options = {
                 self.current_pr.workspace_id: self.current_pr.workspace
             } | workspace_options
-<<<<<<< HEAD
+        else:
+            # default to current workspace for everyone else
+            workspace_options = {
+                self.current_workspace.id: self.current_workspace
+            } | workspace_options
         return workspace_options
 
     def _render_workspace_selector(self, *, key: str) -> "Workspace":
@@ -881,13 +885,6 @@
                     ref=workspace_create_ref,
                 ):
                     gui.session_state[key] = new_workspace.id
-=======
-        else:
-            # default to current workspace for everyone else
-            workspace_options = {
-                self.current_workspace.id: self.current_workspace
-            } | workspace_options
->>>>>>> ec71eef5
 
             return self.current_workspace
         else:
