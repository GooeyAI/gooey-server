--- conflicted
+++ resolved
@@ -821,15 +821,12 @@
                 and selected_workspace in self.request.user.get_workspaces()
             ):
                 set_current_workspace(self.request.session, selected_workspace.id)
+
             pr = self.create_published_run(
                 published_run_id=get_random_doc_id(),
                 saved_run=sr,
                 user=self.request.user,
-<<<<<<< HEAD
                 workspace=selected_workspace,
-=======
-                workspace=self.current_workspace,
->>>>>>> f6b4d4b8
                 title=published_run_title.strip(),
                 notes=published_run_description.strip(),
                 visibility=PublishedRunVisibility.UNLISTED,
@@ -1422,11 +1419,7 @@
         published_run_id: str,
         saved_run: SavedRun,
         user: AppUser | None,
-<<<<<<< HEAD
-        workspace: Workspace,
-=======
         workspace: typing.Optional["Workspace"],
->>>>>>> f6b4d4b8
         title: str,
         notes: str,
         visibility: PublishedRunVisibility,
@@ -2144,12 +2137,7 @@
         if self.current_workspace.is_personal:
             pr_filter |= Q(created_by=self.request.user, workspace__isnull=True)
         published_runs = PublishedRun.objects.filter(
-<<<<<<< HEAD
-            workflow=self.workflow,
-            workspace=self.current_workspace,
-=======
             Q(workflow=self.workflow) & pr_filter
->>>>>>> f6b4d4b8
         )[:50]
         if not published_runs:
             gui.write("No published runs yet")
