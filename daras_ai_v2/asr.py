--- conflicted
+++ resolved
@@ -10,17 +10,13 @@
 from furl import furl
 
 import gooey_ui as st
-<<<<<<< HEAD
 from daras_ai.image_input import upload_file_from_bytes, gs_url_to_uri
-=======
-from daras_ai.image_input import upload_file_from_bytes
 from daras_ai_v2.gdrive_downloader import (
     is_gdrive_url,
     gdrive_download,
     gdrive_metadata,
     url_to_gdrive_file_id,
 )
->>>>>>> 73a9e2f4
 from daras_ai_v2 import settings
 from daras_ai_v2.functional import map_parallel
 from daras_ai_v2.gpu_server import (
