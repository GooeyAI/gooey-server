--- conflicted
+++ resolved
@@ -126,25 +126,19 @@
     import google.auth
     import google.auth.transport.requests
 
-<<<<<<< HEAD
     creds, project = google.auth.default(
         scopes=["https://www.googleapis.com/auth/cloud-platform"]
-=======
-    translate_client = translate_v2.Client()
-    result = translate_client.translate(
-        texts,
-        source_language=source_language,
-        target_language=target_language,
-        format_="text",
->>>>>>> 1d25edaf
     )
 
     auth_req = google.auth.transport.requests.Request()
     creds.refresh(auth_req)
 
-    translate_client = translate.Client()
-    detections = translate_client.detect_language(texts)
-    language_codes = [detection["language"] for detection in detections]
+    if source_language:
+        language_codes = [source_language] * len(texts)
+    else:
+        translate_client = translate.Client()
+        detections = translate_client.detect_language(texts)
+        language_codes = [detection["language"] for detection in detections]
 
     return map_parallel(
         lambda text, code: _translate_text(
