import typing

import gooey_gui as gui
from api_keys.models import ApiKey
from app_users.models import AppUser
from daras_ai_v2 import db
from daras_ai_v2.copy_to_clipboard_button_widget import copy_to_clipboard_button

if typing.TYPE_CHECKING:
    from workspaces.models import Workspace


def manage_api_keys(workspace: "Workspace", user: AppUser):
    gui.write(
        f"""
<<<<<<< HEAD
{workspace.display_name()} API keys are listed below.
=======
{workspace.display_name(current_user=user)} API keys are listed below.
>>>>>>> f6b4d4b8
Please note that we do not display your secret API keys again after you generate them.

Do not share your API key with others, or expose it in the browser or other client-side code.

In order to protect the security of your account,
Gooey.AI may also automatically rotate any API key that we've found has leaked publicly.
        """
    )

    api_keys = load_api_keys(workspace)
    table_area = gui.div()

    if gui.button("＋ Create new secret key"):
        api_key = generate_new_api_key(workspace=workspace, user=user)
<<<<<<< HEAD
        api_keys.append(api_key)
=======
        api_keys.insert(0, api_key)
>>>>>>> f6b4d4b8

    with table_area:
        import pandas as pd

        gui.table(
            pd.DataFrame.from_records(
                columns=["Secret Key (Preview)", "Created At", "Created By"],
                data=[
                    (
                        api_key.preview,
                        api_key.created_at.strftime("%B %d, %Y at %I:%M:%S %p %Z"),
<<<<<<< HEAD
=======
                        api_key.created_by and api_key.created_by.full_name() or "",
>>>>>>> f6b4d4b8
                    )
                    for api_key in api_keys
                ],
            ),
        )


def load_api_keys(workspace: "Workspace") -> list[ApiKey]:
    api_keys = {api_key.hash: api_key for api_key in workspace.api_keys.all()}
    for legacy_key in _load_api_keys_from_firebase(workspace):
<<<<<<< HEAD
        hash = legacy_key["secret_key_hash"]
        api_keys[hash] = ApiKey(
            workspace=workspace,
            hash=hash,
=======
        secret_key_hash = legacy_key["secret_key_hash"]
        api_keys[secret_key_hash] = ApiKey(
            workspace=workspace,
            hash=secret_key_hash,
>>>>>>> f6b4d4b8
            preview=legacy_key["secret_key_preview"],
            created_at=legacy_key["created_at"],
            created_by_id=workspace.created_by_id,
        )

    return sorted(
        api_keys.values(),
        key=lambda api_key: api_key.created_at,
        reverse=True,
    )


def _load_api_keys_from_firebase(workspace: "Workspace") -> list[dict]:
    db_collection = db.get_client().collection(db.API_KEYS_COLLECTION)
    if workspace.is_personal:
        return [
            snap.to_dict()
            for snap in db_collection.where("uid", "==", workspace.created_by.uid)
            .order_by("created_at")
            .get()
        ]
    else:
        return []


def generate_new_api_key(workspace: "Workspace", user: AppUser) -> ApiKey:
    api_key, secret_key = ApiKey.objects.create_api_key(workspace, created_by=user)

    gui.success(
        """
##### API key generated

Please save this secret key somewhere safe and accessible.
For security reasons, **you won't be able to view it again** through your account.
If you lose this secret key, you'll need to generate a new one.
            """
    )
    col1, col2 = gui.columns([3, 1], responsive=False)
    with col1:
        gui.text_input(
            "recipe url",
            label_visibility="collapsed",
            disabled=True,
            value=secret_key,
        )
    with col2:
        copy_to_clipboard_button(
            "📎 Copy Secret Key",
            value=secret_key,
            style="height: 3.2rem",
        )

    return api_key<|MERGE_RESOLUTION|>--- conflicted
+++ resolved
@@ -13,11 +13,7 @@
 def manage_api_keys(workspace: "Workspace", user: AppUser):
     gui.write(
         f"""
-<<<<<<< HEAD
-{workspace.display_name()} API keys are listed below.
-=======
 {workspace.display_name(current_user=user)} API keys are listed below.
->>>>>>> f6b4d4b8
 Please note that we do not display your secret API keys again after you generate them.
 
 Do not share your API key with others, or expose it in the browser or other client-side code.
@@ -32,11 +28,7 @@
 
     if gui.button("＋ Create new secret key"):
         api_key = generate_new_api_key(workspace=workspace, user=user)
-<<<<<<< HEAD
-        api_keys.append(api_key)
-=======
         api_keys.insert(0, api_key)
->>>>>>> f6b4d4b8
 
     with table_area:
         import pandas as pd
@@ -48,10 +40,7 @@
                     (
                         api_key.preview,
                         api_key.created_at.strftime("%B %d, %Y at %I:%M:%S %p %Z"),
-<<<<<<< HEAD
-=======
                         api_key.created_by and api_key.created_by.full_name() or "",
->>>>>>> f6b4d4b8
                     )
                     for api_key in api_keys
                 ],
@@ -62,17 +51,10 @@
 def load_api_keys(workspace: "Workspace") -> list[ApiKey]:
     api_keys = {api_key.hash: api_key for api_key in workspace.api_keys.all()}
     for legacy_key in _load_api_keys_from_firebase(workspace):
-<<<<<<< HEAD
-        hash = legacy_key["secret_key_hash"]
-        api_keys[hash] = ApiKey(
-            workspace=workspace,
-            hash=hash,
-=======
         secret_key_hash = legacy_key["secret_key_hash"]
         api_keys[secret_key_hash] = ApiKey(
             workspace=workspace,
             hash=secret_key_hash,
->>>>>>> f6b4d4b8
             preview=legacy_key["secret_key_preview"],
             created_at=legacy_key["created_at"],
             created_by_id=workspace.created_by_id,
