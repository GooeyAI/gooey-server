import os

import firebase_admin
from decouple import config, UndefinedValueError
from google.oauth2 import service_account

BASE_DIR = os.path.dirname(os.path.dirname(os.path.abspath(__file__)))

GOOGLE_APPLICATION_CREDENTIALS = os.path.join(BASE_DIR, "serviceAccountKey.json")
os.environ["GOOGLE_APPLICATION_CREDENTIALS"] = GOOGLE_APPLICATION_CREDENTIALS

# load google app credentials from env var if available
try:
    _json = config("GOOGLE_APPLICATION_CREDENTIALS_JSON")
except UndefinedValueError:
    pass
else:
    with open(GOOGLE_APPLICATION_CREDENTIALS, "w") as f:
        f.write(_json)

os.environ["REPLICATE_API_TOKEN"] = config("REPLICATE_API_TOKEN", None)

if not firebase_admin._apps:
    firebase_admin.initialize_app()

GS_BUCKET_NAME = config("GS_BUCKET_NAME")
DARS_API_ROOT = config("DARS_API_ROOT", "https://api.daras.ai")
SECRET_KEY = config("SECRET_KEY", None)
GOOGLE_CLIENT_ID = config("GOOGLE_CLIENT_ID")
UBERDUCK_KEY = config("UBERDUCK_KEY")
UBERDUCK_SECRET = config("UBERDUCK_SECRET")
google_service_account_credentials = (
    service_account.Credentials.from_service_account_file("serviceAccountKey.json")
)

OPENAI_API_KEY = config("OPENAI_API_KEY")
<<<<<<< HEAD
DEBUG = True
if DEBUG:
    BASE_URL = "http://localhost:8501"
else:
    BASE_URL = "http://app.gooey.ai"
=======

POSTMARK_API_TOKEN = config("POSTMARK_API_TOKEN")
>>>>>>> d93a3ae3
<|MERGE_RESOLUTION|>--- conflicted
+++ resolved
@@ -34,13 +34,10 @@
 )
 
 OPENAI_API_KEY = config("OPENAI_API_KEY")
-<<<<<<< HEAD
 DEBUG = True
 if DEBUG:
     BASE_URL = "http://localhost:8501"
 else:
     BASE_URL = "http://app.gooey.ai"
-=======
 
-POSTMARK_API_TOKEN = config("POSTMARK_API_TOKEN")
->>>>>>> d93a3ae3
+POSTMARK_API_TOKEN = config("POSTMARK_API_TOKEN")