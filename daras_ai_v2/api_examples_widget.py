--- conflicted
+++ resolved
@@ -5,13 +5,8 @@
 
 from furl import furl
 
-<<<<<<< HEAD
-import gooey_ui as st
+import gooey_gui as gui
 from auth.token_authentication import auth_scheme
-=======
-import gooey_gui as gui
-from auth.token_authentication import auth_keyword
->>>>>>> 999d3cae
 from daras_ai_v2 import settings
 from daras_ai_v2.doc_search_settings_widgets import is_user_uploaded_url
 
