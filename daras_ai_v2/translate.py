import typing
import json
from enum import Enum
from abc import ABC, abstractmethod
import re

import gooey_ui as st
from daras_ai_v2.functional import map_parallel
from daras_ai_v2.redis_cache import redis_cache_decorator

DEFAULT_GLOSSARY_URL = "https://docs.google.com/spreadsheets/d/1IRHKcOC86oZXwMB0hR7eej7YVg5kUHpriZymwYQcQX4/edit?usp=sharing"  # only viewing access
GOOGLE_V3_ENDPOINT = "https://translate.googleapis.com/v3/projects/"


class Translator(ABC):
    # enum name - should be alphanumeric (no spaces or special characters)
    name: str = "Translator"
    # enum value and display name - can be anything
    value: str = "translator"
    description: str = "A translator"
    _can_transliterate: list[str] = {}
    # whether the translator supports glossaries, if false, the glossary will be masked out by the translate function manually
    _supports_glossary: bool = False

    @classmethod
    @abstractmethod
    def detect_languages(cls, texts: list[str]) -> list[str]:
        pass

    @classmethod
    def parse_detected_language(cls, language_code: str):
        is_romanized = language_code.endswith("-Latn")
        language_code = language_code.replace("-Latn", "")
        return is_romanized, language_code

    @classmethod
    @abstractmethod
    def supported_languages(cls) -> dict[str, str]:
        pass

    @classmethod
    def translate(
        cls,
        texts: list[str],
        target_language: str,
        source_language: str | None = None,
        enable_transliteration: bool = True,
        glossary_url: str | None = None,
    ) -> list[str]:
        # prevent incorrect API calls
        if source_language == target_language:
            return texts

        # detect languages and romanization information if not provided
        if not source_language:
            language_codes = cls.detect_languages(texts)
        elif not enable_transliteration:
            language_codes = [source_language] * len(texts)
        else:  # transliteration is enabled and we are provided a source language
            is_specified_as_romanized, _ = cls.parse_detected_language(source_language)
            if is_specified_as_romanized:
                language_codes = [source_language] * len(texts)
            else:  # check whether it is romanized
                language_codes = cls.detect_languages(texts)

<<<<<<< HEAD
        if enable_transliteration:
            # transliterate languages using Translate.transliterate() if they can't be transliterated by the translation API
            for i, (text, language_code) in enumerate(zip(texts, language_codes)):
                is_romanized, language_code = cls.parse_detected_language(language_code)
                if (
                    is_romanized
                    and language_code in TRANSLITERATION_SUPPORTED
                    and language_code not in cls._can_transliterate
                ):
                    if glossary_url:
                        _, df = _update_or_create_glossary(glossary_url)
                        text, replaced_glossies = _mask_glossary(
                            text, language_code, target_language, df
                        )
                    texts[i] = Translate.transliterate([text], [language_code])[0]
                    if glossary_url:
                        texts[i] = _unmask_glossary(
                            texts[i], replaced_glossies, language_code
                        )
                    language_codes[i] = language_code

        replaced_glossies = [[]] * len(texts)
        if not cls._supports_glossary:
            _, df = _update_or_create_glossary(glossary_url)
            for text, language_code in zip(texts, language_codes):
                text, replaced_gloss = _mask_glossary(
                    text, language_code, target_language, df
                )
                replaced_glossies[i] = list(replaced_gloss)
                texts[i] = text

=======
>>>>>>> cac32a25
        return map_parallel(
            lambda text, source, glossies: _unmask_glossary(
                cls._translate_text(
                    text, source, target_language, enable_transliteration, glossary_url
                ),
                glossies,
                target_language,
            ),
            texts,
            language_codes,
            replaced_glossies,
        )

    @classmethod
    @abstractmethod
    def _translate_text(
        cls,
        text: str,
        source_language: str,
        target_language: str,
        enable_transliteration: bool = True,
        glossary_url: str | None = None,
    ) -> str:
        pass

    @classmethod
    def language_selector(
        cls,
        label: str = "###### Translate To",
        key: str = "target_language",
        allow_none=True,
    ):
        languages = cls.supported_languages()
        TranslateUI.translate_language_selector(
            languages,
            label=label,
            key=key,
            allow_none=allow_none,
        )


# declared separately for caching since python support for caching classmethods is limited
@st.cache_data()
def _Google_supported_languages() -> dict[str, str]:
    from google.cloud import translate

    parent = f"projects/dara-c1b52/locations/global"
    client = translate.TranslationServiceClient()
    supported_languages = client.get_supported_languages(
        parent=parent, display_language_code="en"
    )
    return {
        lang.language_code: lang.display_name
        for lang in supported_languages.languages
        if lang.support_target
    }


class GoogleTranslate(Translator):
    name = "GoogleTranslate"
    value = "Google Translate"
    description = "We call the latest Google Translate API which leverages Google's neural machine translation models (https://en.wikipedia.org/wiki/Google_Neural_Machine_Translation)"
    _can_transliterate = {
        "ar",
        "bn",
        "gu",
        "hi",
        "ja",
        "kn",
        "ru",
        "ta",
        "te",
    }
    _supports_glossary = True
    _session = None

    @classmethod
    def get_google_auth_session(cls):
        """Gets a session with Google Cloud authentication which takes care of refreshing the token and adding it to request headers."""
        if cls._session is None:
            import google.auth
            from google.auth.transport.requests import AuthorizedSession

            creds, project = google.auth.default(
                scopes=["https://www.googleapis.com/auth/cloud-platform"]
            )
            cls._session = AuthorizedSession(credentials=creds), project

        return cls._session

    @classmethod
    def detect_languages(cls, texts: list[str]) -> list[str]:
        from google.cloud import translate_v2

        translate_client = translate_v2.Client()
        detections = translate_client.detect_language(texts)
        return [detection["language"] for detection in detections]

    @classmethod
    def supported_languages(cls) -> dict[str, str]:
        return _Google_supported_languages()

    @classmethod
    def _translate_text(
        cls,
        text: str,
        source_language: str,
        target_language: str,
        enable_transliteration: bool = True,
        glossary_url: str | None = None,
    ):
        is_romanized, source_language = cls.parse_detected_language(source_language)
        enable_transliteration = (
            is_romanized
            and enable_transliteration
            and source_language in cls._can_transliterate
        )
<<<<<<< HEAD
        # prevent incorrect API calls, and transliterate text if the source language is romanized even if it matches the target language
        if source_language == target_language:
            return (
                Translate.transliterate([text], [source_language])[0]
                if enable_transliteration
                else text
            )

        if glossary_url:
            uri, df = _update_or_create_glossary(glossary_url)
            if enable_transliteration:
                # glossary translation doesn't support transliteration, so we patch it in
                enable_transliteration = False
                text, replaced_glossaries = _mask_glossary(
                    text, target_language, source_language, df
                )
                text = Translate.transliterate([text], [source_language])[0]
                text = _unmask_glossary(text, replaced_glossaries, source_language)
            glossary_config = {
                "glossaryConfig": {
                    "glossary": uri,
                    "ignoreCase": True,
                }
            }

        config = {
            "source_language_code": source_language,
            "target_language_code": target_language,
            "contents": text,
            "mime_type": "text/plain",
            "transliteration_config": {
                "enable_transliteration": enable_transliteration
            },
        }
        if glossary_config:
            config.update(glossary_config)

        authed_session, project = cls.get_google_auth_session()
        res = authed_session.post(
            f"{GOOGLE_V3_ENDPOINT}{project}/locations/us-central1:translateText",
            json.dumps(config),
            headers={
                "Content-Type": "application/json",
            },
        )
        res.raise_for_status()
        data = res.json()
        if (
            glossary_url
            and data["glossaryTranslations"]
            and "translatedText" in data["glossaryTranslations"][0]
        ):
            result = data["glossaryTranslations"][0]
        else:
            result = data["translations"][0]

        return result["translatedText"]


# declared separately for caching since python support for caching classmethods is limited
@st.cache_data()
def _MinT_supported_languages() -> dict[str, str]:
    res = requests.get("https://translate.wmcloud.org/api/languages")
    res.raise_for_status()
    languages = res.json()

    return {code: ISO_639_LANGUAGES.get(code, code) for code in languages.keys()}


class MinT(Translator):
    name = "MinT"
    value = "MinT"

    @classmethod
    def detect_languages(cls, texts: list[str]) -> list[str]:
        # won't depend on MinT for language detection
        return GoogleTranslate.detect_languages(texts)

    @classmethod
    def supported_languages(cls) -> dict[str, str]:
        return _MinT_supported_languages()

    @classmethod
    def description(cls) -> str:
        return "MinT by WikiMedia (https://diff.wikimedia.org/2023/06/13/mint-supporting-underserved-languages-with-open-machine-translation/) uses the best translation tools from Meta, AI4Bharat and more."

    @classmethod
    def _translate_text(
        cls,
        text: str,
        source_language: str,
        target_language: str,
        enable_transliteration: bool = True,
        glossary_url: str | None = None,
    ):
        _, source_language = cls.parse_detected_language(source_language)
        # enable_transliteration is ignored because translate() already transliterated text when necessary since _can_transliterate is empty
        # glossary_url is ignored because _supports_glossary is False so the glossary will be masked out by the translate function manually

=======
>>>>>>> cac32a25
        # prevent incorrect API calls
        if source_language == target_language:
            return text

        authed_session, project = cls.get_google_auth_session()
        res = authed_session.post(
            f"{GOOGLE_V3_ENDPOINT}{project}/locations/global:translateText",
            json.dumps(
                {
                    "source_language_code": source_language,
                    "target_language_code": target_language,
                    "contents": text,
                    "mime_type": "text/plain",
                    "transliteration_config": {
                        "enable_transliteration": enable_transliteration
                    },
                }
            ),
            headers={
                "Content-Type": "application/json",
            },
        )
        res.raise_for_status()
        data = res.json()
        result = data["translations"][0]

<<<<<<< HEAD
        # e.g. {"model":"IndicTrans2_indec_en","sourcelanguage":"hi","targetlanguage":"en","translation":"hello","translationtime":0.8}
        tanslation = res.json()

        return tanslation.get("translation", text)


class Auto(Translator):
    name = "Auto"
    value = "Auto - use recommended API based on language"
    _can_transliterate = GoogleTranslate._can_transliterate

    @classmethod
    def detect_languages(cls, texts: list[str]) -> list[str]:
        return GoogleTranslate.detect_languages(texts)

    @classmethod
    def supported_languages(cls) -> dict[str, str]:
        """
        Returns all available languages as a dict mapping language code to display name.
        """
        return _all_languages()

    @classmethod
    def description(cls) -> str:
        return "Automatically detects the language(s) and uses the best API for the language."

    @classmethod
    def _translate_text(
        cls,
        text: str,
        source_language: str,
        target_language: str,
        enable_transliteration: bool = True,
        glossary_url: str | None = None,
    ):
        is_romanized, source_language = cls.parse_detected_language(source_language)
        enable_transliteration = (
            is_romanized
            and enable_transliteration
            and source_language in TRANSLITERATION_SUPPORTED
        )
        # prevent incorrect API calls, and transliterate text if the source language is romanized even if it matches the target language
        if source_language == target_language:
            return (
                Translate.transliterate([text], [source_language])[0]
                if enable_transliteration
                else text
            )

        if (
            source_language in GoogleTranslate._can_transliterate
            and enable_transliteration
        ):
            return GoogleTranslate._translate_text(
                text,
                source_language + "-Latn",
                target_language,
                glossary_url=glossary_url,
            )
        if enable_transliteration:
            text = Translate.transliterate(text)[0]
        if source_language in MinT.supported_languages():
            try:
                return MinT._translate_text(text, source_language, target_language)
            except:
                return GoogleTranslate._translate_text(
                    text, source_language, target_language, glossary_url=glossary_url
                )  # fallback to GoogleTranslate
        elif source_language in GoogleTranslate.supported_languages():
            return GoogleTranslate._translate_text(
                text, source_language, target_language, glossary_url=glossary_url
            )
        elif source_language == "und":
            # und = undetermined, meaning the language detection failed
            # so we'll run google translate without a source language
            return GoogleTranslate._translate_text(
                text, target_language=target_language, glossary_url=glossary_url
            )
        else:
            raise ValueError(f"Translation from {source_language} is not supported.")
=======
        return result["translatedText"]
>>>>>>> cac32a25


# add new apis to this list:
_all_apis: list[Translator] = [GoogleTranslate]


@st.cache_data()
def _all_languages() -> dict[str, str]:
    dict = {}
    for api in _all_apis:
        dict.update(api.supported_languages())
    return dict


# Types that show up nicely in API docs
TRANSLATE_API_TYPE = typing.TypeVar(
    "TRANSLATE_API_TYPE", bound=typing.Literal[tuple(api.name for api in _all_apis)]
)
LANGUAGE_CODE_TYPE = typing.TypeVar(
    "LANGUAGE_CODE_TYPE",
    bound=typing.Literal[tuple(code for code, _ in _all_languages().items())],
)


class Translate:
    apis: dict[TRANSLATE_API_TYPE, Translator] = {api.name: api for api in _all_apis}
    APIs = APIs = Enum("APIs", {api.name: api.value for api in _all_apis})

    @classmethod
    def detect_languages(
        cls, texts: list[str], api: TRANSLATE_API_TYPE | None = None
    ) -> list[str]:
        return cls.apis.get(api, GoogleTranslate).detect_languages(texts)

    @classmethod
    def run(
        cls,
        texts: list[str],
        target_language: str,
        api: TRANSLATE_API_TYPE = None,
        source_language: str | None = None,
        enable_transliteration: bool = True,
<<<<<<< HEAD
        romanize_translation: bool = False,
        glossary_url: str | None = DEFAULT_GLOSSARY_URL,
    ) -> list[str]:
        translator = cls.apis.get(api, Auto)
        result = translator.translate(
            texts,
            target_language,
            source_language,
            enable_transliteration,
            glossary_url,
=======
    ) -> list[str]:
        translator = cls.apis.get(api, GoogleTranslate)
        return translator.translate(
            texts, target_language, source_language, enable_transliteration
>>>>>>> cac32a25
        )


class TranslateUI:
    @staticmethod
    def translate_api_selector(
        label="###### Translate API",
        key="translate_api",
        allow_none=True,
    ) -> Translator:
        options = list(Translate.apis.keys())
        if allow_none:
            options.insert(0, None)
            label += " (_optional_)"
        selected_api = st.selectbox(
            label=label,
            key=key,
            format_func=lambda k: Translate.apis.get(k).value
            if k and k in Translate.apis
            else "———",
            options=options,
        )
        translator = Translate.apis.get(selected_api)
        if translator:
            st.caption(translator.description)
        return translator

    @staticmethod
<<<<<<< HEAD
    def translate_settings(
        require_api=False,
        key_apiselect="translate_api",
        require_target=False,
        key_target="target_language",
        require_source=False,
        key_source="source_language",
    ):
        translator = (
            TranslateUI.translate_api_selector(
                key=key_apiselect, allow_none=not require_api
            )
            or Auto
        )
        translator.language_selector(
            label="""
            ###### Input Language
            Automatically detect language if not specified. If this is the same as the target language, transliteration will be applied if enabled, otherwise no translation will take place.
            """,
            key=key_source,
            allow_none=not require_source,
        )
        translator.language_selector(key=key_target, allow_none=not require_target)

    @staticmethod
    def translate_advanced_settings():
        st.checkbox(
            """
            Enable Transliteration
            """,
            key="enable_transliteration",
        )
        st.caption(
            "Detects romanized input text and transliterates it to non-Latin characters where neccessary (and supported) before passing it to the translation models, e.g. this will turn Namaste into नमस्ते which makes it easier for the translation models to understand."
        )
        st.checkbox(
            """
            Romanize Translation
            """,
            key="romanize_translation",
        )
        st.caption(
            """
            After translation, romanize non-Latin characters when supported, e.g. this will turn नमस्ते into Namaste.

            See [Romanization/Transliteration](https://guides.library.harvard.edu/mideast/romanization#:~:text=Romanization%%20refers%20to%20the%20process,converting%%20one%%20script%%20into%%20another.)
            """
        )
        TranslateUI.translate_glossary_input()

    @staticmethod
=======
>>>>>>> cac32a25
    def translate_language_selector(
        languages: dict[str, str] = None,
        label="###### Translate To",
        key="target_language",
        key_apiselect="translate_api",
        allow_none=True,
    ):
        if not languages:
            languages = Translate.apis.get(
                st.session_state.get(key_apiselect), GoogleTranslate
            ).supported_languages()
        options = list(languages.keys())
        if allow_none:
            options.insert(0, None)
            label += " (_optional_)"
        return st.selectbox(
            label=label,
            key=key,
            format_func=lambda k: languages[k] if k else "———",
            options=options,
<<<<<<< HEAD
        )

    @staticmethod
    def translate_glossary_input(
        label="##### Glossary\nUpload a google sheet, csv, or xlsx file.",
        key="glossary_url",
    ):
        """
        Streamlit widget for inputting a glossary.
        Args:
            label: the label to display
            key: the key to save the selected glossary to in the session state
        """
        from daras_ai_v2.doc_search_settings_widgets import document_uploader

        glossary_url = document_uploader(
            label=label,
            key=key,
            accept=["csv", "xlsx", "xls", "gsheet", "ods", "tsv"],
            accept_multiple_files=False,
        )
        st.caption(
            f"If not specified or invalid, no glossary will be used. Read about the expected format [here](https://docs.google.com/document/d/1TwzAvFmFYekloRKql2PXNPIyqCbsHRL8ZtnWkzAYrh8/edit?usp=sharing)."
        )
        return glossary_url


# ================================ Transliteration ================================
# Below follows general transliteration code using the deprecated Google API
# since the new API does not support transliteration without translation
# and the new API does not support all languages and scripts that the old API did.
# Per Google's deprecation policy, this API will continue working, it just won't get updated
# with bugfixes and the latest models. See: https://developers.google.com/transliterate/terms
# Mutilated from https://github.com/NarVidhai/Google-Transliterate-API

# Transliteration API endpoints
G_API_DEFAULT = "https://inputtools.google.com/request?text=%s&itc=%s-t-i0&num=%d"
G_API_CHINESE = "https://inputtools.google.com/request?text=%s&itc=%s-t-i0-%s&num=%d"

# These have an extra input_scheme parameter in the API
CHINESE_LANGS = {"yue-hant", "zh", "zh-hant"}

# ISO Language code to numeric script name
LANG2SCRIPT = {
    # Indo-Aryan
    "as": "Bengali-Assamese",
    "bn": "Bengali-Assamese",
    "gu": "Gujarati",
    "hi": "Devanagari",
    "mr": "Devanagari",
    "ne": "Devanagari",
    "or": "Oriya",
    "pa": "Gurmukhi",
    "sa": "Devanagari",
    "si": "Sinhala",
    # Dravidian
    "kn": "Kannada",
    "ml": "Malayalam",
    "ta": "Tamil",
    "te": "Telugu",
    # South-East Asia
    "bo": "Tibetan",
    "lo": "Lao",
    "my": "Burmese",
    "sat": "Ol Chiki",
    "th": "Thai",
    # Cyrllic
    "be": "Greek-Upper",
    "bg": "Greek-Upper",
    "ru": "Greek-Upper",
    "sr": "Greek-Upper",
    "uk": "Greek-Upper",
    # PersoArabic
    "ar": "Central-Arabic",
    "fa": "Eastern-Arabic",
    "ur": "Eastern-Arabic",
    # Chinese family
    "ja": "Chinese",
    "ko": "Chinese",
    "yue-hant": "Chinese",
    "zh-hant": "Chinese",
    "zh": "Chinese",
    # African
    "am": "Geʽez",
    "ti": "Geʽez",
    # More scripts
    "el": "Greek-Lower",
    "he": "Hebrew",
}

EN_NUMERALS = "0123456789"

NATIVE_NUMERALS = {
    # Brahmic scripts
    "Bengali-Assamese": "০১২৩৪৫৬৭৮৯",
    "Burmese": "၀၁၂၃၄၅၆၇၈၉",
    "Devanagari": "०१२३४५६७८९",
    "Gujarati": "૦૧૨૩૪૫૬૭૮૯",
    "Gurmukhi": "੦੧੨੩੪੫੬੭੮੯",
    "Kannada": "೦೧೨೩೪೫೬೭೮೯",
    "Lao": "໐໑໒໓໔໕໖໗໘໙",
    "Malayalam": "൦൧൨൩൪൫൬൭൮൯",
    "Ol Chiki": "᱐᱑᱒᱓᱔᱕᱖᱗᱘᱙",
    "Oriya": "୦୧୨୩୪୫୬୭୮୯",
    "Sinhala": "෦෧෨෩෪෫෬෭෮෯",
    "Tamil": "௦௧௨௩௪௫௬௭௮௯",
    "Telugu": "౦౧౨౩౪౫౬౭౮౯",
    "Thai": "๐๑๒๓๔๕๖๗๘๙",
    "Tibetan": "༠༡༢༣༤༥༦༧༨༩",
    "Hindu-Arabic": EN_NUMERALS,
    # Arabic
    "Eastern-Arabic": "۰۱۲۳۴۵۶۷۸۹",
    "Central-Arabic": "٠١٢٣٤٥٦٧٨٩",
    "Hebrew": "0אבגדהוז‎חט",
    # TODO: Add Macron diacritic on top?
    "Greek-Lower": "0αβγδεϛζηθ",
    "Greek-Upper": "0ΑΒΓΔΕϚΖΗΘ",
    "Geʽez": "0፩፪፫፬፭፮፯፰፱",
    "Chinese": "〇一二三四五六七八九",
}

NUMERAL_MAP = {
    script: str.maketrans({en: l for en, l in zip(EN_NUMERALS, numerals)})
    for script, numerals in NATIVE_NUMERALS.items()
}


def transliterate_numerals(text: str, lang_code: str) -> str:
    """Convert standard Hindu-Arabic numerals in given text to native numerals

    Args:
        text (str): The text in which numeral digits should be transliterated.
        lang_code (str): The target language's ISO639 code

    Returns:
        str: Returns transliterated text with numerals converted to native form.
    """
    if lang_code == "en":
        return text
    return text.translate(NUMERAL_MAP[LANG2SCRIPT[lang_code]])


def transliterate_word(
    word: str, lang_code: str, max_suggestions: int = 6, input_scheme="pinyin"
) -> list:
    """Transliterate a given word to the required language.

    Args:
        word (str): The word to transliterate from Latin/Roman (English) script
        lang_code (str): The target language's ISO639 code
        max_suggestions (int, optional): Maximum number of suggestions to fetch. Defaults to 6.
        input_scheme(str, optional): Romanization scheme (Only for Chinese)

    Returns:
        list: List of suggested transliterations.
    """
    if lang_code in CHINESE_LANGS:
        api_url = G_API_CHINESE % (
            word.lower(),
            lang_code,
            input_scheme,
            max_suggestions,
        )
    else:
        api_url = G_API_DEFAULT % (word.lower(), lang_code, max_suggestions)

    response = requests.get(api_url, allow_redirects=False, timeout=5)
    response.raise_for_status()
    r = json.loads(response.text)
    if "SUCCESS" not in r[0]:
        raise requests.HTTPError(
            "Request failed with status code: %d\nERROR: %s"
            % (response.status_code, response.text),
        )
    return r[1][0][1]


def transliterate_text(
    text: str, lang_code: str, convert_numerals: bool = False
) -> str:
    """Transliterate a given sentence or text to the required language.

    Args:
        text (str): The text to transliterate from Latin/Roman (English) script.
        lang_code (str): The target language's ISO639 code
        convert_numerals (bool): Transliterate numerals. Defaults to False.

    Returns:
        str: Transliterated text.
    """
    try:
        result = []
        for word in text.split():
            result.append(transliterate_word(word, lang_code, 1)[0])
        result = " ".join(result)
        if convert_numerals:
            result = transliterate_numerals(result, lang_code)
        return result
    except:
        return text


# ================================ Glossary ================================
# Below follows code for uploading a glossary to Google Cloud Translate.
# Using a glossary is a good approach if you don’t have enough data to train your own model
# when working with minority languages which Google still has a lot of room for improvement
# or when you are working with a domain specific topic.
PROJECT_ID = "dara-c1b52"  # GCP project id
GLOSSARY_NAME = "glossary"  # name you want to give this glossary resource
LOCATION = "us-central1"  # data center location
BUCKET_NAME = "gooey-server-glossary"  # name of bucket
BLOB_NAME = "glossary.csv"  # name of blob
GLOSSARY_URI = (
    "gs://" + BUCKET_NAME + "/" + BLOB_NAME
)  # the uri of the glossary uploaded to Cloud Storage


def _mask_glossary(
    text: str,
    source_language: LANGUAGE_CODE_TYPE,
    target_language: LANGUAGE_CODE_TYPE,
    glossary: "pd.DataFrame",
) -> tuple[str, list[str]]:
    if source_language in glossary.columns and target_language in glossary.columns:
        glossies = dict(zip(glossary[source_language], glossary[target_language]))
        replaced_glossies = []
        for source_glossary in glossies.keys():
            pattern = re.compile(re.escape(source_glossary), re.IGNORECASE)
            occurences = len(pattern.findall(text))
            text = pattern.sub("(" + EN_NUMERALS + ")", text)
            replaced_glossies += [source_glossary] * occurences
        return text, map(lambda x: glossies[x], replaced_glossies)
    return text, []


def _unmask_glossary(
    text: str, replaced_glossies: list[str], target_language: LANGUAGE_CODE_TYPE
) -> str:
    for target_glossary in replaced_glossies:
        try:
            to_replace = NATIVE_NUMERALS[LANG2SCRIPT[target_language]]
        except:
            to_replace = EN_NUMERALS
        text = text.replace(
            "(" + to_replace + ")",
            target_glossary,
            1,
        )
    return text


def _update_or_create_glossary(f_url: str) -> tuple[str, "pd.DataFrame"]:
    """
    Update or create a glossary resource
    Args:
        f_url: url of the glossary file
    Returns:
        name: path to the glossary resource
        df: pandas DataFrame of the glossary
    """
    from daras_ai_v2.vector_search import doc_url_to_metadata

    print("Updating/Creating glossary...")
    f_url = f_url or DEFAULT_GLOSSARY_URL
    doc_meta = doc_url_to_metadata(f_url)
    df = _update_glossary(f_url, doc_meta)
    return _get_glossary(), df


@redis_cache_decorator
def _update_glossary(f_url: str, doc_meta) -> "pd.DataFrame":
    from daras_ai_v2.vector_search import download_table_doc

    df = download_table_doc(f_url, doc_meta)

    _upload_glossary_to_bucket(df)
    # delete existing glossary
    try:
        _delete_glossary()
    except:
        pass
    # create new glossary
    languages = [
        lan_code
        for lan_code in df.columns.tolist()
        if lan_code not in ["pos", "description"]
    ]  # these are not languages
    _create_glossary(languages)

    return df


def _get_glossary():
    """Get information about a particular glossary."""
    from google.cloud import translate_v3beta1

    client = translate_v3beta1.TranslationServiceClient()

    name = client.glossary_path(PROJECT_ID, LOCATION, GLOSSARY_NAME)

    response = client.get_glossary(name=name)
    print("Glossary name: {}".format(response.name))
    print("Entry count: {}".format(response.entry_count))
    print("Input URI: {}".format(response.input_config.gcs_source.input_uri))
    return name


def _upload_glossary_to_bucket(df):
    """Uploads a pandas DataFrame to the bucket."""
    # import gcloud storage
    from google.cloud import storage

    csv = df.to_csv(index=False)

    # initialize the storage client and give it the bucket and the blob name
    storage_client = storage.Client()
    bucket = storage_client.bucket(BUCKET_NAME)
    blob = bucket.blob(BLOB_NAME)

    # upload the file to the bucket
    blob.upload_from_string(csv)


def _delete_glossary(timeout=180):
    """Delete a specific glossary based on the glossary ID."""
    from google.cloud import translate_v3beta1

    client = translate_v3beta1.TranslationServiceClient()

    name = client.glossary_path(PROJECT_ID, LOCATION, GLOSSARY_NAME)

    operation = client.delete_glossary(name=name)
    result = operation.result(timeout)
    print("Deleted: {}".format(result.name))


def _create_glossary(languages):
    """Creates a GCP glossary resource
    Assumes you've already uploaded a glossary to Cloud Storage bucket
    Args:
        languages: list of languages in the glossary
        project_id: GCP project id
        glossary_name: name you want to give this glossary resource
        glossary_uri: the uri of the glossary you uploaded to Cloud Storage
    """
    from google.cloud import translate_v3beta1
    from google.api_core.exceptions import AlreadyExists

    # Instantiates a client
    client = translate_v3beta1.TranslationServiceClient()

    # Set glossary resource name
    name = client.glossary_path(PROJECT_ID, LOCATION, GLOSSARY_NAME)

    # Set language codes
    language_codes_set = translate_v3beta1.Glossary.LanguageCodesSet(
        language_codes=languages
    )

    gcs_source = translate_v3beta1.GcsSource(input_uri=GLOSSARY_URI)

    input_config = translate_v3beta1.GlossaryInputConfig(gcs_source=gcs_source)

    # Set glossary resource information
    glossary = translate_v3beta1.Glossary(
        name=name, language_codes_set=language_codes_set, input_config=input_config
    )

    parent = f"projects/{PROJECT_ID}/locations/{LOCATION}"

    # Create glossary resource
    # Handle exception for case in which a glossary
    #  with glossary_name already exists
    try:
        operation = client.create_glossary(parent=parent, glossary=glossary)
        operation.result(timeout=90)
        print("Created glossary " + GLOSSARY_NAME + ".")
    except AlreadyExists:
        print(
            "The glossary "
            + GLOSSARY_NAME
            + " already exists. No new glossary was created."
=======
>>>>>>> cac32a25
        )<|MERGE_RESOLUTION|>--- conflicted
+++ resolved
@@ -2,7 +2,6 @@
 import json
 from enum import Enum
 from abc import ABC, abstractmethod
-import re
 
 import gooey_ui as st
 from daras_ai_v2.functional import map_parallel
@@ -19,8 +18,6 @@
     value: str = "translator"
     description: str = "A translator"
     _can_transliterate: list[str] = {}
-    # whether the translator supports glossaries, if false, the glossary will be masked out by the translate function manually
-    _supports_glossary: bool = False
 
     @classmethod
     @abstractmethod
@@ -63,51 +60,12 @@
             else:  # check whether it is romanized
                 language_codes = cls.detect_languages(texts)
 
-<<<<<<< HEAD
-        if enable_transliteration:
-            # transliterate languages using Translate.transliterate() if they can't be transliterated by the translation API
-            for i, (text, language_code) in enumerate(zip(texts, language_codes)):
-                is_romanized, language_code = cls.parse_detected_language(language_code)
-                if (
-                    is_romanized
-                    and language_code in TRANSLITERATION_SUPPORTED
-                    and language_code not in cls._can_transliterate
-                ):
-                    if glossary_url:
-                        _, df = _update_or_create_glossary(glossary_url)
-                        text, replaced_glossies = _mask_glossary(
-                            text, language_code, target_language, df
-                        )
-                    texts[i] = Translate.transliterate([text], [language_code])[0]
-                    if glossary_url:
-                        texts[i] = _unmask_glossary(
-                            texts[i], replaced_glossies, language_code
-                        )
-                    language_codes[i] = language_code
-
-        replaced_glossies = [[]] * len(texts)
-        if not cls._supports_glossary:
-            _, df = _update_or_create_glossary(glossary_url)
-            for text, language_code in zip(texts, language_codes):
-                text, replaced_gloss = _mask_glossary(
-                    text, language_code, target_language, df
-                )
-                replaced_glossies[i] = list(replaced_gloss)
-                texts[i] = text
-
-=======
->>>>>>> cac32a25
         return map_parallel(
-            lambda text, source, glossies: _unmask_glossary(
-                cls._translate_text(
-                    text, source, target_language, enable_transliteration, glossary_url
-                ),
-                glossies,
-                target_language,
+            lambda text, source: cls._translate_text(
+                text, source, target_language, enable_transliteration, glossary_url
             ),
             texts,
             language_codes,
-            replaced_glossies,
         )
 
     @classmethod
@@ -160,17 +118,16 @@
     value = "Google Translate"
     description = "We call the latest Google Translate API which leverages Google's neural machine translation models (https://en.wikipedia.org/wiki/Google_Neural_Machine_Translation)"
     _can_transliterate = {
-        "ar",
-        "bn",
-        "gu",
+        # "ar",
+        # "bn",
+        # "gu",
         "hi",
-        "ja",
-        "kn",
-        "ru",
-        "ta",
-        "te",
-    }
-    _supports_glossary = True
+        # "ja",
+        # "kn",
+        # "ru",
+        # "ta",
+        # "te",
+    }  # only enable transliteration for hindu since the glossary is more important in other languages
     _session = None
 
     @classmethod
@@ -214,31 +171,9 @@
             and enable_transliteration
             and source_language in cls._can_transliterate
         )
-<<<<<<< HEAD
-        # prevent incorrect API calls, and transliterate text if the source language is romanized even if it matches the target language
+        # prevent incorrect API calls
         if source_language == target_language:
-            return (
-                Translate.transliterate([text], [source_language])[0]
-                if enable_transliteration
-                else text
-            )
-
-        if glossary_url:
-            uri, df = _update_or_create_glossary(glossary_url)
-            if enable_transliteration:
-                # glossary translation doesn't support transliteration, so we patch it in
-                enable_transliteration = False
-                text, replaced_glossaries = _mask_glossary(
-                    text, target_language, source_language, df
-                )
-                text = Translate.transliterate([text], [source_language])[0]
-                text = _unmask_glossary(text, replaced_glossaries, source_language)
-            glossary_config = {
-                "glossaryConfig": {
-                    "glossary": uri,
-                    "ignoreCase": True,
-                }
-            }
+            return text
 
         config = {
             "source_language_code": source_language,
@@ -249,12 +184,22 @@
                 "enable_transliteration": enable_transliteration
             },
         }
-        if glossary_config:
-            config.update(glossary_config)
+
+        if glossary_url and not enable_transliteration:
+            # glossary does not work with transliteration
+            uri = _update_or_create_glossary(glossary_url)
+            config.update(
+                {
+                    "glossaryConfig": {
+                        "glossary": uri,
+                        "ignoreCase": True,
+                    }
+                }
+            )
 
         authed_session, project = cls.get_google_auth_session()
         res = authed_session.post(
-            f"{GOOGLE_V3_ENDPOINT}{project}/locations/us-central1:translateText",
+            f"{GOOGLE_V3_ENDPOINT}{project}/locations/global:translateText",
             json.dumps(config),
             headers={
                 "Content-Type": "application/json",
@@ -262,170 +207,9 @@
         )
         res.raise_for_status()
         data = res.json()
-        if (
-            glossary_url
-            and data["glossaryTranslations"]
-            and "translatedText" in data["glossaryTranslations"][0]
-        ):
-            result = data["glossaryTranslations"][0]
-        else:
-            result = data["translations"][0]
+        result = data["translations"][0]
 
         return result["translatedText"]
-
-
-# declared separately for caching since python support for caching classmethods is limited
-@st.cache_data()
-def _MinT_supported_languages() -> dict[str, str]:
-    res = requests.get("https://translate.wmcloud.org/api/languages")
-    res.raise_for_status()
-    languages = res.json()
-
-    return {code: ISO_639_LANGUAGES.get(code, code) for code in languages.keys()}
-
-
-class MinT(Translator):
-    name = "MinT"
-    value = "MinT"
-
-    @classmethod
-    def detect_languages(cls, texts: list[str]) -> list[str]:
-        # won't depend on MinT for language detection
-        return GoogleTranslate.detect_languages(texts)
-
-    @classmethod
-    def supported_languages(cls) -> dict[str, str]:
-        return _MinT_supported_languages()
-
-    @classmethod
-    def description(cls) -> str:
-        return "MinT by WikiMedia (https://diff.wikimedia.org/2023/06/13/mint-supporting-underserved-languages-with-open-machine-translation/) uses the best translation tools from Meta, AI4Bharat and more."
-
-    @classmethod
-    def _translate_text(
-        cls,
-        text: str,
-        source_language: str,
-        target_language: str,
-        enable_transliteration: bool = True,
-        glossary_url: str | None = None,
-    ):
-        _, source_language = cls.parse_detected_language(source_language)
-        # enable_transliteration is ignored because translate() already transliterated text when necessary since _can_transliterate is empty
-        # glossary_url is ignored because _supports_glossary is False so the glossary will be masked out by the translate function manually
-
-=======
->>>>>>> cac32a25
-        # prevent incorrect API calls
-        if source_language == target_language:
-            return text
-
-        authed_session, project = cls.get_google_auth_session()
-        res = authed_session.post(
-            f"{GOOGLE_V3_ENDPOINT}{project}/locations/global:translateText",
-            json.dumps(
-                {
-                    "source_language_code": source_language,
-                    "target_language_code": target_language,
-                    "contents": text,
-                    "mime_type": "text/plain",
-                    "transliteration_config": {
-                        "enable_transliteration": enable_transliteration
-                    },
-                }
-            ),
-            headers={
-                "Content-Type": "application/json",
-            },
-        )
-        res.raise_for_status()
-        data = res.json()
-        result = data["translations"][0]
-
-<<<<<<< HEAD
-        # e.g. {"model":"IndicTrans2_indec_en","sourcelanguage":"hi","targetlanguage":"en","translation":"hello","translationtime":0.8}
-        tanslation = res.json()
-
-        return tanslation.get("translation", text)
-
-
-class Auto(Translator):
-    name = "Auto"
-    value = "Auto - use recommended API based on language"
-    _can_transliterate = GoogleTranslate._can_transliterate
-
-    @classmethod
-    def detect_languages(cls, texts: list[str]) -> list[str]:
-        return GoogleTranslate.detect_languages(texts)
-
-    @classmethod
-    def supported_languages(cls) -> dict[str, str]:
-        """
-        Returns all available languages as a dict mapping language code to display name.
-        """
-        return _all_languages()
-
-    @classmethod
-    def description(cls) -> str:
-        return "Automatically detects the language(s) and uses the best API for the language."
-
-    @classmethod
-    def _translate_text(
-        cls,
-        text: str,
-        source_language: str,
-        target_language: str,
-        enable_transliteration: bool = True,
-        glossary_url: str | None = None,
-    ):
-        is_romanized, source_language = cls.parse_detected_language(source_language)
-        enable_transliteration = (
-            is_romanized
-            and enable_transliteration
-            and source_language in TRANSLITERATION_SUPPORTED
-        )
-        # prevent incorrect API calls, and transliterate text if the source language is romanized even if it matches the target language
-        if source_language == target_language:
-            return (
-                Translate.transliterate([text], [source_language])[0]
-                if enable_transliteration
-                else text
-            )
-
-        if (
-            source_language in GoogleTranslate._can_transliterate
-            and enable_transliteration
-        ):
-            return GoogleTranslate._translate_text(
-                text,
-                source_language + "-Latn",
-                target_language,
-                glossary_url=glossary_url,
-            )
-        if enable_transliteration:
-            text = Translate.transliterate(text)[0]
-        if source_language in MinT.supported_languages():
-            try:
-                return MinT._translate_text(text, source_language, target_language)
-            except:
-                return GoogleTranslate._translate_text(
-                    text, source_language, target_language, glossary_url=glossary_url
-                )  # fallback to GoogleTranslate
-        elif source_language in GoogleTranslate.supported_languages():
-            return GoogleTranslate._translate_text(
-                text, source_language, target_language, glossary_url=glossary_url
-            )
-        elif source_language == "und":
-            # und = undetermined, meaning the language detection failed
-            # so we'll run google translate without a source language
-            return GoogleTranslate._translate_text(
-                text, target_language=target_language, glossary_url=glossary_url
-            )
-        else:
-            raise ValueError(f"Translation from {source_language} is not supported.")
-=======
-        return result["translatedText"]
->>>>>>> cac32a25
 
 
 # add new apis to this list:
@@ -468,23 +252,15 @@
         api: TRANSLATE_API_TYPE = None,
         source_language: str | None = None,
         enable_transliteration: bool = True,
-<<<<<<< HEAD
-        romanize_translation: bool = False,
         glossary_url: str | None = DEFAULT_GLOSSARY_URL,
     ) -> list[str]:
-        translator = cls.apis.get(api, Auto)
-        result = translator.translate(
+        translator = cls.apis.get(api, GoogleTranslate)
+        return translator.translate(
             texts,
             target_language,
             source_language,
             enable_transliteration,
             glossary_url,
-=======
-    ) -> list[str]:
-        translator = cls.apis.get(api, GoogleTranslate)
-        return translator.translate(
-            texts, target_language, source_language, enable_transliteration
->>>>>>> cac32a25
         )
 
 
@@ -513,60 +289,6 @@
         return translator
 
     @staticmethod
-<<<<<<< HEAD
-    def translate_settings(
-        require_api=False,
-        key_apiselect="translate_api",
-        require_target=False,
-        key_target="target_language",
-        require_source=False,
-        key_source="source_language",
-    ):
-        translator = (
-            TranslateUI.translate_api_selector(
-                key=key_apiselect, allow_none=not require_api
-            )
-            or Auto
-        )
-        translator.language_selector(
-            label="""
-            ###### Input Language
-            Automatically detect language if not specified. If this is the same as the target language, transliteration will be applied if enabled, otherwise no translation will take place.
-            """,
-            key=key_source,
-            allow_none=not require_source,
-        )
-        translator.language_selector(key=key_target, allow_none=not require_target)
-
-    @staticmethod
-    def translate_advanced_settings():
-        st.checkbox(
-            """
-            Enable Transliteration
-            """,
-            key="enable_transliteration",
-        )
-        st.caption(
-            "Detects romanized input text and transliterates it to non-Latin characters where neccessary (and supported) before passing it to the translation models, e.g. this will turn Namaste into नमस्ते which makes it easier for the translation models to understand."
-        )
-        st.checkbox(
-            """
-            Romanize Translation
-            """,
-            key="romanize_translation",
-        )
-        st.caption(
-            """
-            After translation, romanize non-Latin characters when supported, e.g. this will turn नमस्ते into Namaste.
-
-            See [Romanization/Transliteration](https://guides.library.harvard.edu/mideast/romanization#:~:text=Romanization%%20refers%20to%20the%20process,converting%%20one%%20script%%20into%%20another.)
-            """
-        )
-        TranslateUI.translate_glossary_input()
-
-    @staticmethod
-=======
->>>>>>> cac32a25
     def translate_language_selector(
         languages: dict[str, str] = None,
         label="###### Translate To",
@@ -587,7 +309,6 @@
             key=key,
             format_func=lambda k: languages[k] if k else "———",
             options=options,
-<<<<<<< HEAD
         )
 
     @staticmethod
@@ -595,12 +316,6 @@
         label="##### Glossary\nUpload a google sheet, csv, or xlsx file.",
         key="glossary_url",
     ):
-        """
-        Streamlit widget for inputting a glossary.
-        Args:
-            label: the label to display
-            key: the key to save the selected glossary to in the session state
-        """
         from daras_ai_v2.doc_search_settings_widgets import document_uploader
 
         glossary_url = document_uploader(
@@ -613,181 +328,6 @@
             f"If not specified or invalid, no glossary will be used. Read about the expected format [here](https://docs.google.com/document/d/1TwzAvFmFYekloRKql2PXNPIyqCbsHRL8ZtnWkzAYrh8/edit?usp=sharing)."
         )
         return glossary_url
-
-
-# ================================ Transliteration ================================
-# Below follows general transliteration code using the deprecated Google API
-# since the new API does not support transliteration without translation
-# and the new API does not support all languages and scripts that the old API did.
-# Per Google's deprecation policy, this API will continue working, it just won't get updated
-# with bugfixes and the latest models. See: https://developers.google.com/transliterate/terms
-# Mutilated from https://github.com/NarVidhai/Google-Transliterate-API
-
-# Transliteration API endpoints
-G_API_DEFAULT = "https://inputtools.google.com/request?text=%s&itc=%s-t-i0&num=%d"
-G_API_CHINESE = "https://inputtools.google.com/request?text=%s&itc=%s-t-i0-%s&num=%d"
-
-# These have an extra input_scheme parameter in the API
-CHINESE_LANGS = {"yue-hant", "zh", "zh-hant"}
-
-# ISO Language code to numeric script name
-LANG2SCRIPT = {
-    # Indo-Aryan
-    "as": "Bengali-Assamese",
-    "bn": "Bengali-Assamese",
-    "gu": "Gujarati",
-    "hi": "Devanagari",
-    "mr": "Devanagari",
-    "ne": "Devanagari",
-    "or": "Oriya",
-    "pa": "Gurmukhi",
-    "sa": "Devanagari",
-    "si": "Sinhala",
-    # Dravidian
-    "kn": "Kannada",
-    "ml": "Malayalam",
-    "ta": "Tamil",
-    "te": "Telugu",
-    # South-East Asia
-    "bo": "Tibetan",
-    "lo": "Lao",
-    "my": "Burmese",
-    "sat": "Ol Chiki",
-    "th": "Thai",
-    # Cyrllic
-    "be": "Greek-Upper",
-    "bg": "Greek-Upper",
-    "ru": "Greek-Upper",
-    "sr": "Greek-Upper",
-    "uk": "Greek-Upper",
-    # PersoArabic
-    "ar": "Central-Arabic",
-    "fa": "Eastern-Arabic",
-    "ur": "Eastern-Arabic",
-    # Chinese family
-    "ja": "Chinese",
-    "ko": "Chinese",
-    "yue-hant": "Chinese",
-    "zh-hant": "Chinese",
-    "zh": "Chinese",
-    # African
-    "am": "Geʽez",
-    "ti": "Geʽez",
-    # More scripts
-    "el": "Greek-Lower",
-    "he": "Hebrew",
-}
-
-EN_NUMERALS = "0123456789"
-
-NATIVE_NUMERALS = {
-    # Brahmic scripts
-    "Bengali-Assamese": "০১২৩৪৫৬৭৮৯",
-    "Burmese": "၀၁၂၃၄၅၆၇၈၉",
-    "Devanagari": "०१२३४५६७८९",
-    "Gujarati": "૦૧૨૩૪૫૬૭૮૯",
-    "Gurmukhi": "੦੧੨੩੪੫੬੭੮੯",
-    "Kannada": "೦೧೨೩೪೫೬೭೮೯",
-    "Lao": "໐໑໒໓໔໕໖໗໘໙",
-    "Malayalam": "൦൧൨൩൪൫൬൭൮൯",
-    "Ol Chiki": "᱐᱑᱒᱓᱔᱕᱖᱗᱘᱙",
-    "Oriya": "୦୧୨୩୪୫୬୭୮୯",
-    "Sinhala": "෦෧෨෩෪෫෬෭෮෯",
-    "Tamil": "௦௧௨௩௪௫௬௭௮௯",
-    "Telugu": "౦౧౨౩౪౫౬౭౮౯",
-    "Thai": "๐๑๒๓๔๕๖๗๘๙",
-    "Tibetan": "༠༡༢༣༤༥༦༧༨༩",
-    "Hindu-Arabic": EN_NUMERALS,
-    # Arabic
-    "Eastern-Arabic": "۰۱۲۳۴۵۶۷۸۹",
-    "Central-Arabic": "٠١٢٣٤٥٦٧٨٩",
-    "Hebrew": "0אבגדהוז‎חט",
-    # TODO: Add Macron diacritic on top?
-    "Greek-Lower": "0αβγδεϛζηθ",
-    "Greek-Upper": "0ΑΒΓΔΕϚΖΗΘ",
-    "Geʽez": "0፩፪፫፬፭፮፯፰፱",
-    "Chinese": "〇一二三四五六七八九",
-}
-
-NUMERAL_MAP = {
-    script: str.maketrans({en: l for en, l in zip(EN_NUMERALS, numerals)})
-    for script, numerals in NATIVE_NUMERALS.items()
-}
-
-
-def transliterate_numerals(text: str, lang_code: str) -> str:
-    """Convert standard Hindu-Arabic numerals in given text to native numerals
-
-    Args:
-        text (str): The text in which numeral digits should be transliterated.
-        lang_code (str): The target language's ISO639 code
-
-    Returns:
-        str: Returns transliterated text with numerals converted to native form.
-    """
-    if lang_code == "en":
-        return text
-    return text.translate(NUMERAL_MAP[LANG2SCRIPT[lang_code]])
-
-
-def transliterate_word(
-    word: str, lang_code: str, max_suggestions: int = 6, input_scheme="pinyin"
-) -> list:
-    """Transliterate a given word to the required language.
-
-    Args:
-        word (str): The word to transliterate from Latin/Roman (English) script
-        lang_code (str): The target language's ISO639 code
-        max_suggestions (int, optional): Maximum number of suggestions to fetch. Defaults to 6.
-        input_scheme(str, optional): Romanization scheme (Only for Chinese)
-
-    Returns:
-        list: List of suggested transliterations.
-    """
-    if lang_code in CHINESE_LANGS:
-        api_url = G_API_CHINESE % (
-            word.lower(),
-            lang_code,
-            input_scheme,
-            max_suggestions,
-        )
-    else:
-        api_url = G_API_DEFAULT % (word.lower(), lang_code, max_suggestions)
-
-    response = requests.get(api_url, allow_redirects=False, timeout=5)
-    response.raise_for_status()
-    r = json.loads(response.text)
-    if "SUCCESS" not in r[0]:
-        raise requests.HTTPError(
-            "Request failed with status code: %d\nERROR: %s"
-            % (response.status_code, response.text),
-        )
-    return r[1][0][1]
-
-
-def transliterate_text(
-    text: str, lang_code: str, convert_numerals: bool = False
-) -> str:
-    """Transliterate a given sentence or text to the required language.
-
-    Args:
-        text (str): The text to transliterate from Latin/Roman (English) script.
-        lang_code (str): The target language's ISO639 code
-        convert_numerals (bool): Transliterate numerals. Defaults to False.
-
-    Returns:
-        str: Transliterated text.
-    """
-    try:
-        result = []
-        for word in text.split():
-            result.append(transliterate_word(word, lang_code, 1)[0])
-        result = " ".join(result)
-        if convert_numerals:
-            result = transliterate_numerals(result, lang_code)
-        return result
-    except:
-        return text
 
 
 # ================================ Glossary ================================
@@ -805,40 +345,6 @@
 )  # the uri of the glossary uploaded to Cloud Storage
 
 
-def _mask_glossary(
-    text: str,
-    source_language: LANGUAGE_CODE_TYPE,
-    target_language: LANGUAGE_CODE_TYPE,
-    glossary: "pd.DataFrame",
-) -> tuple[str, list[str]]:
-    if source_language in glossary.columns and target_language in glossary.columns:
-        glossies = dict(zip(glossary[source_language], glossary[target_language]))
-        replaced_glossies = []
-        for source_glossary in glossies.keys():
-            pattern = re.compile(re.escape(source_glossary), re.IGNORECASE)
-            occurences = len(pattern.findall(text))
-            text = pattern.sub("(" + EN_NUMERALS + ")", text)
-            replaced_glossies += [source_glossary] * occurences
-        return text, map(lambda x: glossies[x], replaced_glossies)
-    return text, []
-
-
-def _unmask_glossary(
-    text: str, replaced_glossies: list[str], target_language: LANGUAGE_CODE_TYPE
-) -> str:
-    for target_glossary in replaced_glossies:
-        try:
-            to_replace = NATIVE_NUMERALS[LANG2SCRIPT[target_language]]
-        except:
-            to_replace = EN_NUMERALS
-        text = text.replace(
-            "(" + to_replace + ")",
-            target_glossary,
-            1,
-        )
-    return text
-
-
 def _update_or_create_glossary(f_url: str) -> tuple[str, "pd.DataFrame"]:
     """
     Update or create a glossary resource
@@ -853,8 +359,8 @@
     print("Updating/Creating glossary...")
     f_url = f_url or DEFAULT_GLOSSARY_URL
     doc_meta = doc_url_to_metadata(f_url)
-    df = _update_glossary(f_url, doc_meta)
-    return _get_glossary(), df
+    _update_glossary(f_url, doc_meta)
+    return _get_glossary()
 
 
 @redis_cache_decorator
@@ -970,6 +476,4 @@
             "The glossary "
             + GLOSSARY_NAME
             + " already exists. No new glossary was created."
-=======
->>>>>>> cac32a25
         )