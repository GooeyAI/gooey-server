billing = '<i class="fa-regular fa-square-dollar"></i>'
save = '<i class="fa-regular fa-floppy-disk"></i>'
profile = '<i class="fa-regular fa-address-card"></i>'
api = '<i class="fa-regular fa-rocket"></i>'
run = '<i class="fa-regular fa-person-running"></i>'
example = '<i class="fa-regular fa-gift"></i>'
history = '<i class="fa-regular fa-history"></i>'
clear = '<i class="fa-regular fa-broom-wide"></i>'
camera = '<i class="fa-regular fa-camera"></i>'
cancel = '<i class="fa-regular fa-xmark-large"></i>'
edit = '<i class="fa-regular fa-pencil"></i>'
link = '<i class="fa-regular fa-link"></i>'
company = '<i class="fa-regular fa-buildings"></i>'
copy_solid = '<i class="fa-solid fa-copy"></i>'
preview = '<i class="fa-solid fa-eye"></i>'
add = '<i class="fa-regular fa-add"></i>'
code = '<i class="fa-regular fa-code"></i>'
chat = '<i class="fa-regular fa-messages"></i>'
more_options = '<i class="fa-solid fa-ellipsis-vertical"></i>'
fork = '<i class="fa-regular fa-code-fork"></i>'
delete = '<i class="fa-solid fa-trash-can"></i>'
time = '<i class="fa-regular fa-clock"></i>'
email = '<i class="fa-solid fa-envelope"></i>'
send = '<i class="fa-regular fa-paper-plane"></i>'
sign_out = '<i class="fa-regular fa-sign-out"></i>'
admin = '<i class="fa-solid fa-shield-halved"></i>'
remove_user = '<i class="fa-solid fa-user-minus"></i>'
add_user = '<i class="fa-solid fa-user-plus"></i>'
home = '<i class="fa-regular fa-home"></i>'
<<<<<<< HEAD
notes = '<i class="fa-regular fa-money-check-pen"></i>'
=======
lock = '<i class="fa-solid fa-lock"></i>'
globe = '<i class="fa-regular fa-globe"></i>'
>>>>>>> 776b980d

# brands
github = '<i class="fa-brands fa-github"></i>'
github_alt = '<i class="fa-brands fa-github-alt"></i>'

# cards
card_icons = {
    "visa": '<i class="fa-brands fa-cc-visa"></i>',
    "mastercard": '<i class="fa-brands fa-cc-mastercard"></i>',
    "amex": '<i class="fa-brands fa-cc-amex"></i>',
    "discover": '<i class="fa-brands fa-cc-discover"></i>',
    "jcb": '<i class="fa-brands fa-cc-jcb"></i>',
    "diners": '<i class="fa-brands fa-cc-diners-club"></i>',
}

integrations_img = "https://storage.googleapis.com/dara-c1b52.appspot.com/daras_ai/media/c3ba2392-d6b9-11ee-a67b-6ace8d8c9501/image.png"<|MERGE_RESOLUTION|>--- conflicted
+++ resolved
@@ -27,12 +27,9 @@
 remove_user = '<i class="fa-solid fa-user-minus"></i>'
 add_user = '<i class="fa-solid fa-user-plus"></i>'
 home = '<i class="fa-regular fa-home"></i>'
-<<<<<<< HEAD
 notes = '<i class="fa-regular fa-money-check-pen"></i>'
-=======
 lock = '<i class="fa-solid fa-lock"></i>'
 globe = '<i class="fa-regular fa-globe"></i>'
->>>>>>> 776b980d
 
 # brands
 github = '<i class="fa-brands fa-github"></i>'
