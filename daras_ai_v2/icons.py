--- conflicted
+++ resolved
@@ -33,13 +33,10 @@
 notes = '<i class="fa-regular fa-money-check-pen"></i>'
 lock = '<i class="fa-solid fa-lock"></i>'
 globe = '<i class="fa-regular fa-globe"></i>'
-<<<<<<< HEAD
 owner = '<i class="fa-solid fa-crown"></i>'
 admin = '<i class="fa-solid fa-shield-halved"></i>'
 member = '<i class="fa-solid fa-user"></i>'
-=======
 chevron_right = '<i class="fa-sharp-duotone fa-solid fa-sm fa-chevron-right"></i>'
->>>>>>> e31cf464
 
 # brands
 github = '<i class="fa-brands fa-github"></i>'
