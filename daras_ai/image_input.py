--- conflicted
+++ resolved
@@ -116,11 +116,6 @@
     return cv2_img_to_bytes(img_cv2)
 
 
-<<<<<<< HEAD
-def upload_file_from_bytes(
-    filename: str, img_bytes: bytes, content_type="text/plain"
-) -> str:
-=======
 def resize_img_fit(img_bytes: bytes, size: (int, int)) -> bytes:
     img_cv2 = bytes_to_cv2_img(img_bytes)
     img_pil = Image.fromarray(img_cv2)
@@ -129,8 +124,9 @@
     return cv2_img_to_bytes(img_cv2)
 
 
-def upload_file_from_bytes(filename: str, img_bytes: bytes) -> str:
->>>>>>> 8d57f051
+def upload_file_from_bytes(
+    filename: str, img_bytes: bytes, content_type="text/plain"
+) -> str:
     filename = safe_filename(filename)
     bucket = storage.bucket(settings.GS_BUCKET_NAME)
     blob = bucket.blob(f"daras_ai/media/{uuid.uuid1()}/{filename}")
