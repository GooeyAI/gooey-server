import json
import time
from enum import Enum

import requests
import streamlit as st
from google.cloud import texttospeech
from pydantic import BaseModel

from daras_ai.image_input import upload_file_from_bytes
from daras_ai_v2 import settings
from daras_ai_v2.base import BasePage


class TextToSpeechProviders(Enum):
    GOOGLE_TTS = 1
    UBERDUCK = 2


class TextToSpeechPage(BasePage):
<<<<<<< HEAD
    doc_name = "TextToSpeech"
    title = "Speak Any Text"
    endpoint = "/v1/TextToSpeech/run"
=======
    title = "Text to Speech"
    slug = "TextToSpeech"
>>>>>>> 1a30aa34

    class RequestModel(BaseModel):
        text_prompt: str

        tts_provider: str = None

        uberduck_voice_name: str = None
        uberduck_speaking_rate: float = None

        google_voice_name: str = None
        google_speaking_rate: float = None
        google_pitch: float = None

    class ResponseModel(BaseModel):
        audio_url: str

    def render_description(self):
        st.write(
            """
                *Convert text into audio in the voice of your choice*

                How It Works:

                1. Takes any text input
                2. Generates an audio file in voice of your choice (from Settings)
                3. Creates an audio file
            """
        )

    def render_form(self):
        with st.form("my_form"):
            st.write(
                """
                ### Prompt
                Enter text you want to convert to speech
                """
            )
            st.text_area(
                "text_prompt",
                label_visibility="collapsed",
                key="text_prompt",
                placeholder="This is a test",
                value="This is a test",
            )

            submitted = st.form_submit_button("🚀 Submit")

        text_prompt = st.session_state.get("text_prompt")

        # form validation
        if submitted and not text_prompt:
            st.error("Text input cannot be empty", icon="⚠️")
            return False
        return submitted

    def render_settings(self):
        st.write(
            """
            ### Voice Settings
            """
        )
        tts_provider = st.radio(
            "Provider",
            horizontal=True,
            options=[provider.name for provider in TextToSpeechProviders],
            key="tts_provider",
        )
        if tts_provider == TextToSpeechProviders.GOOGLE_TTS.name:
            st.text_input(
                label="Voice name(Google TTS)",
                value="en-US-Neural2-F",
                key="google_voice_name",
            )
            st.write(
                "Get more voice names [here](https://cloud.google.com/text-to-speech/docs/voices)"
            )
            st.slider(
                "Pitch", min_value=-20.0, max_value=20.0, value=0.0, key="google_pitch"
            )
            st.slider(
                "Speaking rate (1.0 is the normal native speed)",
                min_value=0.25,
                max_value=4.0,
                step=0.1,
                value=1.0,
                key="google_speaking_rate",
            )

        if tts_provider == TextToSpeechProviders.UBERDUCK.name:
            st.text_input(
                label="Voice name (Uberduck)",
                value="kanye-west-rap",
                key="uberduck_voice_name",
            )
            st.write(
                "Get more voice names [here](https://app.uberduck.ai/leaderboard/voice)"
            )
            st.slider(
                "Speaking rate (1.0 is the normal native speed)",
                min_value=0.5,
                max_value=3.0,
                step=0.1,
                value=1.0,
                key="uberduck_speaking_rate",
            )

    def render_output(self):
        text_prompt = st.session_state.get("text_prompt", "")
        audio_url = st.session_state.get("audio_url")
        if audio_url:
            st.audio(audio_url)
        else:
            st.empty()

    def run(self, state: dict):
        yield "Generating Audio..."
        text = state["text_prompt"]
        tts_provider = (
            state["tts_provider"]
            if "tts_provider" in state
            else TextToSpeechProviders.UBERDUCK.name
        )
        if tts_provider == TextToSpeechProviders.UBERDUCK.name:
            voice_name = (
                state["uberduck_voice_name"]
                if "uberduck_voice_name" in state
                else "kanye-west-rap"
            )
            pace = (
                state["uberduck_speaking_rate"]
                if "uberduck_speaking_rate" in state
                else 1.0
            )

            response = requests.post(
                "https://api.uberduck.ai/speak",
                auth=(settings.UBERDUCK_KEY, settings.UBERDUCK_SECRET),
                json={
                    "speech": text,
                    "voice": voice_name,
                    "pace": pace,
                },
            )
            response.raise_for_status()
            file_uuid = json.loads(response.text)["uuid"]
            while True:
                data = requests.get(
                    f"https://api.uberduck.ai/speak-status?uuid={file_uuid}"
                )
                path = json.loads(data.text)["path"]
                if path:
                    yield "Uploading Audio file..."
                    audio_url = upload_file_from_bytes(
                        "uberduck_gen.wav", requests.get(path).content
                    )
                    state["audio_url"] = audio_url
                    break
                else:
                    time.sleep(0.1)

        if tts_provider == TextToSpeechProviders.GOOGLE_TTS.name:
            voice_name = (
                state["google_voice_name"]
                if "google_voice_name" in state
                else "en-US-Neural2-F"
            )
            pitch = state["google_pitch"] if "google_pitch" in state else 0.0
            speaking_rate = (
                state["google_speaking_rate"]
                if "google_speaking_rate" in state
                else 1.0
            )

            client = texttospeech.TextToSpeechClient(
                credentials=settings.google_service_account_credentials
            )

            synthesis_input = texttospeech.SynthesisInput(text=text)
            voice = texttospeech.VoiceSelectionParams()
            voice.language_code = "en-US"
            voice.name = voice_name  # optional

            # Select the type of audio file you want returned
            audio_config = texttospeech.AudioConfig()
            audio_config.audio_encoding = texttospeech.AudioEncoding.MP3
            audio_config.pitch = pitch  # optional
            audio_config.speaking_rate = speaking_rate  # optional

            # Perform the text-to-speech request on the text input with the selected
            # voice parameters and audio file type
            response = client.synthesize_speech(
                input=synthesis_input, voice=voice, audio_config=audio_config
            )
            yield "Uploading Audio file..."
            state["audio_url"] = upload_file_from_bytes(
                "google_tts_gen.mp3", response.audio_content
            )

    def render_example(self, state: dict):
        col1, col2 = st.columns(2)
        with col1:
            text = state.get("text_prompt")
            if text:
                st.write(text)
        with col2:
            audio_url = state.get("audio_url")
            if audio_url:
                st.audio(audio_url)


if __name__ == "__main__":
    TextToSpeechPage().render()<|MERGE_RESOLUTION|>--- conflicted
+++ resolved
@@ -18,14 +18,8 @@
 
 
 class TextToSpeechPage(BasePage):
-<<<<<<< HEAD
-    doc_name = "TextToSpeech"
     title = "Speak Any Text"
-    endpoint = "/v1/TextToSpeech/run"
-=======
-    title = "Text to Speech"
     slug = "TextToSpeech"
->>>>>>> 1a30aa34
 
     class RequestModel(BaseModel):
         text_prompt: str
