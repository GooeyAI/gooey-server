--- conflicted
+++ resolved
@@ -59,11 +59,7 @@
         output_video = state.get("output_video")
         if output_video:
             # st.write(f"**Output Video** - {state.get('input_prompt')}")
-<<<<<<< HEAD
-            st.markdown("```" + state.get("input_prompt") + "```")
-=======
             st.markdown("```" + state.get("input_prompt").replace("\n", "") + "```")
->>>>>>> 71c71571
             st.video(output_video)
         else:
             st.empty()
