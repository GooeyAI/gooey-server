import json
import typing
from pathlib import Path
import shutil

import PIL
import cv2
import numpy as np
import requests
import streamlit as st
from furl import furl
from pydantic import BaseModel
from streamlit.components.v1 import html

from daras_ai.image_input import (
    upload_file_hq,
    upload_file_from_bytes,
    cv2_img_to_bytes,
    bytes_to_cv2_img,
)
from daras_ai.secret_key_checker import check_secret_key
from daras_ai_v2 import settings
from daras_ai_v2.base import BasePage
from daras_ai_v2.enum_selector_widget import enum_selector
from daras_ai_v2.image_segmentation import u2net, ImageSegmentationModels, dis
from daras_ai_v2.img_io import opencv_to_pil, pil_to_bytes
from daras_ai_v2.polygon_fitter import (
    appx_best_fit_ngon,
    best_fit_rotated_rect,
)
from daras_ai_v2.repositioning import (
    reposition_object,
    get_mask_bounds,
)


class ImageSegmentationPage(BasePage):
    title = "Cutout an object from any image"
    slug = "ImageSegmentation"
    version = 2

    sane_defaults = {
        "mask_threshold": 0.5,
        "rect_persepective_transform": False,
        "reflection_opacity": 0,
        "obj_scale": 0.8,
        "obj_pos_x": 0.5,
        "obj_pos_y": 0.5,
    }

    class RequestModel(BaseModel):
        input_image: str

        selected_model: typing.Literal[
            tuple(e.name for e in ImageSegmentationModels)
        ] | None
        mask_threshold: float | None

        rect_persepective_transform: bool | None
        reflection_opacity: float | None

        obj_scale: float | None
        obj_pos_x: float | None
        obj_pos_y: float | None

    class ResponseModel(BaseModel):
        output_image: str
        cutout_image: str

    def render_form(self) -> bool:
        with st.form("my_form"):
            st.write(
                """
                ### Input Photo
                Give us a photo of anything
                """
            )
            st.file_uploader(
                "input_file",
                label_visibility="collapsed",
                key="input_file",
            )
            st.caption(
                "By uploading an image, you agree to Gooey.AI's [Privacy Policy](https://dara.network/privacy)"
            )

            submitted = st.form_submit_button("🏃‍ Submit")

        input_file = st.session_state.get("input_file")
        input_image = st.session_state.get("input_image")
        input_image_or_file = input_file or input_image

        # form validation
        if submitted and not input_image_or_file:
            st.error("Please provide an Input Photo", icon="⚠️")
            return False

        # upload input file if submitted
        if submitted:
            input_file = st.session_state.get("input_file")
            if input_file:
                st.session_state["input_image"] = upload_file_hq(
                    input_file, resize=(2048, 2048)
                )

        return submitted

    def render_settings(self):
        enum_selector(ImageSegmentationModels, "Model", key="selected_model")

        st.write(
            """
            ##### Edge Threshold
            Helps to remove edge artifacts. `0` will turn this off. `0.9` will aggressively cut down edges. 
            """
        )
        st.slider(
            min_value=0.0,
            max_value=1.0,
            label="Threshold",
            label_visibility="collapsed",
            key="mask_threshold",
        )

        st.write(
            """
            ##### Fix Skewed Perspective
            
            Automatically transform the perspective of the image to make objects look like a perfect rectangle  
            """
        )
        st.checkbox(
            "Fix Skewed Perspective",
            key="rect_persepective_transform",
        )

        st.write(
            """
            ##### Add reflections
            """
        )
        col1, _ = st.columns(2)
        with col1:
            st.slider("Reflection Opacity", key="reflection_opacity")

        # st.write(
        #     """
        #     ##### Add Drop shadow
        #     """
        # )
        # col1, _ = st.columns(2)
        # with col1:
        #     st.slider("Shadow ", key="reflection_opacity")
<<<<<<< HEAD
        st.markdown("""---""")
        if check_secret_key("Bulk run", settings.API_SECRET_KEY):
            st.write(
                """
                ## Bulk Run
                """
            )
            cutout_images = []
            input_files = st.file_uploader("input_files", accept_multiple_files=True)
            pressed_submit = st.button("🏃‍ Submit")
            container = st.container()
            if pressed_submit:
                if not input_files:
                    st.error("No input files")

                for input_file in input_files:
                    with st.spinner(f"Processing {input_file.name}..."):
                        input_image = upload_file_hq(input_file, resize=(2048, 2048))
                        response = requests.post(
                            str(furl(settings.API_BASE_URL) / self.endpoint),
                            json={
                                "input_image": input_image,
                                "selected_model": st.session_state["selected_model"],
                                "mask_threshold": st.session_state["mask_threshold"],
                            },
                        )
                    response.raise_for_status()
                    cutout_image = response.json()["cutout_image"]
                    # To download all locally
                    # r = requests.get(cutout_image, stream=True)
                    # with open(input_file.name, 'wb') as f:
                    #     r.raw.decode_content = True
                    #     shutil.copyfileobj(r.raw, f)

                    col1, col2, col3 = st.columns(3)

                    with col1:
                        st.image(input_image, width=100)
                    with col2:
                        cutout_image = response.json()["cutout_image"]
                        cutout_images.append(cutout_image)
                        st.image(cutout_image, width=100)
                    with col3:
                        html(
                            """
                           <script src="https://cdnjs.cloudflare.com/ajax/libs/downloadjs/1.4.8/download.min.js"></script>
                            <button onClick='download("%s","%s.png")' class="btn">
                                ⬇️ Download
                            </button>
                            <style>
                               .btn {
                               padding:8px;
                                    display: inline-flex;
                                    -webkit-box-align: center;
                                    align-items: center;
                                    -webkit-box-pack: center;
                                    justify-content: center;
                                    font-weight: 400;
                                    padding: 0.25rem 0.75rem;
                                    border-radius: 0.25rem;
                                    margin: 0px;
                                    line-height: 1.6;
                                    color: white;
                                    user-select: none;
                                    background-color: rgb(8, 8, 8);
                                    border: 1px solid rgba(255, 255, 255, 0.2);
                                }
                            </style>
                            """
                            % (cutout_image, input_file.name)
                        )
                with container:
                    html(
                        """
                           <script src="https://cdnjs.cloudflare.com/ajax/libs/downloadjs/1.4.8/download.min.js"></script>
                            <button onClick='%s.map((e)=>download(e))' class="btn">
                                ⬇️ Download all
                            </button>
                            <style>
                               .btn {
                               padding:8px;
                                    display: inline-flex;
                                    -webkit-box-align: center;
                                    align-items: center;
                                    -webkit-box-pack: center;
                                    justify-content: center;
                                    font-weight: 400;
                                    padding: 0.25rem 0.75rem;
                                    border-radius: 0.25rem;
                                    margin: 0px;
                                    line-height: 1.6;
                                    color: white;
                                    user-select: none;
                                    background-color: rgb(8, 8, 8);
                                    border: 1px solid rgba(255, 255, 255, 0.2);
                                }
                            </style>
                        
                        """
                        % json.dumps(cutout_images)
                    )

    def run_as_api_tab(self):
        super().run_as_api_tab()
=======

        st.write(
            """
            ### Object Repositioning Settings
            """
        )

        st.write("How _big_ should the object look?")
        col1, _ = st.columns(2)
        with col1:
            obj_scale = st.slider(
                "Scale",
                min_value=0.1,
                max_value=1.0,
                key="obj_scale",
            )

        st.write("_Where_ would you like to place the object in the scene?")
        col1, col2 = st.columns(2)
        with col1:
            pos_x = st.slider(
                "Position X",
                min_value=0.0,
                max_value=1.0,
                key="obj_pos_x",
            )
        with col2:
            pos_y = st.slider(
                "Position Y",
                min_value=0.0,
                max_value=1.0,
                key="obj_pos_y",
            )

        # show an example image
        img_cv2 = cv2.imread("static/obj.png")
        mask_cv2 = cv2.imread("static/obj_mask.png")

        # extract obj
        img, mask = reposition_object(
            orig_img=img_cv2,
            orig_mask=mask_cv2,
            out_size=(img_cv2.shape[1], img_cv2.shape[0]),
            out_obj_scale=obj_scale,
            out_pos_x=pos_x,
            out_pos_y=pos_y,
        )

        # draw rule of 3rds
        color = (200, 200, 200)
        stroke = 2
        img_y, img_x, _ = img.shape
        for i in range(2):
            pos = (img_y // 3) * (i + 1)
            cv2.line(img, (0, pos), (img_x, pos), color, stroke)

            pos = (img_x // 3) * (i + 1)
            cv2.line(img, (pos, 0), (pos, img_y), color, stroke)

        st.image(img, width=300)
>>>>>>> 7f1f5005

    def run(self, state: dict) -> typing.Iterator[str | None]:

        request: ImageSegmentationPage.RequestModel = self.RequestModel.parse_obj(state)

        yield f"Running {ImageSegmentationModels[request.selected_model].value}..."

        match request.selected_model:
            case ImageSegmentationModels.u2net.name:
                mask_bytes = u2net(request.input_image)
            case _:
                mask_bytes = dis(request.input_image)

        img_bytes = requests.get(request.input_image).content

        yield "Thresholding..."

        img_cv2 = bytes_to_cv2_img(img_bytes)
        mask_cv2 = bytes_to_cv2_img(mask_bytes)

        threshold_value = int(255 * request.mask_threshold)
        mask_cv2[mask_cv2 < threshold_value] = 0

        kernel = np.ones((5, 5), np.float32) / 10
        mask_cv2 = cv2.filter2D(mask_cv2, -1, kernel)

        state["output_image"] = upload_file_from_bytes(
            f"gooey.ai Segmentation Mask - {Path(request.input_image).stem}.png",
            cv2_img_to_bytes(mask_cv2),
        )

        if request.rect_persepective_transform:
            yield "Fixing Perspective..."

            src_quad = np.float32(appx_best_fit_ngon(mask_cv2))
            dst_quad = best_fit_rotated_rect(mask_cv2)

            height, width, _ = img_cv2.shape

            matrix = cv2.getPerspectiveTransform(src_quad, dst_quad)
            img_cv2 = cv2.warpPerspective(img_cv2, matrix, (width, height))
            mask_cv2 = cv2.warpPerspective(mask_cv2, matrix, (width, height))

        yield "Repositioning..."

        img_cv2, mask_cv2 = reposition_object(
            orig_img=img_cv2,
            orig_mask=mask_cv2,
            out_size=(img_cv2.shape[1], img_cv2.shape[0]),
            out_obj_scale=request.obj_scale,
            out_pos_x=request.obj_pos_x,
            out_pos_y=request.obj_pos_y,
        )
        state["resized_image"] = upload_file_from_bytes(
            "re_image.png", cv2_img_to_bytes(img_cv2)
        )
        state["resized_mask"] = upload_file_from_bytes(
            "re_mask.png", cv2_img_to_bytes(mask_cv2)
        )

        bg_color = (255, 255, 255)
        # bg_color = (0, 0, 0)

        im_pil = opencv_to_pil(img_cv2)
        cutout_pil = PIL.Image.new("RGB", im_pil.size, bg_color)
        mask_pil = opencv_to_pil(mask_cv2).convert("L")
        cutout_pil.paste(im_pil, mask=mask_pil)

        if request.reflection_opacity:
            yield "Adding reflections..."

            y_padding = 10

            xmin, xmax, ymin, ymax = get_mask_bounds(mask_cv2)
            crop = (
                xmin,
                ymin,
                xmax,
                ymin + (cutout_pil.size[1] - ymax) - y_padding,
            )

            reflection_pil = PIL.ImageOps.flip(cutout_pil).crop(crop)
            reflection_mask_pil = PIL.ImageOps.flip(mask_pil).crop(crop).convert("1")

            background_pil = PIL.Image.new("RGB", reflection_pil.size, bg_color)
            gradient = generate_gradient_pil(
                *reflection_pil.size, request.reflection_opacity
            )
            reflection_pil = PIL.Image.composite(
                background_pil, reflection_pil, gradient
            )

            cutout_pil.paste(
                reflection_pil,
                (xmin, ymax + y_padding),
                mask=reflection_mask_pil,
            )

        yield

        state["output_image"] = upload_file_from_bytes(
            f"gooey.ai Segmentation Mask - {Path(request.input_image).stem}.png",
            cv2_img_to_bytes(mask_cv2),
        )

        yield

        state["cutout_image"] = upload_file_from_bytes(
            f"gooey.ai Cutout - {Path(request.input_image).stem}.png",
<<<<<<< HEAD
            cv2_img_to_bytes(cutout_cv2),
=======
            pil_to_bytes(cutout_pil),
>>>>>>> 7f1f5005
        )
        yield

    def render_output(self):
        self.render_example(st.session_state)

        with st.expander("Steps"):
            col1, col2, col3, col4 = st.columns(4)

            with col1:
                input_image = st.session_state.get("input_image")
                if input_image:
                    st.image(input_image, caption="Input Photo")
                else:
                    st.empty()

            with col2:
                output_image = st.session_state.get("output_image")
                if output_image:
                    st.image(output_image, caption=f"Segmentation Mask")
                else:
                    st.empty()

            with col3:
                resized_image = st.session_state.get("resized_image")
                if resized_image:
                    st.image(resized_image, caption=f"Resized Image")
                else:
                    st.empty()

                resized_mask = st.session_state.get("resized_mask")
                if resized_mask:
                    st.image(resized_mask, caption=f"Resized Mask")
                else:
                    st.empty()

            with col4:
                cutout_image = st.session_state.get("cutout_image")
                if cutout_image:
                    st.image(cutout_image, caption=f"Cutout Image")
                else:
                    st.empty()

    def render_example(self, state: dict):
        col1, col2 = st.columns(2)

        with col1:
            input_image = state.get("input_image")
            if input_image:
                st.image(input_image, caption="Input Photo")
            else:
                st.empty()

        with col2:
            cutout_image = state.get("cutout_image")
            if cutout_image:
                st.image(cutout_image, caption=f"Cutout Image")
            else:
                st.empty()

    def preview_image(self, state: dict) -> str:
        return state.get("cutout_image", "")

    def preview_description(self) -> str:
        # TODO: updated description
        return "Cutout an object from any image"


def _add_shadow(img_pil):
    draw = PIL.ImageDraw.Draw(img_pil)
    # draw.ellipse([(xmin, ymin), (xmax, ymin)], fill="#000")
    return img_pil


def generate_gradient_pil(width, height, opacity) -> PIL.Image:
    top = 100 - opacity
    btm = 100

    gtop = 255 * top // 100
    gbtm = 255 * btm // 100
    grady = np.linspace(gbtm, gtop, height, dtype=np.uint8)
    gradx = np.linspace(1, 1, width, dtype=np.uint8)
    grad = np.outer(grady, gradx)
    grad = np.flip(grad, axis=0)

    # alternate method
    # grad = np.linspace(0, 255, hh, dtype=np.uint8)
    # grad = np.linspace(gbtm, gtop, hh, dtype=np.uint8)
    # grad = np.tile(grad, (ww, 1))
    # grad = np.transpose(grad)
    # grad = np.flip(grad, axis=0)

    return PIL.Image.fromarray(grad, mode="L")


def _reflect(img_cv2, opacity):
    top = opacity
    btm = 0

    # add opaque alpha channel to input
    img_cv2 = cv2.cvtColor(img_cv2, cv2.COLOR_RGB2BGRA)

    hh, ww = img_cv2.shape[:2]

    # flip the input
    flip = np.flip(img_cv2, axis=0)

    hh //= 3
    flip = flip[:hh, :, :]

    # make vertical gradient that is bright at top and dark at bottom as alpha channel for the flipped image
    gtop = 255 * top // 100
    gbtm = 255 * btm // 100
    grady = np.linspace(gbtm, gtop, hh, dtype=np.uint8)
    gradx = np.linspace(1, 1, ww, dtype=np.uint8)
    grad = np.outer(grady, gradx)
    grad = np.flip(grad, axis=0)
    # # alternate method
    # grad = np.linspace(0, 255, hh, dtype=np.uint8)
    # grad = np.linspace(gbtm, gtop, hh, dtype=np.uint8)
    # grad = np.tile(grad, (ww, 1))
    # grad = np.transpose(grad)
    # grad = np.flip(grad, axis=0)

    # put the gradient into the alpha channel of the flipped image
    flip = cv2.cvtColor(flip, cv2.COLOR_BGR2BGRA)
    flip[:, :, 3] = grad

    # concatenate the original and the flipped versions
    result = np.vstack((img_cv2, flip))

    return result


if __name__ == "__main__":
    ImageSegmentationPage().render()<|MERGE_RESOLUTION|>--- conflicted
+++ resolved
@@ -151,7 +151,6 @@
         # col1, _ = st.columns(2)
         # with col1:
         #     st.slider("Shadow ", key="reflection_opacity")
-<<<<<<< HEAD
         st.markdown("""---""")
         if check_secret_key("Bulk run", settings.API_SECRET_KEY):
             st.write(
@@ -256,7 +255,6 @@
 
     def run_as_api_tab(self):
         super().run_as_api_tab()
-=======
 
         st.write(
             """
@@ -317,7 +315,6 @@
             cv2.line(img, (pos, 0), (pos, img_y), color, stroke)
 
         st.image(img, width=300)
->>>>>>> 7f1f5005
 
     def run(self, state: dict) -> typing.Iterator[str | None]:
 
@@ -427,11 +424,7 @@
 
         state["cutout_image"] = upload_file_from_bytes(
             f"gooey.ai Cutout - {Path(request.input_image).stem}.png",
-<<<<<<< HEAD
-            cv2_img_to_bytes(cutout_cv2),
-=======
             pil_to_bytes(cutout_pil),
->>>>>>> 7f1f5005
         )
         yield
 
