--- conflicted
+++ resolved
@@ -4,22 +4,13 @@
 import streamlit as st
 from pydantic import BaseModel
 
-<<<<<<< HEAD
-from daras_ai.image_input import upload_file_from_bytes
-from daras_ai_v2.base import DarasAiPage
-
-
-class LipsyncPage(DarasAiPage):
-    title = "Lipsync"
-=======
 from daras_ai.image_input import upload_file_from_bytes, safe_filename
 from daras_ai_v2.base import DarsAiPage
 from daras_ai_v2.lipsync_api import wav2lip
 
 
-class LipsyncPage(DarsAiPage):
+class LipsyncPage(DarasAiPage):
     title = "Lip Syncing"
->>>>>>> 30cf4c3d
     doc_name = "Lipsync"
     endpoint = "/v1/Lipsync/run"
 
