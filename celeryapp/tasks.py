--- conflicted
+++ resolved
@@ -24,14 +24,11 @@
 from daras_ai_v2.settings import templates
 from gooey_ui.pubsub import realtime_push
 from gooey_ui.state import set_query_params
-<<<<<<< HEAD
 from gooeysite.bg_db_conn import db_middleware, next_db_safe
 from payments.tasks import run_auto_recharge_gracefully
-=======
 from gooeysite.bg_db_conn import db_middleware
 
 DEFAULT_RUN_STATUS = "Running..."
->>>>>>> b0d3bbf8
 
 
 @app.task
@@ -89,50 +86,6 @@
     set_query_params(dict(run_id=run_id, uid=uid))
 
     try:
-<<<<<<< HEAD
-        gen = page.run_with_auto_recharge(st.session_state)
-        save()
-        while True:
-            # record time
-            start_time = time()
-            try:
-                # advance the generator (to further progress of run_with_auto_recharge())
-                yield_val = next_db_safe(gen)
-                # increment total time taken after every iteration
-                run_time += time() - start_time
-                continue
-            # run completed
-            except StopIteration:
-                run_time += time() - start_time
-                sr.transaction, sr.price = page.deduct_credits(st.session_state)
-                break
-            # render errors nicely
-            except Exception as e:
-                run_time += time() - start_time
-
-                if isinstance(e, HTTPException) and e.status_code == 402:
-                    error_msg = page.generate_credit_error_message(
-                        example_id=query_params.get("example_id"),
-                        run_id=run_id,
-                        uid=uid,
-                    )
-                    try:
-                        raise UserError(error_msg) from e
-                    except UserError as e:
-                        sentry_sdk.capture_exception(e, level=e.sentry_level)
-                        break
-
-                if isinstance(e, UserError):
-                    sentry_level = e.sentry_level
-                else:
-                    sentry_level = "error"
-                    traceback.print_exc()
-                sentry_sdk.capture_exception(e, level=sentry_level)
-                error_msg = err_msg_for_exc(e)
-                break
-            finally:
-                save()
-=======
         save_on_step()
         for val in page.main(sr, st.session_state):
             save_on_step(val)
@@ -155,18 +108,13 @@
     # run completed successfully, deduct credits
     else:
         sr.transaction, sr.price = page.deduct_credits(st.session_state)
->>>>>>> b0d3bbf8
     finally:
         save_on_step(done=True)
         if not sr.is_api_call:
             send_email_on_completion(page, sr)
-<<<<<<< HEAD
-
-        run_low_balance_email_check(uid)
+
+        run_low_balance_email_check(user)
         run_auto_recharge_gracefully(uid)
-=======
-        run_low_balance_email_check(user)
->>>>>>> b0d3bbf8
 
 
 def err_msg_for_exc(e: Exception):
