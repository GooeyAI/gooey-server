--- conflicted
+++ resolved
@@ -21,13 +21,10 @@
 from daras_ai_v2.settings import templates
 from gooey_ui.pubsub import realtime_push
 from gooey_ui.state import set_query_params
-<<<<<<< HEAD
+from gooeysite.bg_db_conn import db_middleware, next_db_safe
 from daras_ai_v2.send_email import send_low_balance_email
 from django.db.models import Sum
 from django.utils import timezone
-=======
-from gooeysite.bg_db_conn import db_middleware, next_db_safe
->>>>>>> 8ac0e71d
 
 
 @app.task
@@ -136,44 +133,6 @@
             send_email_on_completion(page, sr)
 
 
-<<<<<<< HEAD
-def low_balance_email(sr: SavedRun):
-    user = AppUser.objects.get(uid=sr.uid)
-    last_positive_transaction = (
-        AppUserTransaction.objects.filter(user=user, amount__gt=0)
-        .order_by("-created_at")
-        .first()
-    )
-    if last_positive_transaction:
-        last_positive_transaction = last_positive_transaction.created_at
-    else:
-        last_positive_transaction = timezone.now() - datetime.timedelta(days=8)
-    if (
-        user.is_paying
-        and user.balance < settings.EMAIL_CREDITS_THRESHOLD
-        and settings.ALLOW_SENDING_CREDIT_EMAILS
-        and (
-            user.low_balance_email_sent_at == None
-            or user.low_balance_email_sent_at
-            < timezone.now() - datetime.timedelta(days=7)
-            or last_positive_transaction > user.low_balance_email_sent_at
-        )
-    ):
-        total_credits_consumed = (
-            -1
-            * AppUserTransaction.objects.filter(
-                user=user,
-                created_at__gte=timezone.now() - datetime.timedelta(days=7),
-                amount__lt=0,
-            ).aggregate(Sum("amount"))["amount__sum"]
-        )
-        send_low_balance_email(
-            user=user,
-            total_credits_consumed=total_credits_consumed,
-        )
-        user.low_balance_email_sent_at = timezone.now()
-        user.save()
-=======
 def err_msg_for_exc(e: Exception):
     if isinstance(e, requests.HTTPError):
         response: requests.Response = e.response
@@ -197,7 +156,44 @@
         return e.message
     else:
         return f"{type(e).__name__}: {e}"
->>>>>>> 8ac0e71d
+
+
+def low_balance_email(sr: SavedRun):
+    user = AppUser.objects.get(uid=sr.uid)
+    last_positive_transaction = (
+        AppUserTransaction.objects.filter(user=user, amount__gt=0)
+        .order_by("-created_at")
+        .first()
+    )
+    if last_positive_transaction:
+        last_positive_transaction = last_positive_transaction.created_at
+    else:
+        last_positive_transaction = timezone.now() - datetime.timedelta(days=8)
+    if (
+        user.is_paying
+        and user.balance < settings.EMAIL_CREDITS_THRESHOLD
+        and settings.ALLOW_SENDING_CREDIT_EMAILS
+        and (
+            user.low_balance_email_sent_at == None
+            or user.low_balance_email_sent_at
+            < timezone.now() - datetime.timedelta(days=7)
+            or last_positive_transaction > user.low_balance_email_sent_at
+        )
+    ):
+        total_credits_consumed = (
+            -1
+            * AppUserTransaction.objects.filter(
+                user=user,
+                created_at__gte=timezone.now() - datetime.timedelta(days=7),
+                amount__lt=0,
+            ).aggregate(Sum("amount"))["amount__sum"]
+        )
+        send_low_balance_email(
+            user=user,
+            total_credits_consumed=total_credits_consumed,
+        )
+        user.low_balance_email_sent_at = timezone.now()
+        user.save()
 
 
 def send_email_on_completion(page: BasePage, sr: SavedRun):
