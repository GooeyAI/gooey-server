--- conflicted
+++ resolved
@@ -129,17 +129,12 @@
     def render_example(self, state: dict):
         output_video = state.get("output_video")
         if output_video:
-<<<<<<< HEAD
-            st.video(output_video, caption="#### Output Video", autoplay=True)
-            self.render_buttons(output_video)
-=======
             st.video(
                 output_video,
                 caption="#### Output Video",
                 autoplay=True,
                 show_download_button=True,
             )
->>>>>>> caf62278
         else:
             st.div()
 
