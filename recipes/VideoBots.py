import json
import os
import os.path
import typing

from django.core.exceptions import ValidationError
from django.db.models import QuerySet
from furl import furl
from pydantic import BaseModel, Field

import gooey_ui as st
from bots.models import BotIntegration, Platform
from bots.models import Workflow
from daras_ai.image_input import (
    truncate_text_words,
)
from daras_ai_v2.asr import (
    run_google_translate,
    google_translate_language_selector,
)
from daras_ai_v2.azure_doc_extract import (
    azure_form_recognizer,
)
from daras_ai_v2.base import BasePage, MenuTabs
from daras_ai_v2.doc_search_settings_widgets import (
    doc_search_settings,
    document_uploader,
)
from daras_ai_v2.enum_selector_widget import enum_multiselect
from daras_ai_v2.field_render import field_title_desc
from daras_ai_v2.functions import LLMTools
from daras_ai_v2.glossary import glossary_input, validate_glossary_document
from daras_ai_v2.language_model import (
    run_language_model,
    calc_gpt_tokens,
    ConversationEntry,
    format_chatml_message,
    CHATML_END_TOKEN,
    CHATML_START_TOKEN,
    LargeLanguageModels,
    CHATML_ROLE_ASSISTANT,
    CHATML_ROLE_USER,
    CHATML_ROLE_SYSTEM,
    model_max_tokens,
    get_entry_images,
    get_entry_text,
    format_chat_entry,
)
from daras_ai_v2.language_model_settings_widgets import language_model_settings
from daras_ai_v2.lipsync_settings_widgets import lipsync_settings
from daras_ai_v2.loom_video_widget import youtube_video
from daras_ai_v2.prompt_vars import render_prompt_vars, prompt_vars_widget
from daras_ai_v2.query_generator import generate_final_search_query
from daras_ai_v2.query_params import gooey_get_query_params
from daras_ai_v2.search_ref import apply_response_template, parse_refs, CitationStyles
from daras_ai_v2.text_output_widget import text_output
from daras_ai_v2.text_to_speech_settings_widgets import (
    TextToSpeechProviders,
    text_to_speech_settings,
)
from daras_ai_v2.vector_search import DocSearchRequest
from recipes.BulkRunner import url_to_runs
from recipes.DocSearch import (
    get_top_k_references,
    references_as_prompt,
)
from recipes.GoogleGPT import SearchReference
from recipes.Lipsync import LipsyncPage
from recipes.TextToSpeech import TextToSpeechPage
from url_shortener.models import ShortenedURL

DEFAULT_COPILOT_META_IMG = "https://storage.googleapis.com/dara-c1b52.appspot.com/daras_ai/media/f454d64a-9457-11ee-b6d5-02420a0001cb/Copilot.jpg.png"

# BOT_SCRIPT_RE = re.compile(
#     # start of line
#     r"^"
#     # name of bot / user
#     r"([\w\ \t]{3,30})"
#     # colon
#     r"\:\ ",
#     flags=re.M,
# )

SAFETY_BUFFER = 100


def exec_tool_call(call: dict):
    tool_name = call["function"]["name"]
    tool = LLMTools[tool_name]
    yield f"🛠 {tool.label}..."
    kwargs = json.loads(call["function"]["arguments"])
    return tool.fn(**kwargs)


class ReplyButton(typing.TypedDict):
    id: str
    title: str


class VideoBotsPage(BasePage):
    title = "Copilot for your Enterprise"  # "Create Interactive Video Bots"
    explore_image = "https://storage.googleapis.com/dara-c1b52.appspot.com/daras_ai/media/8c014530-88d4-11ee-aac9-02420a00016b/Copilot.png.png"
    workflow = Workflow.VIDEO_BOTS
    slug_versions = ["video-bots", "bots", "copilot"]

    sane_defaults = {
        "messages": [],
        # tts
        "tts_provider": TextToSpeechProviders.GOOGLE_TTS.name,
        "google_voice_name": "en-IN-Wavenet-A",
        "google_pitch": 0.0,
        "google_speaking_rate": 1.0,
        "uberduck_voice_name": "Aiden Botha",
        "uberduck_speaking_rate": 1.0,
        "elevenlabs_voice_name": "Rachel",
        "elevenlabs_model": "eleven_multilingual_v2",
        "elevenlabs_stability": 0.5,
        "elevenlabs_similarity_boost": 0.75,
        # gpt3
        "selected_model": LargeLanguageModels.text_davinci_003.name,
        "avoid_repetition": True,
        "num_outputs": 1,
        "quality": 1.0,
        "max_tokens": 1500,
        "sampling_temperature": 0.5,
        # wav2lip
        "face_padding_top": 0,
        "face_padding_bottom": 10,
        "face_padding_left": 0,
        "face_padding_right": 0,
        # doc search
        "citation_style": CitationStyles.number.name,
        "documents": [],
        "task_instructions": "Make sure to use only the following search results to guide your response. "
        'If the Search Results do not contain enough information, say "I don\'t know".',
        "query_instructions": "<Chat History> \n{{ messages }} \n\n<Last Message> \n{{ input_prompt }} \n\n<Instructions> \nGiven the conversation, only rephrase the last message to be a standalone statement in 2nd person's perspective. Make sure you include only the relevant parts of the conversation required to answer the follow-up question, and not the answer to the question. If the conversation is irrelevant to the current question being asked, discard it. Don't use quotes in your response. \n\n<Query Sentence>",
        "max_references": 3,
        "max_context_words": 200,
        "scroll_jump": 5,
        "use_url_shortener": False,
        "dense_weight": 1.0,
    }

    class RequestModel(BaseModel):
        bot_script: str | None

        input_prompt: str
        input_images: list[str] | None

        # conversation history/context
        messages: list[ConversationEntry] | None

        # tts settings
        tts_provider: typing.Literal[
            tuple(e.name for e in TextToSpeechProviders)
        ] | None
        uberduck_voice_name: str | None
        uberduck_speaking_rate: float | None
        google_voice_name: str | None
        google_speaking_rate: float | None
        google_pitch: float | None
        bark_history_prompt: str | None
        elevenlabs_voice_name: str | None
        elevenlabs_api_key: str | None
        elevenlabs_voice_id: str | None
        elevenlabs_model: str | None
        elevenlabs_stability: float | None
        elevenlabs_similarity_boost: float | None

        # llm settings
        selected_model: typing.Literal[
            tuple(e.name for e in LargeLanguageModels)
        ] | None
        document_model: str | None = Field(
            title="🩻 Photo / Document Intelligence",
            description="When your copilot users upload a photo or pdf, what kind of document are they mostly likely to upload? "
            "(via [Azure](https://learn.microsoft.com/en-us/azure/ai-services/document-intelligence/how-to-guides/use-sdk-rest-api?view=doc-intel-3.1.0&tabs=linux&pivots=programming-language-rest-api))",
        )
        avoid_repetition: bool | None
        num_outputs: int | None
        quality: float | None
        max_tokens: int | None
        sampling_temperature: float | None

        # lipsync
        input_face: str | None
        face_padding_top: int | None
        face_padding_bottom: int | None
        face_padding_left: int | None
        face_padding_right: int | None

        # doc search
        task_instructions: str | None
        query_instructions: str | None
        keyword_instructions: str | None
        documents: list[str] | None
        max_references: int | None
        max_context_words: int | None
        scroll_jump: int | None
        dense_weight: float | None = DocSearchRequest.__fields__[
            "dense_weight"
        ].field_info

        citation_style: typing.Literal[tuple(e.name for e in CitationStyles)] | None
        use_url_shortener: bool | None

        user_language: str | None = Field(
            title="🔠 User Language",
            description="If provided, the copilot will translate user messages to English and the copilot's response back to the selected language.",
        )
        # llm_language: str | None = "en" <-- implicit since this is hardcoded everywhere in the code base (from facebook and bots to slack and copilot etc.)
        input_glossary_document: str | None = Field(
            title="Input Glossary",
            description="""
Translation Glossary for User Langauge -> LLM Language (English)
            """,
        )
        output_glossary_document: str | None = Field(
            title="Output Glossary",
            description="""
Translation Glossary for LLM Language (English) -> User Langauge
            """,
        )

        variables: dict[str, typing.Any] | None

        tools: list[LLMTools] | None = Field(
            title="🛠️ Tools",
            description="Give your copilot superpowers by giving it access to tools. Powered by [Function calling](https://platform.openai.com/docs/guides/function-calling).",
        )

    class ResponseModel(BaseModel):
        final_prompt: str | list[ConversationEntry]

        output_text: list[str]

        # tts
        output_audio: list[str]

        # lipsync
        output_video: list[str]

        # intermediate text
        raw_input_text: str | None
        raw_tts_text: list[str] | None
        raw_output_text: list[str] | None

        # doc search
        references: list[SearchReference] | None
        final_search_query: str | None
        final_keyword_query: str | list[str] | None

        # function calls
        output_documents: list[str] | None
        reply_buttons: list[ReplyButton] | None

    def preview_image(self, state: dict) -> str | None:
        return DEFAULT_COPILOT_META_IMG

    def related_workflows(self):
        from recipes.LipsyncTTS import LipsyncTTSPage
        from recipes.CompareText2Img import CompareText2ImgPage
        from recipes.DeforumSD import DeforumSDPage
        from recipes.DocSearch import DocSearchPage

        return [
            LipsyncTTSPage,
            DocSearchPage,
            DeforumSDPage,
            CompareText2ImgPage,
        ]

    def preview_description(self, state: dict) -> str:
        return "Create customized chatbots from your own docs/PDF/webpages. Craft your own bot prompts using the creative GPT3, fast GPT 3.5-turbo or powerful GPT4 & optionally prevent hallucinations by constraining all answers to just your citations. Available as Facebook, Instagram, WhatsApp bots or via API. Add multi-lingual speech recognition and text-to-speech in 100+ languages and even video responses. Collect 👍🏾 👎🏽 feedback + see usage & retention graphs too! This is the workflow that powers https://Farmer.CHAT and it's yours to tweak."
        # return "Create an amazing, interactive AI videobot with just a GPT3 script + a video clip or photo. To host it on your own site or app, contact us at support@gooey.ai"

    def get_submit_container_props(self):
        return {}

    def render_description(self):
        st.write(
            """
Have you ever wanted to create a bot that you could talk to about anything? Ever wanted to create your own https://dara.network/RadBots or https://Farmer.CHAT? This is how.

This workflow takes a dialog LLM prompt describing your character, a collection of docs & links and optional an video clip of your bot’s face and  voice settings.

We use all these to build a bot that anyone can speak to about anything and you can host directly in your own site or app, or simply connect to your Facebook, WhatsApp or Instagram page.

How It Works:
1. Appends the user's question to the bottom of your dialog script.
2. Sends the appended script to OpenAI’s GPT3 asking it to respond to the question in the style of your character
3. Synthesizes your character's response as audio using your voice settings (using Google Text-To-Speech or Uberduck)
4. Lip syncs the face video clip to the voice clip
5. Shows the resulting video to the user

PS. This is the workflow that we used to create RadBots - a collection of Turing-test videobots, authored by leading international writers, singers and playwrights - and really inspired us to create Gooey.AI so that every person and organization could create their own fantastic characters, in any personality of their choosing. It's also the workflow that powers https://Farmer.CHAT and was demo'd at the UN General Assembly in April 2023 as a multi-lingual WhatsApp bot for Indian, Ethiopian and Kenyan farmers.
        """
        )

    def render_form_v2(self):
        st.text_area(
            """
            ##### 📝 Prompt
            High-level system instructions.
            """,
            key="bot_script",
            height=300,
        )

        document_uploader(
            """
##### 📄 Documents (*optional*)
Upload documents or enter URLs to give your copilot a knowledge base. With each incoming user message, we'll search your documents via a vector DB query.
"""
        )

        prompt_vars_widget(
            "bot_script",
            "task_instructions",
            "query_instructions",
            "keyword_instructions",
        )

    def validate_form_v2(self):
        input_glossary = st.session_state.get("input_glossary_document", "")
        output_glossary = st.session_state.get("output_glossary_document", "")
        if input_glossary:
            validate_glossary_document(input_glossary)
        if output_glossary:
            validate_glossary_document(output_glossary)

    def render_usage_guide(self):
        youtube_video("-j2su1r8pEg")

    def render_settings(self):
        if st.session_state.get("documents") or st.session_state.get(
            "__documents_files"
        ):
            st.text_area(
                """
            ##### 👩‍🏫 Document Search Results Instructions
            Guidelines to interpret the results of the knowledge base query.
            """,
                key="task_instructions",
                height=300,
            )

            st.write("---")
            st.checkbox("🔗 Shorten Citation URLs", key="use_url_shortener")
            st.caption(
                "Shorten citation links and enable click tracking of knowledge base URLs, docs, PDF and/or videos."
            )
            st.write("---")
            doc_search_settings(keyword_instructions_allowed=True)
            st.write("---")

        language_model_settings(show_document_model=True)

        st.write("---")
        google_translate_language_selector(
            f"##### {field_title_desc(self.RequestModel, 'user_language')}",
            key="user_language",
        )
        enable_glossary = st.checkbox(
            "📖 Customize with Glossary",
            value=bool(
                st.session_state.get("input_glossary_document")
                or st.session_state.get("output_glossary_document")
            ),
        )
        st.markdown(
            """
            Provide a glossary to customize translation and improve accuracy of domain-specific terms.
            If not specified or invalid, no glossary will be used. Read about the expected format [here](https://docs.google.com/document/d/1TwzAvFmFYekloRKql2PXNPIyqCbsHRL8ZtnWkzAYrh8/edit?usp=sharing).
            """
        )
        if enable_glossary:
            glossary_input(
                f"##### {field_title_desc(self.RequestModel, 'input_glossary_document')}",
                key="input_glossary_document",
            )
            glossary_input(
                f"##### {field_title_desc(self.RequestModel, 'output_glossary_document')}",
                key="output_glossary_document",
            )
        else:
            st.session_state["input_glossary_document"] = None
            st.session_state["output_glossary_document"] = None
        st.write("---")

        if not "__enable_audio" in st.session_state:
            st.session_state["__enable_audio"] = bool(
                st.session_state.get("tts_provider")
            )
        enable_audio = st.checkbox("Enable Audio Output?", key="__enable_audio")
        if not enable_audio:
            st.write("---")
            st.session_state["tts_provider"] = None
        else:
            text_to_speech_settings(page=self)

        st.write("---")
        if not "__enable_video" in st.session_state:
            st.session_state["__enable_video"] = bool(
                st.session_state.get("input_face")
            )
        enable_video = st.checkbox("Enable Video Output?", key="__enable_video")
        if not enable_video:
            st.session_state["input_face"] = None
        else:
            st.file_uploader(
                """
                #### 👩‍🦰 Input Face
                Upload a video/image that contains faces to use
                *Recommended - mp4 / mov / png / jpg / gif*
                """,
                key="input_face",
            )
            lipsync_settings()

        st.write("---")
        enum_multiselect(
            enum_cls=LLMTools,
            label="##### " + field_title_desc(self.RequestModel, "tools"),
            key="tools",
        )

    def fields_to_save(self) -> [str]:
        fields = super().fields_to_save() + ["landbot_url"]
        if "elevenlabs_api_key" in fields:
            fields.remove("elevenlabs_api_key")
        return fields

    def render_example(self, state: dict):
        input_prompt = state.get("input_prompt")
        if input_prompt:
            st.write(
                "**Prompt**\n```properties\n"
                + truncate_text_words(input_prompt, maxlen=200)
                + "\n```"
            )

        st.write("**Response**")

        output_video = state.get("output_video")
        if output_video:
            st.video(output_video[0], autoplay=True)

        output_text = state.get("output_text")
        if output_text:
            st.write(truncate_text_words(output_text[0], maxlen=200))

    def render_output(self):
        # chat window
        with st.div(className="pb-3"):
            chat_list_view()
            pressed_send, new_input, new_input_images = chat_input_view()

        if pressed_send:
            self.on_send(new_input, new_input_images)

        # clear chat inputs
        if st.button("🗑️ Clear"):
            st.session_state["messages"] = []
            st.session_state["input_prompt"] = ""
            st.session_state["input_images"] = None
            st.session_state["raw_input_text"] = ""
            self.clear_outputs()
            st.session_state["final_keyword_query"] = ""
            st.session_state["final_search_query"] = ""
            st.experimental_rerun()

        # render sources
        references = st.session_state.get("references", [])
        if not references:
            return
        with st.expander("💁‍♀️ Sources"):
            for idx, ref in enumerate(references):
                st.write(f"**{idx + 1}**. [{ref['title']}]({ref['url']})")
                text_output(
                    "Source Document",
                    value=ref["snippet"],
                    label_visibility="collapsed",
                )

    def on_send(self, new_input: str, new_input_images: list[str]):
        prev_input = st.session_state.get("raw_input_text") or ""
        prev_output = (st.session_state.get("raw_output_text") or [""])[0]
        prev_input_images = st.session_state.get("input_images")

        if (prev_input or prev_input_images) and prev_output:
            # append previous input to the history
            st.session_state["messages"] = st.session_state.get("messages", []) + [
                format_chat_entry(
                    role=CHATML_ROLE_USER,
                    content=prev_input,
                    images=prev_input_images,
                ),
                format_chat_entry(
                    role=CHATML_ROLE_ASSISTANT,
                    content=prev_output,
                ),
            ]

        # add new input to the state
        st.session_state["input_prompt"] = new_input
        st.session_state["input_images"] = new_input_images or None

        self.on_submit()

    def render_steps(self):
        if st.session_state.get("tts_provider"):
            st.video(st.session_state.get("input_face"), caption="Input Face")

        final_search_query = st.session_state.get("final_search_query")
        if final_search_query:
            st.text_area(
                "**Final Search Query**", value=final_search_query, disabled=True
            )

        final_keyword_query = st.session_state.get("final_keyword_query")
        if final_keyword_query:
            if isinstance(final_keyword_query, list):
                st.write("**Final Keyword Query**")
                st.json(final_keyword_query)
            else:
                st.text_area(
                    "**Final Keyword Query**",
                    value=str(final_keyword_query),
                    disabled=True,
                )

        references = st.session_state.get("references", [])
        if references:
            st.write("**References**")
            st.json(references, expanded=False)

        final_prompt = st.session_state.get("final_prompt")
        if final_prompt:
            if isinstance(final_prompt, str):
                text_output("**Final Prompt**", value=final_prompt, height=300)
            else:
                st.json(final_prompt)

        for idx, text in enumerate(st.session_state.get("raw_output_text", [])):
            st.text_area(
                f"**Raw Text Response {idx + 1}**",
                value=text,
                disabled=True,
            )

        col1, col2 = st.columns(2)
        with col1:
            for idx, text in enumerate(st.session_state.get("output_text", [])):
                st.text_area(
                    f"**Final Response {idx + 1}**",
                    value=text,
                    disabled=True,
                )
        with col2:
            for idx, audio_url in enumerate(st.session_state.get("output_audio", [])):
                st.write(f"**Generated Audio {idx + 1}**")
                st.audio(audio_url)

    def get_raw_price(self, state: dict):
        match state.get("tts_provider"):
            case TextToSpeechProviders.ELEVEN_LABS.name:
                output_text_list = state.get(
                    "raw_tts_text", state.get("raw_output_text", [])
                )
                tts_state = {"text_prompt": "".join(output_text_list)}
                return super().get_raw_price(state) + TextToSpeechPage().get_raw_price(
                    tts_state
                )
            case _:
                return super().get_raw_price(state)

    def additional_notes(self):
        tts_provider = st.session_state.get("tts_provider")
        match tts_provider:
            case TextToSpeechProviders.ELEVEN_LABS.name:
                return f"""
                    - *Base cost = {super().get_raw_price(st.session_state)} credits*
                    - *Additional {TextToSpeechPage().additional_notes()}*
                """
            case _:
                return ""

    def run(self, state: dict) -> typing.Iterator[str | None]:
        request: VideoBotsPage.RequestModel = self.RequestModel.parse_obj(state)

        if state.get("tts_provider") == TextToSpeechProviders.ELEVEN_LABS.name:
            assert (
                self.is_current_user_paying() or self.is_current_user_admin()
            ), """
                Please purchase Gooey.AI credits to use ElevenLabs voices <a href="/account">here</a>.
                """

        user_input = request.input_prompt.strip()
        if not (user_input or request.input_images):
            return
        model = LargeLanguageModels[request.selected_model]
        is_chat_model = model.is_chat_model()
        saved_msgs = request.messages.copy()
        bot_script = request.bot_script

        ocr_texts = []
        if request.input_images:
            yield "Running Azure Form Recognizer..."
            for img in request.input_images:
                ocr_text = (
                    azure_form_recognizer(
                        img, model_id=request.document_model or "prebuilt-read"
                    )
                    .get("content", "")
                    .strip()
                )
                if not ocr_text:
                    continue
                ocr_texts.append(ocr_text)

        # translate input text
        if request.user_language and request.user_language != "en":
            yield f"Translating Input to English..."
            user_input = run_google_translate(
                texts=[user_input],
                source_language=request.user_language,
                target_language="en",
                glossary_url=request.input_glossary_document,
            )[0]

        if ocr_texts:
            yield f"Translating Image Text to English..."
            ocr_texts = run_google_translate(
                texts=ocr_texts,
                source_language="auto",
                target_language="en",
            )
            for text in ocr_texts:
                user_input = f"Image: {text!r}\n{user_input}"

        # parse the bot script
        # system_message, scripted_msgs = parse_script(bot_script)
        system_message = bot_script.strip()
        scripted_msgs = []

        # consturct the system prompt
        if system_message:
            system_message = render_prompt_vars(system_message, state)
            # insert to top
            system_prompt = {"role": CHATML_ROLE_SYSTEM, "content": system_message}
        else:
            system_prompt = None

        # # get user/bot display names
        # try:
        #     bot_display_name = scripted_msgs[-1]["display_name"]
        # except IndexError:
        #     bot_display_name = CHATML_ROLE_ASSISTANT
        # try:
        #     user_display_name = scripted_msgs[-2]["display_name"]
        # except IndexError:
        #     user_display_name = CHATML_ROLE_USER

        # construct user prompt
        state["raw_input_text"] = user_input
        user_prompt = {
            "role": CHATML_ROLE_USER,
            "content": user_input,
        }

        # if documents are provided, run doc search on the saved msgs and get back the references
        references = None
        if request.documents:
            # formulate the search query as a history of all the messages
            query_msgs = saved_msgs + [user_prompt]
            clip_idx = convo_window_clipper(
                query_msgs, model_max_tokens[model] // 2, sep=" "
            )
            query_msgs = query_msgs[clip_idx:]

            chat_history = "\n".join(
                f'{entry["role"]}: """{get_entry_text(entry)}"""'
                for entry in query_msgs
            )

            query_instructions = (request.query_instructions or "").strip()
            if query_instructions:
                yield "Generating search query..."
                state["final_search_query"] = generate_final_search_query(
                    request=request,
                    instructions=query_instructions,
                    context={**state, "messages": chat_history},
                )
            else:
                query_msgs.reverse()
                state["final_search_query"] = "\n---\n".join(
                    get_entry_text(entry) for entry in query_msgs
                )

            keyword_instructions = (request.keyword_instructions or "").strip()
            if keyword_instructions:
                yield "Extracting keywords..."
                k_request = request.copy()
                # other models dont support JSON mode
                k_request.selected_model = LargeLanguageModels.gpt_4_turbo.name
                keyword_query = generate_final_search_query(
                    request=k_request,
                    instructions=keyword_instructions,
                    context={**state, "messages": chat_history},
                    response_format_type="json_object",
                )
                if keyword_query and isinstance(keyword_query, dict):
                    keyword_query = list(keyword_query.values())[0]
                state["final_keyword_query"] = keyword_query
            # return

            # perform doc search
            references = yield from get_top_k_references(
                DocSearchRequest.parse_obj(
                    {
                        **state,
                        "search_query": state["final_search_query"],
                        "keyword_query": state.get("final_keyword_query"),
                    },
                ),
            )
            if request.use_url_shortener:
                for reference in references:
                    reference["url"] = ShortenedURL.objects.get_or_create_for_workflow(
                        url=reference["url"],
                        user=self.request.user,
                        workflow=Workflow.VIDEO_BOTS,
                    )[0].shortened_url()
            state["references"] = references
        # if doc search is successful, add the search results to the user prompt
        if references:
            # add task instructions
            task_instructions = render_prompt_vars(request.task_instructions, state)
            user_prompt["content"] = (
                references_as_prompt(references)
                + f"\n**********\n{task_instructions.strip()}\n**********\n"
                + user_prompt["content"]
            )

        # truncate the history to fit the model's max tokens
        history_window = scripted_msgs + saved_msgs
        max_history_tokens = (
            model_max_tokens[model]
            - calc_gpt_tokens([system_prompt, user_prompt], is_chat_model=is_chat_model)
            - request.max_tokens
            - SAFETY_BUFFER
        )
        clip_idx = convo_window_clipper(
            history_window, max_history_tokens, is_chat_model=is_chat_model
        )
        history_window = history_window[clip_idx:]
        prompt_messages = [system_prompt, *history_window, user_prompt]

        # for backwards compat with non-chat models
        if not is_chat_model:
            # assistant prompt to triger a model response
            prompt_messages.append(
                {
                    "role": CHATML_ROLE_ASSISTANT,
                    "content": "",
                }
            )

        state["final_prompt"] = prompt_messages

        # ensure input script is not too big
        max_allowed_tokens = model_max_tokens[model] - calc_gpt_tokens(
            prompt_messages, is_chat_model=is_chat_model
        )
        max_allowed_tokens = min(max_allowed_tokens, request.max_tokens)
        if max_allowed_tokens < 0:
            raise ValueError("Input Script is too long! Please reduce the script size.")

        yield f"Running {model.value}..."
        if is_chat_model:
            output_text = run_language_model(
                model=request.selected_model,
                messages=[
                    {"role": s["role"], "content": s["content"]}
                    for s in prompt_messages
                ],
                max_tokens=max_allowed_tokens,
                num_outputs=request.num_outputs,
                temperature=request.sampling_temperature,
                avoid_repetition=request.avoid_repetition,
                tools=request.tools,
            )
        else:
            prompt = "\n".join(
                format_chatml_message(entry) for entry in prompt_messages
            )
            output_text = run_language_model(
                model=request.selected_model,
                prompt=prompt,
                max_tokens=max_allowed_tokens,
                quality=request.quality,
                num_outputs=request.num_outputs,
                temperature=request.sampling_temperature,
                avoid_repetition=request.avoid_repetition,
                stop=[CHATML_END_TOKEN, CHATML_START_TOKEN],
            )
        if request.tools:
            output_text, tool_call_choices = output_text
            state["output_documents"] = output_documents = []
            for tool_calls in tool_call_choices:
                for call in tool_calls:
                    result = yield from exec_tool_call(call)
                    output_documents.append(result)

        # save model response
        state["raw_output_text"] = [
            "".join(snippet for snippet, _ in parse_refs(text, references))
            for text in output_text
        ]

        # translate response text
        if request.user_language and request.user_language != "en":
            yield f"Translating response to {request.user_language}..."
            output_text = run_google_translate(
                texts=output_text,
                source_language="en",
                target_language=request.user_language,
                glossary_url=request.output_glossary_document,
            )
            state["raw_tts_text"] = [
                "".join(snippet for snippet, _ in parse_refs(text, references))
                for text in output_text
            ]

        if references:
            citation_style = (
                request.citation_style and CitationStyles[request.citation_style]
            ) or None
            apply_response_template(output_text, references, citation_style)

        state["output_text"] = output_text

        state["output_audio"] = []
        state["output_video"] = []

        if not request.tts_provider:
            return
        tts_state = dict(state)
        for text in state.get("raw_tts_text", state["raw_output_text"]):
            tts_state["text_prompt"] = text
            yield from TextToSpeechPage().run(tts_state)
            state["output_audio"].append(tts_state["audio_url"])

        if not request.input_face:
            return
        lip_state = dict(state)
        for audio_url in state["output_audio"]:
            lip_state["input_audio"] = audio_url
            yield from LipsyncPage().run(lip_state)
            state["output_video"].append(lip_state["output_video"])

    def get_tabs(self):
        tabs = super().get_tabs()
        tabs.extend([MenuTabs.integrations])
        return tabs

    def render_selected_tab(self, selected_tab):
        super().render_selected_tab(selected_tab)

        if selected_tab == MenuTabs.integrations:
            if not self.request.user or self.request.user.is_anonymous:
                st.write(
                    "**Please Login to connect this workflow to Your Website, Instagram, Whatsapp & More**"
                )
                return

            self.messenger_bot_integration()

            st.markdown(
                """
                ### How to Integrate Chatbots
                """
            )

            col1, col2 = st.columns(2)
            with col1:
                st.write(
                    """
                    #### Part 1:
                    [Interactive Chatbots for your Content - Part 1: Make your Chatbot - How to use Gooey.AI Workflows ](https://youtu.be/-j2su1r8pEg)
                    """
                )
                st.markdown(
                    """
                    <div style="position: relative; padding-bottom: 56.25%; height: 0; width:100%">
                            <iframe src="https://www.youtube.com/embed/-j2su1r8pEg" title="YouTube video player" frameborder="0" webkitallowfullscreen mozallowfullscreen allowfullscreen allow="accelerometer; autoplay; clipboard-write; encrypted-media; gyroscope; picture-in-picture" style="position: absolute; top: 0; left: 0; width: 100%; height: 100%;">
                    </iframe>
                    </div>
                    """,
                    unsafe_allow_html=True,
                )
            with col2:
                st.write(
                    """

                    #### Part 2:
                    [Interactive Chatbots for your Content - Part 2: Make your Chatbot - How to use Gooey.AI Workflows ](https://youtu.be/h817RolPjq4)
                    """
                )
                st.markdown(
                    """
                    <div style="position: relative; padding-bottom: 56.25%; height: 0;">
                            <iframe src="https://www.youtube.com/embed/h817RolPjq4" title="YouTube video player" frameborder="0" webkitallowfullscreen mozallowfullscreen allowfullscreen allow="accelerometer; autoplay; clipboard-write; encrypted-media; gyroscope; picture-in-picture" style="position: absolute; top: 0; left: 0; width: 100%; height: 100%;">
                    </iframe>
                    </div>
                    """,
                    unsafe_allow_html=True,
                )

            st.write("---")
            st.text_input(
                "###### 🤖 [Landbot](https://landbot.io/) URL", key="landbot_url"
            )

        show_landbot_widget()

    def messenger_bot_integration(self):
        from routers.facebook import ig_connect_url, fb_connect_url
        from routers.slack import slack_connect_url
        from daras_ai_v2.bots import broadcast_input

        st.markdown(
            # language=html
            f"""
            <h3>Connect this bot to your Website, Instagram, Whatsapp & More</h3>

            Your can connect your FB Messenger account and Slack Workspace here directly.<br>
            If you ping us at support@gooey.ai, we'll add your other accounts too!

            <!--
            <div style='height: 50px'>
                <a target="_blank" class="streamlit-like-btn" href="{ig_connect_url}">
                <img height="20" src="https://www.instagram.com/favicon.ico">️
                &nbsp;
                Add Your Instagram Page
                </a>
            </div>
            -->
            <div style='height: 50px'>
                <a target="_blank" class="streamlit-like-btn" href="{fb_connect_url}">
                <img height="20" src="https://www.facebook.com/favicon.ico">️
                &nbsp;
                Add Your Facebook Page
                </a>
            </div>
            <div style='height: 50px'>
                <a target="_blank" class="streamlit-like-btn" href="{slack_connect_url}">
                <img height="20" src="https://www.slack.com/favicon.ico">
                &nbsp;
                Add Your Slack Workspace
                </a>
                <a target="_blank" href="https://docs.google.com/document/d/1EuBaC4TGHTFSOgKYM1eOlisjvPAwLji9dExKwbt2ocA/edit?usp=sharing" class="streamlit-like-btn" aria-label="docs">
                <img height="20" width="0" src="https://www.slack.com/favicon.ico">   <!-- for vertical alignment -->
                ℹ️
                </a>
            </div>
            """,
            unsafe_allow_html=True,
        )
        st.write("---")

        st.button("🔄 Refresh")

        integrations: QuerySet[BotIntegration] = BotIntegration.objects.filter(
            billing_account_uid=self.request.user.uid
        ).order_by("platform", "-created_at")
        if not integrations:
            return

        current_sr = self.get_sr_from_query_params_dict(gooey_get_query_params())
        for bi in integrations:
            is_connected = bi.saved_run == current_sr
            col1, col2, col3, *_ = st.columns([1, 1, 2])
            with col1:
                favicon = Platform(bi.platform).get_favicon()
                st.markdown(
                    f'<img height="20" width="20" src={favicon!r}>&nbsp;&nbsp;'
                    f'<a href="{bi.saved_run.get_app_url()}">{bi}</a>'
                    if bi.saved_run
                    else f"<span>{bi}</span>",
                    unsafe_allow_html=True,
                )
            with col2:
                pressed = st.button(
                    "🔌💔️ Disconnect" if is_connected else "🖇️ Connect",
                    key=f"btn_connect_{bi.id}",
                    type="tertiary",
                )
<<<<<<< HEAD
            with col3:
                if bi.platform == Platform.SLACK:
                    with st.expander("📨 Slack Settings"):
                        read_receipt_key = "slack_read_receipt_" + str(bi.id)
                        st.session_state.setdefault(
                            read_receipt_key, bi.slack_read_receipt_msg
                        )
                        read_msg = st.text_input(
                            "Read Receipt (leave blank to disable)",
                            key=read_receipt_key,
                            placeholder=bi.slack_read_receipt_msg,
                        )
                        bot_name_key = "slack_bot_name_" + str(bi.id)
                        st.session_state.setdefault(bot_name_key, bi.name)
                        bot_name = st.text_input(
                            "Channel Specific Bot Name (to be displayed in Slack)",
                            key=bot_name_key,
                            placeholder=bi.name,
                        )
                        if st.button("Reset to Default"):
                            bi.name = st.session_state.get(
                                StateKeys.page_title, bi.name
                            )
                            bi.slack_read_receipt_msg = BotIntegration._meta.get_field(
                                "slack_read_receipt_msg"
                            ).default
                            bi.save()
                            st.experimental_rerun()
                        if st.button("Update"):
                            bi.slack_read_receipt_msg = read_msg
                            bi.name = bot_name
                            bi.save()
                            st.experimental_rerun()
                        st.write("---")
                        broadcast_input(bi, key=f"slack_broadcast_{bi.id}")
                elif bi.platform == Platform.WHATSAPP:
                    with st.expander("📨 WhatsApp Settings"):
                        broadcast_input(bi, key=f"whatsapp_broadcast_{bi.id}")
=======
                if bi.platform == Platform.WHATSAPP and is_connected:
                    wa_link = (
                        furl("https://wa.me/", query_params={"text": "Hi"})
                        / bi.wa_phone_number.as_e164
                    )
                    st.html(
                        f"""
                        <a class="btn btn-theme btn-tertiary d-inline-block" target="blank" href="{wa_link}">📱 Test</a>
                        """
                    )
            if is_connected:
                with col3, st.expander(f"📨 {bi.get_platform_display()} Settings"):
                    if bi.platform == Platform.SLACK:
                        self.slack_specific_settings(bi)
                    general_integration_settings(bi)
>>>>>>> bdb52e83
            if not pressed:
                continue
            if is_connected:
                bi.saved_run = None
            else:
                # set bot language from state
                bi.user_language = (
                    st.session_state.get("user_language") or bi.user_language
                )
                bi.saved_run = current_sr
                if bi.platform == Platform.SLACK:
                    from daras_ai_v2.slack_bot import send_confirmation_msg

                    send_confirmation_msg(bi)
            bi.save()
            st.experimental_rerun()

        st.write("---")

    def slack_specific_settings(self, bi: BotIntegration):
        if st.session_state.get(f"_bi_reset_{bi.id}"):
            pr = self.get_current_published_run()
            st.session_state[f"_bi_name_{bi.id}"] = (
                pr and pr.title
            ) or self.get_recipe_title()
            st.session_state[
                f"_bi_slack_read_receipt_msg_{bi.id}"
            ] = BotIntegration._meta.get_field("slack_read_receipt_msg").default

        bi.slack_read_receipt_msg = st.text_input(
            """
            ###### ✅ Read Receipt (leave blank to disable)
            This message is sent immediately after recieving a user message and replaced with the copilot's response once it's ready.
            """,
            placeholder=bi.slack_read_receipt_msg,
            value=bi.slack_read_receipt_msg,
            key=f"_bi_slack_read_receipt_msg_{bi.id}",
        )
        bi.name = st.text_input(
            """
            ###### 🪪 Channel Specific Bot Name (to be displayed in Slack)
            This is the name the bot will post as in this specific channel.
            """,
            placeholder=bi.name,
            value=bi.name,
            key=f"_bi_name_{bi.id}",
        )


def general_integration_settings(bi: BotIntegration):
    if st.session_state.get(f"_bi_reset_{bi.id}"):
        st.session_state[f"_bi_user_language_{bi.id}"] = BotIntegration._meta.get_field(
            "user_language"
        ).default
        st.session_state[
            f"_bi_show_feedback_buttons_{bi.id}"
        ] = BotIntegration._meta.get_field("show_feedback_buttons").default
        st.session_state[f"_bi_analysis_url_{bi.id}"] = None

    bi.user_language = (
        google_translate_language_selector(
            f"""
###### {field_title_desc(VideoBotsPage.RequestModel, 'user_language')} \\
This will also help better understand incoming audio messages by automatically choosing the best [Speech](https://gooey.ai/speech/) model.
            """,
            default_value=bi.user_language,
            allow_none=False,
            key=f"_bi_user_language_{bi.id}",
        )
        or "en"
    )
    st.caption(
        "Please note that this language is distinct from the one provided in the workflow settings. Hence, this allows you to integrate the same bot in many languages."
    )

    bi.show_feedback_buttons = st.checkbox(
        "###### 👍🏾 👎🏽 Show Feedback Buttons",
        value=bi.show_feedback_buttons,
        key=f"_bi_show_feedback_buttons_{bi.id}",
    )
    st.caption(
        "Users can rate and provide feedback on every copilot response if enabled."
    )

    analysis_url = st.text_input(
        """
        ###### 🧠 Analysis Run URL
        Analyze each incoming message and the copilot's response using a Gooey.AI /LLM workflow url. Leave blank to disable. 
        [Learn more](https://gooey.ai/docs/guides/build-your-ai-copilot/conversation-analysis).
        """,
        value=bi.analysis_run and bi.analysis_run.get_app_url(),
        key=f"_bi_analysis_url_{bi.id}",
    )
    if analysis_url:
        try:
            page_cls, bi.analysis_run, _ = url_to_runs(analysis_url)
            assert page_cls.workflow in [
                Workflow.COMPARE_LLM,
                Workflow.VIDEO_BOTS,
                Workflow.GOOGLE_GPT,
                Workflow.DOC_SEARCH,
            ], "We only support Compare LLM, Copilot, Google GPT and Doc Search workflows for analysis."
        except Exception as e:
            bi.analysis_run = None
            st.error(repr(e))
    else:
        bi.analysis_run = None

    pressed_update = st.button("Update")
    pressed_reset = st.button("Reset", key=f"_bi_reset_{bi.id}", type="tertiary")
    if pressed_update or pressed_reset:
        try:
            bi.full_clean()
            bi.save()
        except ValidationError as e:
            st.error(str(e))


def show_landbot_widget():
    landbot_url = st.session_state.get("landbot_url")
    if not landbot_url:
        st.html("", **{"data-landbot-config-url": ""})
        return

    f = furl(landbot_url)
    config_path = os.path.join(f.host, *f.path.segments[:2])
    config_url = f"https://storage.googleapis.com/{config_path}/index.json"

    st.html(
        # language=HTML
        """
<script>
function updateLandbotWidget() {
    if (window.myLandbot) {
        try {
            window.myLandbot.destroy();
        } catch (e) {}
    }
    const configUrl = document.querySelector("[data-landbot-config-url]")?.getAttribute("data-landbot-config-url");
    if (configUrl) {
        window.myLandbot = new Landbot.Livechat({ configUrl });
    }
}
if (typeof Landbot === "undefined") {
    const script = document.createElement("script");
    script.src = "https://cdn.landbot.io/landbot-3/landbot-3.0.0.js";
    script.async = true;
    script.defer = true;
    script.onload = () => {
        window.waitUntilHydrated.then(updateLandbotWidget);
        window.addEventListener("hydrated", updateLandbotWidget);
    };
    document.body.appendChild(script);
}
</script>
        """,
        **{"data-landbot-config-url": config_url},
    )


# def parse_script(bot_script: str) -> (str, list[ConversationEntry]):
#     # run regex to find scripted messages in script text
#     script_matches = list(BOT_SCRIPT_RE.finditer(bot_script))
#     # extract system message from script
#     system_message = bot_script
#     if script_matches:
#         system_message = system_message[: script_matches[0].start()]
#     system_message = system_message.strip()
#     # extract pre-scripted messages from script
#     scripted_msgs: list[ConversationEntry] = []
#     for idx in range(len(script_matches)):
#         match = script_matches[idx]
#         try:
#             next_match = script_matches[idx + 1]
#         except IndexError:
#             next_match_start = None
#         else:
#             next_match_start = next_match.start()
#         if (len(script_matches) - idx) % 2 == 0:
#             role = CHATML_ROLE_USER
#         else:
#             role = CHATML_ROLE_ASSISTANT
#         scripted_msgs.append(
#             {
#                 "role": role,
#                 "display_name": match.group(1).strip(),
#                 "content": bot_script[match.end() : next_match_start].strip(),
#             }
#         )
#     return system_message, scripted_msgs


def chat_list_view():
    # render a reversed list view
    with st.div(
        className="pb-1",
        style=dict(
            maxHeight="80vh",
            overflowY="scroll",
            display="flex",
            flexDirection="column-reverse",
            border="1px solid #c9c9c9",
        ),
    ):
        with st.div(className="px-3"):
            show_raw_msgs = st.checkbox("_Show Raw Output_")
        # render the last output
        with msg_container_widget(CHATML_ROLE_ASSISTANT):
            if show_raw_msgs:
                output_text = st.session_state.get("raw_output_text", [])
            else:
                output_text = st.session_state.get("output_text", [])
            output_video = st.session_state.get("output_video", [])
            output_audio = st.session_state.get("output_audio", [])
            if output_text:
                st.write(f"**Assistant**")
                for idx, text in enumerate(output_text):
                    st.write(text)
                    try:
                        st.video(output_video[idx], autoplay=True)
                    except IndexError:
                        try:
                            st.audio(output_audio[idx])
                        except IndexError:
                            pass
            output_documents = st.session_state.get("output_documents", [])
            if output_documents:
                for doc in output_documents:
                    st.write(doc)
        messages = st.session_state.get("messages", []).copy()
        # add last input to history if present
        if show_raw_msgs:
            input_prompt = st.session_state.get("raw_input_text")
        else:
            input_prompt = st.session_state.get("input_prompt")
        input_images = st.session_state.get("input_images")
        if input_prompt or input_images:
            messages += [
                format_chat_entry(
                    role=CHATML_ROLE_USER, content=input_prompt, images=input_images
                ),
            ]
        # render history
        for entry in reversed(messages):
            with msg_container_widget(entry["role"]):
                images = get_entry_images(entry)
                text = get_entry_text(entry)
                if text or images:
                    st.write(f"**{entry['role'].capitalize()}**  \n{text}")
                if images:
                    for im in images:
                        st.image(im, style={"maxHeight": "200px"})


def chat_input_view() -> tuple[bool, str, list[str]]:
    with st.div(
        className="px-3 pt-3 d-flex gap-1",
        style=dict(background="rgba(239, 239, 239, 0.6)"),
    ):
        show_uploader_key = "--show-file-uploader"
        show_uploader = st.session_state.setdefault(show_uploader_key, False)
        if st.button(
            "📎",
            style=dict(height="3.2rem", backgroundColor="white"),
        ):
            show_uploader = not show_uploader
            st.session_state[show_uploader_key] = show_uploader

        with st.div(className="flex-grow-1"):
            new_input = st.text_area("", placeholder="Send a message", height=50)

        pressed_send = st.button("✈ Send", style=dict(height="3.2rem"))

    if show_uploader:
        new_input_images = st.file_uploader(
            "",
            accept_multiple_files=True,
        )
    else:
        new_input_images = None

    return pressed_send, new_input, new_input_images


def msg_container_widget(role: str):
    return st.div(
        className="px-3 py-1 pt-2",
        style=dict(
            background="rgba(239, 239, 239, 0.6)"
            if role == CHATML_ROLE_USER
            else "#fff",
        ),
    )


def convo_window_clipper(
    window: list[ConversationEntry],
    max_tokens,
    *,
    sep: str = "",
    is_chat_model: bool = True,
    step=2,
):
    for i in range(len(window) - 2, -1, -step):
        if (
            calc_gpt_tokens(window[i:], sep=sep, is_chat_model=is_chat_model)
            > max_tokens
        ):
            return i + step
    return 0<|MERGE_RESOLUTION|>--- conflicted
+++ resolved
@@ -997,46 +997,6 @@
                     key=f"btn_connect_{bi.id}",
                     type="tertiary",
                 )
-<<<<<<< HEAD
-            with col3:
-                if bi.platform == Platform.SLACK:
-                    with st.expander("📨 Slack Settings"):
-                        read_receipt_key = "slack_read_receipt_" + str(bi.id)
-                        st.session_state.setdefault(
-                            read_receipt_key, bi.slack_read_receipt_msg
-                        )
-                        read_msg = st.text_input(
-                            "Read Receipt (leave blank to disable)",
-                            key=read_receipt_key,
-                            placeholder=bi.slack_read_receipt_msg,
-                        )
-                        bot_name_key = "slack_bot_name_" + str(bi.id)
-                        st.session_state.setdefault(bot_name_key, bi.name)
-                        bot_name = st.text_input(
-                            "Channel Specific Bot Name (to be displayed in Slack)",
-                            key=bot_name_key,
-                            placeholder=bi.name,
-                        )
-                        if st.button("Reset to Default"):
-                            bi.name = st.session_state.get(
-                                StateKeys.page_title, bi.name
-                            )
-                            bi.slack_read_receipt_msg = BotIntegration._meta.get_field(
-                                "slack_read_receipt_msg"
-                            ).default
-                            bi.save()
-                            st.experimental_rerun()
-                        if st.button("Update"):
-                            bi.slack_read_receipt_msg = read_msg
-                            bi.name = bot_name
-                            bi.save()
-                            st.experimental_rerun()
-                        st.write("---")
-                        broadcast_input(bi, key=f"slack_broadcast_{bi.id}")
-                elif bi.platform == Platform.WHATSAPP:
-                    with st.expander("📨 WhatsApp Settings"):
-                        broadcast_input(bi, key=f"whatsapp_broadcast_{bi.id}")
-=======
                 if bi.platform == Platform.WHATSAPP and is_connected:
                     wa_link = (
                         furl("https://wa.me/", query_params={"text": "Hi"})
@@ -1052,7 +1012,8 @@
                     if bi.platform == Platform.SLACK:
                         self.slack_specific_settings(bi)
                     general_integration_settings(bi)
->>>>>>> bdb52e83
+                    st.write("---")
+                    broadcast_input(bi, key=f"slack_broadcast_{bi.id}")
             if not pressed:
                 continue
             if is_connected:
