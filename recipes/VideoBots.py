import datetime
import os
import os.path
import re
import typing

import jinja2
from django.db.models import QuerySet
from furl import furl
from pydantic import BaseModel

import gooey_ui as st
from bots.models import BotIntegration, Platform
from bots.models import Workflow
from daras_ai.image_input import (
    truncate_text_words,
)
from daras_ai_v2.GoogleGPT import SearchReference
from daras_ai_v2.asr import (
    run_google_translate,
    google_translate_language_selector,
)
from daras_ai_v2.base import BasePage, MenuTabs, StateKeys
from daras_ai_v2.doc_search_settings_widgets import (
    doc_search_settings,
    document_uploader,
)
from daras_ai_v2.language_model import (
    run_language_model,
    calc_gpt_tokens,
    ConversationEntry,
    format_chatml_message,
    CHATML_END_TOKEN,
    CHATML_START_TOKEN,
    LargeLanguageModels,
    CHATML_ROLE_ASSISTANT,
    CHATML_ROLE_USER,
    CHATML_ROLE_SYSTEM,
    model_max_tokens,
)
from daras_ai_v2.language_model_settings_widgets import language_model_settings
from daras_ai_v2.lipsync_settings_widgets import lipsync_settings
from daras_ai_v2.loom_video_widget import youtube_video
from daras_ai_v2.query_params import gooey_get_query_params
<<<<<<< HEAD
from daras_ai_v2.query_params_util import extract_query_params
=======
>>>>>>> 8a9d5377
from daras_ai_v2.search_ref import apply_response_template, parse_refs, CitationStyles
from daras_ai_v2.text_output_widget import text_output
from daras_ai_v2.text_to_speech_settings_widgets import (
    TextToSpeechProviders,
    text_to_speech_settings,
)
from daras_ai_v2.vector_search import DocSearchRequest
from recipes.DocSearch import (
    get_top_k_references,
    references_as_prompt,
)
from recipes.Lipsync import LipsyncPage
from recipes.TextToSpeech import TextToSpeechPage
from url_shortener.models import ShortenedURL

BOT_SCRIPT_RE = re.compile(
    # start of line
    r"^"
    # name of bot / user
    r"([\w\ \t]+)"
    # colon
    r"\:\ ",
    flags=re.M,
)

SAFETY_BUFFER = 100


def show_landbot_widget():
    landbot_url = st.session_state.get("landbot_url")
    if not landbot_url:
        st.html("", **{"data-landbot-config-url": ""})
        return

    f = furl(landbot_url)
    config_path = os.path.join(f.host, *f.path.segments[:2])
    config_url = f"https://storage.googleapis.com/{config_path}/index.json"

    st.html(
        # language=HTML
        """
<script>
function updateLandbotWidget() {
    if (window.myLandbot) {
        try {
            window.myLandbot.destroy();
        } catch (e) {}
    }
    const configUrl = document.querySelector("[data-landbot-config-url]")?.getAttribute("data-landbot-config-url");
    if (configUrl) {
        window.myLandbot = new Landbot.Livechat({ configUrl });
    }
}
if (typeof Landbot === "undefined") {
    const script = document.createElement("script");
    script.src = "https://cdn.landbot.io/landbot-3/landbot-3.0.0.js";
    script.async = true;
    script.defer = true;
    script.onload = () => {
        window.waitUntilHydrated.then(updateLandbotWidget);
        window.addEventListener("hydrated", updateLandbotWidget);
    };
    document.body.appendChild(script);
}
</script>
        """,
        **{"data-landbot-config-url": config_url},
    )


def parse_script(bot_script: str) -> (str, list[ConversationEntry]):
    # run regex to find scripted messages in script text
    script_matches = list(BOT_SCRIPT_RE.finditer(bot_script))
    # extract system message from script
    system_message = bot_script
    if script_matches:
        system_message = system_message[: script_matches[0].start()]
    system_message = system_message.strip()
    # extract pre-scripted messages from script
    scripted_msgs: list[ConversationEntry] = []
    for idx in range(len(script_matches)):
        match = script_matches[idx]
        try:
            next_match = script_matches[idx + 1]
        except IndexError:
            next_match_start = None
        else:
            next_match_start = next_match.start()
        if (len(script_matches) - idx) % 2 == 0:
            role = CHATML_ROLE_USER
        else:
            role = CHATML_ROLE_ASSISTANT
        scripted_msgs.append(
            {
                "role": role,
                "display_name": match.group(1).strip(),
                "content": bot_script[match.end() : next_match_start].strip(),
            }
        )
    return system_message, scripted_msgs


class VideoBotsPage(BasePage):
    title = "Copilot for your Enterprise"  # "Create Interactive Video Bots"
    workflow = Workflow.VIDEO_BOTS
    slug_versions = ["video-bots", "bots", "copilot"]

    sane_defaults = {
        "messages": [],
        # tts
        "tts_provider": TextToSpeechProviders.GOOGLE_TTS.name,
        "google_voice_name": "en-IN-Wavenet-A",
        "google_pitch": 0.0,
        "google_speaking_rate": 1.0,
        "uberduck_voice_name": "Aiden Botha",
        "uberduck_speaking_rate": 1.0,
        # gpt3
        "selected_model": LargeLanguageModels.text_davinci_003.name,
        "avoid_repetition": True,
        "num_outputs": 1,
        "quality": 1.0,
        "max_tokens": 1500,
        "sampling_temperature": 0.5,
        # wav2lip
        "face_padding_top": 0,
        "face_padding_bottom": 10,
        "face_padding_left": 0,
        "face_padding_right": 0,
        # doc search
        "citation_style": CitationStyles.number.name,
        "documents": [],
        "task_instructions": "Make sure to use only the following search results to guide your response. "
        'If the Search Results do not contain enough information, say "I don\'t know".',
        "max_references": 3,
        "max_context_words": 200,
        "scroll_jump": 5,
        "use_url_shortener": False,
        "dense_weight": 1.0,
    }

    class RequestModel(BaseModel):
        input_prompt: str
        bot_script: str | None

        # tts settings
        tts_provider: typing.Literal[
            tuple(e.name for e in TextToSpeechProviders)
        ] | None
        uberduck_voice_name: str | None
        uberduck_speaking_rate: float | None
        google_voice_name: str | None
        google_speaking_rate: float | None
        google_pitch: float | None

        # llm settings
        selected_model: typing.Literal[
            tuple(e.name for e in LargeLanguageModels)
        ] | None
        avoid_repetition: bool | None
        num_outputs: int | None
        quality: float | None
        max_tokens: int | None
        sampling_temperature: float | None

        # lipsync
        input_face: str | None
        face_padding_top: int | None
        face_padding_bottom: int | None
        face_padding_left: int | None
        face_padding_right: int | None

        # conversation history/context
        messages: list[ConversationEntry] | None

        # doc search
        task_instructions: str | None
        query_instructions: str | None
        keyword_instructions: str | None
        documents: list[str] | None
        max_references: int | None
        max_context_words: int | None
        scroll_jump: int | None
        dense_weight: float | None = DocSearchRequest.__fields__[
            "dense_weight"
        ].field_info

        citation_style: typing.Literal[tuple(e.name for e in CitationStyles)] | None
        use_url_shortener: bool | None

        user_language: str | None

    class ResponseModel(BaseModel):
        final_prompt: str
        raw_input_text: str | None
        raw_output_text: list[str] | None
        output_text: list[str]

        # tts
        output_audio: list[str]

        # lipsync
        output_video: list[str]

        # doc search
        references: list[SearchReference] | None
        final_search_query: str | None
        final_keyword_query: str | None

    def related_workflows(self):
        from recipes.LipsyncTTS import LipsyncTTSPage
        from recipes.CompareText2Img import CompareText2ImgPage
        from recipes.DeforumSD import DeforumSDPage
        from recipes.DocSearch import DocSearchPage

        return [
            LipsyncTTSPage,
            DocSearchPage,
            DeforumSDPage,
            CompareText2ImgPage,
        ]

    def preview_description(self, state: dict) -> str:
        return "Create customized chatbots from your own docs/PDF/webpages. Craft your own bot prompts using the creative GPT3, fast GPT 3.5-turbo or powerful GPT4 & optionally prevent hallucinations by constraining all answers to just your citations. Available as Facebook, Instagram, WhatsApp bots or via API. Add multi-lingual speech recognition and text-to-speech in 100+ languages and even video responses. Collect 👍🏾 👎🏽 feedback + see usage & retention graphs too! This is the workflow that powers https://Farmer.CHAT and it's yours to tweak."
        # return "Create an amazing, interactive AI videobot with just a GPT3 script + a video clip or photo. To host it on your own site or app, contact us at support@gooey.ai"

    def render_description(self):
        st.write(
            """
Have you ever wanted to create a bot that you could talk to about anything? Ever wanted to create your own https://dara.network/RadBots or https://Farmer.CHAT? This is how. 

This workflow takes a dialog LLM prompt describing your character, a collection of docs & links and optional an video clip of your bot’s face and  voice settings. 
 
We use all these to build a bot that anyone can speak to about anything and you can host directly in your own site or app, or simply connect to your Facebook, WhatsApp or Instagram page. 

How It Works:
1. Appends the user's question to the bottom of your dialog script. 
2. Sends the appended script to OpenAI’s GPT3 asking it to respond to the question in the style of your character
3. Synthesizes your character's response as audio using your voice settings (using Google Text-To-Speech or Uberduck)
4. Lip syncs the face video clip to the voice clip
5. Shows the resulting video to the user

PS. This is the workflow that we used to create RadBots - a collection of Turing-test videobots, authored by leading international writers, singers and playwrights - and really inspired us to create Gooey.AI so that every person and organization could create their own fantastic characters, in any personality of their choosing. It's also the workflow that powers https://Farmer.CHAT and was demo'd at the UN General Assembly in April 2023 as a multi-lingual WhatsApp bot for Indian, Ethiopian and Kenyan farmers. 
        """
        )

    def render_form_v2(self):
        st.text_area(
            """
            ##### 📝 Prompt
            High-level system instructions to the copilot + optional example conversations between the bot and the user.
            """,
            key="bot_script",
            height=300,
        )

        document_uploader(
            """
##### 📄 Documents (*optional*)
Upload documents or enter URLs to give your copilot a knowledge base. With each incoming user message, we'll search your documents via a vector DB query.
"""
        )

    def render_usage_guide(self):
        youtube_video("-j2su1r8pEg")

    def render_settings(self):
        if st.session_state.get("documents") or st.session_state.get(
            "__documents_files"
        ):
            st.text_area(
                """
            ##### 👩‍🏫 Document Search Results Instructions
            Guidelines to interpret the results of the knowledge base query.
            """,
                key="task_instructions",
                height=300,
            )

            st.write("---")
            st.checkbox("🔗 Shorten Citation URLs", key="use_url_shortener")
            st.caption(
                "Shorten citation links and enable click tracking of knowledge base URLs, docs, PDF and/or videos."
            )
            st.write("---")
            doc_search_settings(keyword_instructions_allowed=True)
            st.write("---")
        language_model_settings()
        st.write("---")
        google_translate_language_selector(
            """
            ###### 🔠 User Language
            If provided, the copilot will translate user messages to English and the copilot's response back to the selected language.
            """,
            key="user_language",
        )
        st.write("---")

        if not "__enable_audio" in st.session_state:
            st.session_state["__enable_audio"] = bool(
                st.session_state.get("tts_provider")
            )
        enable_audio = st.checkbox("Enable Audio Output?", key="__enable_audio")
        if not enable_audio:
            st.write("---")
            st.session_state["tts_provider"] = None
        else:
            text_to_speech_settings()

        st.write("---")
        if not "__enable_video" in st.session_state:
            st.session_state["__enable_video"] = bool(
                st.session_state.get("input_face")
            )
        enable_video = st.checkbox("Enable Video Output?", key="__enable_video")
        if not enable_video:
            st.session_state["input_face"] = None
        else:
            st.file_uploader(
                """
                #### 👩‍🦰 Input Face
                Upload a video/image that contains faces to use  
                *Recommended - mp4 / mov / png / jpg / gif* 
                """,
                key="input_face",
            )
            lipsync_settings()

    def fields_to_save(self) -> [str]:
        return super().fields_to_save() + ["landbot_url"]

    def render_example(self, state: dict):
        input_prompt = state.get("input_prompt")
        if input_prompt:
            st.write(
                "**Prompt**\n```properties\n"
                + truncate_text_words(input_prompt, maxlen=200)
                + "\n```"
            )

        st.write("**Response**")

        output_video = state.get("output_video")
        if output_video:
            st.video(output_video[0])

        output_text = state.get("output_text")
        if output_text:
            st.write(truncate_text_words(output_text[0], maxlen=200))

    def render_output(self):
        with st.div(className="pb-3"):
            with st.div(
                className="pb-1",
                style=dict(
                    maxHeight="80vh",
                    overflowY="scroll",
                    display="flex",
                    flexDirection="column-reverse",
                    border="1px solid #c9c9c9",
                ),
            ):
                with msg_container_widget(CHATML_ROLE_ASSISTANT):
                    output_text = st.session_state.get("output_text", [])
                    output_video = st.session_state.get("output_video", [])
                    output_audio = st.session_state.get("output_audio", [])
                    if output_text:
                        st.write(f"**Assistant**")
                        for idx, text in enumerate(output_text):
                            st.write(text)
                            try:
                                st.video(output_video[idx])
                            except IndexError:
                                try:
                                    st.audio(output_audio[idx])
                                except IndexError:
                                    pass

                input_prompt = st.session_state.get("input_prompt")
                if input_prompt:
                    with msg_container_widget(CHATML_ROLE_USER):
                        st.write(f"**User** \\\n{input_prompt}")

                for entry in reversed(st.session_state.get("messages", [])):
                    with msg_container_widget(entry["role"]):
                        display_name = entry.get("display_name") or entry["role"]
                        display_name = display_name.capitalize()
                        st.write(f'**{display_name}** \\\n{entry["content"]}')

            with st.div(
                className="px-3 pt-3 d-flex gap-1",
                style=dict(background="rgba(239, 239, 239, 0.6)"),
            ):
                with st.div(className="flex-grow-1"):
                    new_input = st.text_area(
                        "", placeholder="Send a message", height=50
                    )

                if st.button("✈ Send", style=dict(height="3.2rem")):
                    messsages = st.session_state.get("messages", [])
                    raw_input_text = st.session_state.get("raw_input_text") or ""
                    raw_output_text = (st.session_state.get("raw_output_text") or [""])[
                        0
                    ]
                    if raw_input_text and raw_output_text:
                        messsages += [
                            {
                                "role": CHATML_ROLE_USER,
                                "content": raw_input_text,
                            },
                            {
                                "role": CHATML_ROLE_ASSISTANT,
                                "content": raw_output_text,
                            },
                        ]
                    st.session_state["messages"] = messsages
                    st.session_state["input_prompt"] = new_input
                    self.on_submit()

        if st.button("🗑️ Clear"):
            st.session_state["messages"] = []
            st.session_state["input_prompt"] = ""
            st.session_state["raw_input_text"] = ""
            self.clear_outputs()
            st.experimental_rerun()

        references = st.session_state.get("references", [])
        if not references:
            return
        with st.expander("💁‍♀️ Sources"):
            for idx, ref in enumerate(references):
                st.write(f"**{idx + 1}**. [{ref['title']}]({ref['url']})")
                text_output(
                    "Source Document",
                    value=ref["snippet"],
                    label_visibility="collapsed",
                )

    def render_steps(self):
        if st.session_state.get("tts_provider"):
            st.video(st.session_state.get("input_face"), caption="Input Face")

        final_search_query = st.session_state.get("final_search_query")
        if final_search_query:
            st.text_area(
                "**Final Search Query**", value=final_search_query, disabled=True
            )

        final_keyword_query = st.session_state.get("final_keyword_query")
        if final_keyword_query:
            st.text_area(
                "**Final Keyword Query**", value=final_keyword_query, disabled=True
            )

        references = st.session_state.get("references", [])
        if references:
            st.write("**References**")
            st.json(references, expanded=False)

        final_prompt = st.session_state.get("final_prompt")
        if final_prompt:
            text_output(
                "**Final Prompt**",
                value=final_prompt,
                height=300,
            )

        for idx, text in enumerate(st.session_state.get("raw_output_text", [])):
            st.text_area(
                f"**Raw Text Response {idx + 1}**",
                value=text,
                disabled=True,
            )

        col1, col2 = st.columns(2)
        with col1:
            for idx, text in enumerate(st.session_state.get("output_text", [])):
                st.text_area(
                    f"**Final Response {idx + 1}**",
                    value=text,
                    disabled=True,
                )
        with col2:
            for idx, audio_url in enumerate(st.session_state.get("output_audio", [])):
                st.write(f"**Generated Audio {idx + 1}**")
                st.audio(audio_url)

    def run(self, state: dict) -> typing.Iterator[str | None]:
        request: VideoBotsPage.RequestModel = self.RequestModel.parse_obj(state)

        user_input = request.input_prompt.strip()
        if not user_input:
            return
        model = LargeLanguageModels[request.selected_model]
        is_chat_model = model.is_chat_model()
        saved_msgs = request.messages.copy()
        bot_script = request.bot_script

        # translate input text
        if request.user_language and request.user_language != "en":
            yield f"Translating input to english..."
            user_input = run_google_translate(
                texts=[user_input],
                source_language=request.user_language,
                target_language="en",
            )[0]

        # parse the bot script
        system_message, scripted_msgs = parse_script(bot_script)

        # consturct the system prompt
        if system_message:
            # add time to prompt
            utcnow = datetime.datetime.utcnow().strftime("%B %d, %Y %H:%M:%S %Z")
            system_message = system_message.replace("{{ datetime.utcnow }}", utcnow)
            # insert to top
            system_prompt = {"role": CHATML_ROLE_SYSTEM, "content": system_message}
        else:
            system_prompt = None

        # get user/bot display names
        try:
            bot_display_name = scripted_msgs[-1]["display_name"]
        except IndexError:
            bot_display_name = CHATML_ROLE_ASSISTANT
        try:
            user_display_name = scripted_msgs[-2]["display_name"]
        except IndexError:
            user_display_name = CHATML_ROLE_USER

        # construct user prompt
        state["raw_input_text"] = user_input
        user_prompt = {
            "role": CHATML_ROLE_USER,
            "display_name": user_display_name,
            "content": user_input,
        }

        # if documents are provided, run doc search on the saved msgs and get back the references
        references = None
        if request.documents:
            # formulate the search query as a history of all the messages
            query_msgs = saved_msgs + [user_prompt]
            clip_idx = convo_window_clipper(
                query_msgs, model_max_tokens[model] // 2, sep=" "
<<<<<<< HEAD
            )
            query_msgs = query_msgs[clip_idx:]

            chat_history = "\n".join(
                f'{msg["role"]}: """{msg["content"]}"""' for msg in query_msgs
            )
=======
            )
            query_msgs = query_msgs[clip_idx:]

            chat_history = "\n".join(
                f'{msg["role"]}: """{msg["content"]}"""' for msg in query_msgs
            )
>>>>>>> 8a9d5377

            query_instructions = (request.query_instructions or "").strip()
            if query_instructions:
                yield "Generating search query..."
                query_instructions = jinja2.Template(query_instructions).render(
                    {**state, "messages": chat_history},
                )
                state["final_search_query"] = run_language_model(
                    model=request.selected_model,
                    prompt=query_instructions,
                    max_tokens=model_max_tokens[model] // 2,
                    quality=request.quality,
                    temperature=request.sampling_temperature,
                    avoid_repetition=request.avoid_repetition,
                )[0].strip()
            else:
                query_msgs.reverse()
                state["final_search_query"] = "\n---\n".join(
                    msg["content"] for msg in query_msgs
                )

            keyword_instructions = (request.keyword_instructions or "").strip()
            if keyword_instructions:
                yield "Exctracting keywords..."
                keyword_instructions = jinja2.Template(keyword_instructions).render(
                    {**state, "messages": chat_history},
                )
                state["final_keyword_query"] = run_language_model(
                    model=request.selected_model,
                    prompt=keyword_instructions,
                    max_tokens=model_max_tokens[model] // 2,
                    quality=request.quality,
                    temperature=request.sampling_temperature,
                    avoid_repetition=request.avoid_repetition,
                )[0].strip()

            # perform doc search
            references = yield from get_top_k_references(
                DocSearchRequest.parse_obj(
                    {
                        **state,
                        "search_query": state["final_search_query"],
                        "keyword_query": state.get("final_keyword_query"),
                    },
                ),
            )
            if request.use_url_shortener:
                for reference in references:
                    reference["url"] = ShortenedURL.objects.get_or_create_for_workflow(
                        url=reference["url"],
                        user=self.request.user,
                        workflow=Workflow.VIDEO_BOTS,
                    )[0].shortened_url()
            state["references"] = references
        # if doc search is successful, add the search results to the user prompt
        if references:
            user_prompt["content"] = (
                references_as_prompt(references)
                + f"\n**********\n{request.task_instructions.strip()}\n**********\n"
                + user_prompt["content"]
            )

        # truncate the history to fit the model's max tokens
        history_window = scripted_msgs + saved_msgs
        max_history_tokens = (
            model_max_tokens[model]
            - calc_gpt_tokens([system_prompt, user_prompt], is_chat_model=is_chat_model)
            - request.max_tokens
            - SAFETY_BUFFER
        )
        clip_idx = convo_window_clipper(
            history_window, max_history_tokens, is_chat_model=is_chat_model
        )
        history_window = history_window[clip_idx:]
        prompt_messages = [system_prompt, *history_window, user_prompt]

        # for backwards compat with non-chat models
        if not is_chat_model:
            # assistant prompt to triger a model response
            prompt_messages.append(
                {
                    "role": CHATML_ROLE_ASSISTANT,
                    "display_name": bot_display_name,
                    "content": "",
                }
            )

        # final prompt to display
        prompt = "\n".join(format_chatml_message(entry) for entry in prompt_messages)
        state["final_prompt"] = prompt

        # ensure input script is not too big
        max_allowed_tokens = model_max_tokens[model] - calc_gpt_tokens(
            prompt_messages, is_chat_model=is_chat_model
        )
        max_allowed_tokens = min(max_allowed_tokens, request.max_tokens)
        if max_allowed_tokens < 0:
            raise ValueError("Input Script is too long! Please reduce the script size.")

        yield f"Running {model.value}..."
        if is_chat_model:
            output_text = run_language_model(
                model=request.selected_model,
                messages=[
                    {"role": s["role"], "content": s["content"]}
                    for s in prompt_messages
                ],
                max_tokens=max_allowed_tokens,
                num_outputs=request.num_outputs,
                temperature=request.sampling_temperature,
                avoid_repetition=request.avoid_repetition,
            )
        else:
            output_text = run_language_model(
                model=request.selected_model,
                prompt=prompt,
                max_tokens=max_allowed_tokens,
                quality=request.quality,
                num_outputs=request.num_outputs,
                temperature=request.sampling_temperature,
                avoid_repetition=request.avoid_repetition,
                stop=[CHATML_END_TOKEN, CHATML_START_TOKEN],
            )
        # save model response
        state["raw_output_text"] = [
            "".join(snippet for snippet, _ in parse_refs(text, references))
            for text in output_text
        ]

        # translate response text
        if request.user_language and request.user_language != "en":
            yield f"Translating response to {request.user_language}..."
            output_text = run_google_translate(
                texts=output_text,
                source_language="en",
                target_language=request.user_language,
            )

        tts_text = [
            "".join(snippet for snippet, _ in parse_refs(text, references))
            for text in output_text
        ]

        if references:
            citation_style = (
                request.citation_style and CitationStyles[request.citation_style]
            ) or None
            apply_response_template(output_text, references, citation_style)

        state["output_text"] = output_text

        state["output_audio"] = []
        state["output_video"] = []

        if not request.tts_provider:
            return
        tts_state = dict(state)
        for text in tts_text:
            tts_state["text_prompt"] = text
            yield from TextToSpeechPage().run(tts_state)
            state["output_audio"].append(tts_state["audio_url"])

        if not request.input_face:
            return
        lip_state = dict(state)
        for audio_url in state["output_audio"]:
            lip_state["input_audio"] = audio_url
            yield from LipsyncPage().run(lip_state)
            state["output_video"].append(lip_state["output_video"])

    def get_tabs(self):
        tabs = super().get_tabs()
        tabs.extend([MenuTabs.integrations])
        return tabs

    def render_selected_tab(self, selected_tab):
        super().render_selected_tab(selected_tab)

        if selected_tab == MenuTabs.integrations:
            if not self.request.user or self.request.user.is_anonymous:
                st.write(
                    "**Please Login to connect this workflow to Your Website, Instagram, Whatsapp & More**"
                )
                return

            self.messenger_bot_integration()

            st.markdown(
                """
                ### How to Integrate Chatbots
                """
            )

            col1, col2 = st.columns(2)
            with col1:
                st.write(
                    """
                    #### Part 1:
                    [Interactive Chatbots for your Content - Part 1: Make your Chatbot - How to use Gooey.AI Workflows ](https://youtu.be/-j2su1r8pEg)
                    """
                )
                st.markdown(
                    """
                    <div style="position: relative; padding-bottom: 56.25%; height: 0; width:100%">
                            <iframe src="https://www.youtube.com/embed/-j2su1r8pEg" title="YouTube video player" frameborder="0" webkitallowfullscreen mozallowfullscreen allowfullscreen allow="accelerometer; autoplay; clipboard-write; encrypted-media; gyroscope; picture-in-picture" style="position: absolute; top: 0; left: 0; width: 100%; height: 100%;">
                    </iframe>
                    </div>
                    """,
                    unsafe_allow_html=True,
                )
            with col2:
                st.write(
                    """
                    
                    #### Part 2:
                    [Interactive Chatbots for your Content - Part 2: Make your Chatbot - How to use Gooey.AI Workflows ](https://youtu.be/h817RolPjq4)
                    """
                )
                st.markdown(
                    """
                    <div style="position: relative; padding-bottom: 56.25%; height: 0;">
                            <iframe src="https://www.youtube.com/embed/h817RolPjq4" title="YouTube video player" frameborder="0" webkitallowfullscreen mozallowfullscreen allowfullscreen allow="accelerometer; autoplay; clipboard-write; encrypted-media; gyroscope; picture-in-picture" style="position: absolute; top: 0; left: 0; width: 100%; height: 100%;">
                    </iframe>                    
                    </div>
                    """,
                    unsafe_allow_html=True,
                )

            st.write("---")
            st.text_input(
                "###### 🤖 [Landbot](https://landbot.io/) URL", key="landbot_url"
            )

        show_landbot_widget()

    def messenger_bot_integration(self):
        from routers.facebook import ig_connect_url, fb_connect_url
        from routers.slack import slack_connect_url

        st.markdown(
            # language=html
            f"""
            <h3>Connect this bot to your Website, Instagram, Whatsapp & More</h3>       

            Your can connect your FB Messenger account and Slack Workspace here directly.<br>
            If you ping us at support@gooey.ai, we'll add your other accounts too!

            <!--
            <div style='height: 50px'>
                <a target="_blank" class="streamlit-like-btn" href="{ig_connect_url}">
                <img height="20" src="https://www.instagram.com/favicon.ico">️
                &nbsp; 
                Add Your Instagram Page
                </a>
            </div>
            -->
            <div style='height: 50px'>
                <a target="_blank" class="streamlit-like-btn" href="{fb_connect_url}">
                <img height="20" src="https://www.facebook.com/favicon.ico">️             
                &nbsp; 
                Add Your Facebook Page
                </a>
            </div>
            <div style='height: 50px'>
                <a target="_blank" class="streamlit-like-btn" href="{slack_connect_url}">
                <img height="20" src="https://www.slack.com/favicon.ico">             
                &nbsp; 
                Add Your Slack Workspace
                </a>
                <a target="_blank" href="https://docs.google.com/document/d/1EuBaC4TGHTFSOgKYM1eOlisjvPAwLji9dExKwbt2ocA/edit?usp=sharing" class="streamlit-like-btn" aria-label="docs">
                <img height="20" width="0" src="https://www.slack.com/favicon.ico">   <!-- for vertical alignment -->          
                ℹ️
                </a>
            </div>
            """,
            unsafe_allow_html=True,
        )
        st.write("---")

        st.button("🔄 Refresh")

        integrations: QuerySet[BotIntegration] = BotIntegration.objects.filter(
            billing_account_uid=self.request.user.uid
        ).order_by("platform")
        if not integrations:
            return

<<<<<<< HEAD
        example_id, run_id, uid = extract_query_params(gooey_get_query_params())

        for bi in integrations:
            if bi.saved_run:
                # same run_id and uid
                if bi.saved_run.run_id and bi.saved_run.uid:
                    is_connected = (
                        bi.saved_run.run_id == run_id and bi.saved_run.uid == uid
                    )
                # same example_id
                elif bi.saved_run.example_id:
                    is_connected = bi.saved_run.example_id == example_id
                # root recipe
                else:
                    is_connected = not (
                        bi.saved_run.run_id
                        or bi.saved_run.uid
                        or bi.saved_run.example_id
                    )
                # same workflow
                is_connected = (
                    is_connected
                    and Workflow(bi.saved_run.workflow) == Workflow.VIDEO_BOTS
                )
            else:
                is_connected = False
=======
        current_sr = self.get_sr_from_query_params_dict(gooey_get_query_params())
        for bi in integrations:
            is_connected = bi.saved_run == current_sr
>>>>>>> 8a9d5377
            col1, col2, *_ = st.columns([1, 1, 2])
            with col1:
                favicon = Platform(bi.platform).get_favicon()
                st.markdown(
                    f'<img height="20" width="20" src={favicon!r}>&nbsp;&nbsp;'
                    f'<a href="{bi.saved_run.get_app_url()}">{bi}</a>'
                    if bi.saved_run
                    else f"<span>{bi}</span>",
                    unsafe_allow_html=True,
                )
            with col2:
                pressed = st.button(
                    "🔌💔️ Disconnect" if is_connected else "🖇️ Connect",
                    key=f"btn_connect_{bi.id}",
                )
            if not pressed:
                continue
            if is_connected:
                bi.saved_run = None
            else:
                bi.name = st.session_state.get(StateKeys.page_title, bi.name)
<<<<<<< HEAD
                bi.saved_run = self.get_current_doc_sr(
                    example_id=example_id, run_id=run_id, uid=uid
                )
=======
                bi.saved_run = current_sr
>>>>>>> 8a9d5377
                if bi.platform == Platform.SLACK:
                    from daras_ai_v2.slack_bot import send_confirmation_msg

                    send_confirmation_msg(bi)
            bi.save()
            st.experimental_rerun()

        st.write("---")


def convo_window_clipper(
    window: list[ConversationEntry],
    max_tokens,
    *,
    sep: str = "",
    is_chat_model: bool = True,
    step=2,
):
    for i in range(len(window) - 2, -1, -step):
        if (
            calc_gpt_tokens(window[i:], sep=sep, is_chat_model=is_chat_model)
            > max_tokens
        ):
            return i + step
    return 0


def msg_container_widget(role: str):
    return st.div(
        className="px-3 py-1 pt-2",
        style=dict(
            background="rgba(239, 239, 239, 0.6)"
            if role == CHATML_ROLE_USER
            else "#fff",
        ),
    )<|MERGE_RESOLUTION|>--- conflicted
+++ resolved
@@ -42,10 +42,6 @@
 from daras_ai_v2.lipsync_settings_widgets import lipsync_settings
 from daras_ai_v2.loom_video_widget import youtube_video
 from daras_ai_v2.query_params import gooey_get_query_params
-<<<<<<< HEAD
-from daras_ai_v2.query_params_util import extract_query_params
-=======
->>>>>>> 8a9d5377
 from daras_ai_v2.search_ref import apply_response_template, parse_refs, CitationStyles
 from daras_ai_v2.text_output_widget import text_output
 from daras_ai_v2.text_to_speech_settings_widgets import (
@@ -590,21 +586,12 @@
             query_msgs = saved_msgs + [user_prompt]
             clip_idx = convo_window_clipper(
                 query_msgs, model_max_tokens[model] // 2, sep=" "
-<<<<<<< HEAD
             )
             query_msgs = query_msgs[clip_idx:]
 
             chat_history = "\n".join(
                 f'{msg["role"]}: """{msg["content"]}"""' for msg in query_msgs
             )
-=======
-            )
-            query_msgs = query_msgs[clip_idx:]
-
-            chat_history = "\n".join(
-                f'{msg["role"]}: """{msg["content"]}"""' for msg in query_msgs
-            )
->>>>>>> 8a9d5377
 
             query_instructions = (request.query_instructions or "").strip()
             if query_instructions:
@@ -892,38 +879,9 @@
         if not integrations:
             return
 
-<<<<<<< HEAD
-        example_id, run_id, uid = extract_query_params(gooey_get_query_params())
-
-        for bi in integrations:
-            if bi.saved_run:
-                # same run_id and uid
-                if bi.saved_run.run_id and bi.saved_run.uid:
-                    is_connected = (
-                        bi.saved_run.run_id == run_id and bi.saved_run.uid == uid
-                    )
-                # same example_id
-                elif bi.saved_run.example_id:
-                    is_connected = bi.saved_run.example_id == example_id
-                # root recipe
-                else:
-                    is_connected = not (
-                        bi.saved_run.run_id
-                        or bi.saved_run.uid
-                        or bi.saved_run.example_id
-                    )
-                # same workflow
-                is_connected = (
-                    is_connected
-                    and Workflow(bi.saved_run.workflow) == Workflow.VIDEO_BOTS
-                )
-            else:
-                is_connected = False
-=======
         current_sr = self.get_sr_from_query_params_dict(gooey_get_query_params())
         for bi in integrations:
             is_connected = bi.saved_run == current_sr
->>>>>>> 8a9d5377
             col1, col2, *_ = st.columns([1, 1, 2])
             with col1:
                 favicon = Platform(bi.platform).get_favicon()
@@ -945,13 +903,7 @@
                 bi.saved_run = None
             else:
                 bi.name = st.session_state.get(StateKeys.page_title, bi.name)
-<<<<<<< HEAD
-                bi.saved_run = self.get_current_doc_sr(
-                    example_id=example_id, run_id=run_id, uid=uid
-                )
-=======
                 bi.saved_run = current_sr
->>>>>>> 8a9d5377
                 if bi.platform == Platform.SLACK:
                     from daras_ai_v2.slack_bot import send_confirmation_msg
 
