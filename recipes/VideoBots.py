--- conflicted
+++ resolved
@@ -32,13 +32,10 @@
     document_uploader,
 )
 from daras_ai_v2.enum_selector_widget import enum_multiselect
-<<<<<<< HEAD
+from daras_ai_v2.exceptions import UserError
+from daras_ai_v2.field_render import field_title_desc
 from daras_ai_v2.enum_selector_widget import enum_selector
 from daras_ai_v2.field_render import field_title_desc, field_desc
-=======
-from daras_ai_v2.exceptions import UserError
-from daras_ai_v2.field_render import field_title_desc
->>>>>>> 2cdd1581
 from daras_ai_v2.functions import LLMTools
 from daras_ai_v2.glossary import glossary_input, validate_glossary_document
 from daras_ai_v2.language_model import (
@@ -318,12 +315,7 @@
     def render_form_v2(self):
         st.text_area(
             """
-<<<<<<< HEAD
             #### 📝 Instructions
-=======
-            #### 📝 Prompt
-            High-level system instructions.
->>>>>>> 2cdd1581
             """,
             key="bot_script",
             height=300,
@@ -341,15 +333,9 @@
 
         document_uploader(
             """
-<<<<<<< HEAD
             #### 📄 Knowledge
             Upload documents or enter URLs to give your copilot a knowledge base. With each incoming user message, we'll search your documents via a vector DB query.
             """
-=======
-#### 📄 Documents (*optional*)
-Upload documents or enter URLs to give your copilot a knowledge base. With each incoming user message, we'll search your documents via a vector DB query.
-"""
->>>>>>> 2cdd1581
         )
 
         st.markdown("#### Capabilities")
@@ -1134,16 +1120,7 @@
                     href = f"<span>{bi}</span>"
                 with st.div(className="mt-2"):
                     st.markdown(
-<<<<<<< HEAD
-                        (
-                            f'<img height="20" width="20" src={favicon!r}>&nbsp;&nbsp;'
-                            f'<a href="{bi.saved_run.get_app_url()}">{bi}</a>'
-                            if bi.saved_run
-                            else f"<span>{bi}</span>"
-                        ),
-=======
                         f'<img height="20" width="20" src={favicon!r}>&nbsp;&nbsp;{href}',
->>>>>>> 2cdd1581
                         unsafe_allow_html=True,
                     )
             with col2:
