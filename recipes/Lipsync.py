import typing

import requests
from pydantic import BaseModel

import gooey_gui as gui
from bots.models import Workflow
from daras_ai_v2.base import BasePage
from daras_ai_v2.enum_selector_widget import enum_selector
from daras_ai_v2.lipsync_api import run_wav2lip, run_sadtalker, LipsyncSettings
from daras_ai_v2.lipsync_settings_widgets import lipsync_settings, LipsyncModel
from daras_ai_v2.loom_video_widget import youtube_video
from daras_ai_v2.pydantic_validation import FieldHttpUrl

CREDITS_PER_MINUTE = 36

DEFAULT_LIPSYNC_META_IMG = "https://storage.googleapis.com/dara-c1b52.appspot.com/daras_ai/media/7fc4d302-9402-11ee-98dc-02420a0001ca/Lip%20Sync.jpg.png"


class LipsyncPage(BasePage):
    title = "Lip Syncing"
    explore_image = "https://storage.googleapis.com/dara-c1b52.appspot.com/daras_ai/media/f33e6332-88d8-11ee-89f9-02420a000169/Lipsync%20TTS.png.png"
    workflow = Workflow.LIPSYNC
    slug_versions = ["Lipsync"]

    class RequestModel(LipsyncSettings, BasePage.RequestModel):
        selected_model: typing.Literal[tuple(e.name for e in LipsyncModel)] = (
            LipsyncModel.Wav2Lip.name
        )
        input_audio: FieldHttpUrl = None

    class ResponseModel(BaseModel):
        output_video: FieldHttpUrl
        seconds: float = 0
        truncated: bool = False

    def preview_image(self, state: dict) -> str | None:
        return DEFAULT_LIPSYNC_META_IMG

    def render_form_v2(self):
        gui.file_uploader(
            """
            #### Input Face
            Upload a video/image that contains faces to use  
            *Recommended - mp4 / mov / png / jpg* 
            """,
            key="input_face",
        )

        gui.file_uploader(
            """
            #### Input Audio
            Upload the video/audio file to use as audio source for lipsyncing  
            *Recommended - wav / mp3*
            """,
            key="input_audio",
        )

        enum_selector(
            LipsyncModel,
            label="###### Lipsync Model",
            key="selected_model",
            use_selectbox=True,
        )

    def validate_form_v2(self):
<<<<<<< HEAD
        input_audio = st.session_state.get("input_audio")
        assert input_audio, "Please provide an Audio file"
        assert st.session_state.get("input_face"), "Please provide an Input Face"
=======
        assert gui.session_state.get("input_audio"), "Please provide an Audio file"
        assert gui.session_state.get("input_face"), "Please provide an Input Face"
>>>>>>> 1a67d46f

    def render_settings(self):
        lipsync_settings(gui.session_state.get("selected_model"))

    def run(self, state: dict) -> typing.Iterator[str | None]:
        request = self.RequestModel.parse_obj(state)

        if self.is_current_user_paying() or self.is_current_user_admin():
            truncate_to_seconds = None
            state["truncated"] = False
        else:
            truncate_to_seconds = 10
            state["truncated"] = True

        model = LipsyncModel[request.selected_model]
        yield f"Running {model.value}..."
        match model:
            case LipsyncModel.Wav2Lip:
                state["output_video"], state["seconds"] = run_wav2lip(
                    face=request.input_face,
                    audio=request.input_audio,
                    pads=(
                        request.face_padding_top or 0,
                        request.face_padding_bottom or 0,
                        request.face_padding_left or 0,
                        request.face_padding_right or 0,
                    ),
                    truncate_to_seconds=truncate_to_seconds,
                )
            case LipsyncModel.SadTalker:
                state["output_video"], state["seconds"] = run_sadtalker(
                    request.sadtalker_settings,
                    face=request.input_face,
                    audio=request.input_audio,
                    truncate_to_seconds=truncate_to_seconds,
                )

    def render_example(self, state: dict):
        output_video = state.get("output_video")
        if output_video:
            gui.write("#### Output Video")
            gui.video(output_video, autoplay=True, show_download_button=True)
        else:
<<<<<<< HEAD
            st.div()
        if state.get("truncated"):
            st.error(
                "Audio durations greater than 10 seconds will be truncated for free users. Please upgrade to process longer audio files.",
                icon="⚠️",
                color="orange",
            )
=======
            gui.div()
>>>>>>> 1a67d46f

    def render_output(self):
        self.render_example(gui.session_state)

    def related_workflows(self) -> list:
        from recipes.DeforumSD import DeforumSDPage
        from recipes.LipsyncTTS import LipsyncTTSPage
        from recipes.asr_page import AsrPage
        from recipes.VideoBots import VideoBotsPage

        return [DeforumSDPage, LipsyncTTSPage, AsrPage, VideoBotsPage]

    def render_usage_guide(self):
        youtube_video("EJdtC0USujM")

    def preview_description(self, state: dict) -> str:
        return "Create high-quality, realistic Lipsync animations from any audio file. Input a sample face gif/video + audio and we will automatically generate a lipsync animation that matches your audio."

    def get_cost_note(self) -> str | None:
        multiplier = (
<<<<<<< HEAD
            2
            if st.session_state.get("selected_model") == LipsyncModel.SadTalker.name
=======
            3
            if gui.session_state.get("lipsync_model") == LipsyncModel.SadTalker.name
>>>>>>> 1a67d46f
            else 1
        )
        return f"{CREDITS_PER_MINUTE * multiplier}/minute"

    def get_raw_price(self, state: dict) -> float:
        from math import ceil

        seconds = self.get_duration(state)
        seconds = ceil(seconds / 5) * 5  # round up to nearest 5 seconds
        multiplier = (
            2 if state.get("selected_model") == LipsyncModel.SadTalker.name else 1
        )
        return seconds * CREDITS_PER_MINUTE * multiplier / 60

    def get_duration(self, state: dict) -> float:
        return state.get("seconds", 0.0)<|MERGE_RESOLUTION|>--- conflicted
+++ resolved
@@ -64,14 +64,8 @@
         )
 
     def validate_form_v2(self):
-<<<<<<< HEAD
-        input_audio = st.session_state.get("input_audio")
-        assert input_audio, "Please provide an Audio file"
-        assert st.session_state.get("input_face"), "Please provide an Input Face"
-=======
         assert gui.session_state.get("input_audio"), "Please provide an Audio file"
         assert gui.session_state.get("input_face"), "Please provide an Input Face"
->>>>>>> 1a67d46f
 
     def render_settings(self):
         lipsync_settings(gui.session_state.get("selected_model"))
@@ -115,17 +109,13 @@
             gui.write("#### Output Video")
             gui.video(output_video, autoplay=True, show_download_button=True)
         else:
-<<<<<<< HEAD
-            st.div()
+            gui.div()
         if state.get("truncated"):
             st.error(
                 "Audio durations greater than 10 seconds will be truncated for free users. Please upgrade to process longer audio files.",
                 icon="⚠️",
                 color="orange",
             )
-=======
-            gui.div()
->>>>>>> 1a67d46f
 
     def render_output(self):
         self.render_example(gui.session_state)
@@ -146,13 +136,8 @@
 
     def get_cost_note(self) -> str | None:
         multiplier = (
-<<<<<<< HEAD
             2
-            if st.session_state.get("selected_model") == LipsyncModel.SadTalker.name
-=======
-            3
-            if gui.session_state.get("lipsync_model") == LipsyncModel.SadTalker.name
->>>>>>> 1a67d46f
+            if gui.session_state.get("selected_model") == LipsyncModel.SadTalker.name
             else 1
         )
         return f"{CREDITS_PER_MINUTE * multiplier}/minute"
