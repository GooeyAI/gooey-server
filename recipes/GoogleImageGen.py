--- conflicted
+++ resolved
@@ -206,12 +206,7 @@
         out_imgs = st.session_state.get("output_images")
         if out_imgs:
             for img in out_imgs:
-<<<<<<< HEAD
-                st.image(img, caption="#### Generated Image")
-                self.render_buttons(img)
-=======
                 st.image(img, caption="#### Generated Image", show_download_button=True)
->>>>>>> caf62278
         else:
             st.div()
 
