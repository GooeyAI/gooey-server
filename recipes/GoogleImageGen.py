import typing

import requests
import streamlit as st
from pydantic import BaseModel

from daras_ai.image_input import (
    upload_file_from_bytes,
    resize_img_scale,
)
from daras_ai_v2.base import BasePage
from daras_ai_v2.google_search import call_scaleserp
from daras_ai_v2.img_model_settings_widgets import (
    img_model_settings,
)
from daras_ai_v2.stable_diffusion import (
    img2img,
    Img2ImgModels,
    IMG_MAX_SIZE,
    instruct_pix2pix,
)
from daras_ai_v2.utils import random


class GoogleImageGenPage(BasePage):
    title = "Render Image Search Results with AI"
    slug_versions = ["GoogleImageGen", "render-images-with-ai"]

    sane_defaults = {
        "num_outputs": 1,
        "quality": 50,
        "guidance_scale": 7.5,
        "prompt_strength": 0.5,
        "sd_2_upscaling": False,
        "seed": 42,
        "image_guidance_scale": 1.2,
    }

    class RequestModel(BaseModel):
        search_query: str
        text_prompt: str

        selected_model: typing.Literal[tuple(e.name for e in Img2ImgModels)] | None

        negative_prompt: str | None

        num_outputs: int | None
        quality: int | None

        guidance_scale: float | None
        prompt_strength: float | None

        sd_2_upscaling: bool | None

        seed: int | None

        image_guidance_scale: float | None

    class ResponseModel(BaseModel):
        output_images: list[str]

        image_urls: list[str]
        selected_image: str

    def render_description(self):
        st.write(
            """
        This workflow creates unique, relevant images to help your site rank well for a given search query.

How It Works:
1. Looks up the top-ranked image for your search query
2. Alters the image using your text prompt using Stable Diffusion or DallE

The result is a fantastic, one of kind image that's relevant to your search (and should rank well on Google).
        """
        )

    def run(self, state: dict):
        request: GoogleImageGenPage.RequestModel = self.RequestModel.parse_obj(state)

        yield "Googling..."

        scaleserp_results = call_scaleserp(
            request.search_query,
            search_type="images",
            include_fields="image_results",
            images_size="medium",
        )
        image_urls = [
            result["image"]
            for result in scaleserp_results["image_results"]
            if "image" in result
        ][:10]
        random.shuffle(image_urls)

        state["image_urls"] = image_urls

        yield "Downloading..."

        selected_image_bytes = None
        for selected_image_url in image_urls:
            try:
<<<<<<< HEAD
                selected_image_bytes = requests.get(selected_image_url).content
                selected_image_bytes = resize_img_contain(
                    selected_image_bytes, SD_MAX_SIZE
=======
                selected_image_bytes = resize_img_scale(
                    selected_image_bytes, IMG_MAX_SIZE
>>>>>>> 16967b1e
                )
            except (IOError, ConnectionError, ValueError):
                continue
            else:
                break
        if not selected_image_bytes:
            raise ValueError("Could not find an image! Please try another query?")

        selected_image_url = upload_file_from_bytes(
            "selected_img.png", selected_image_bytes
        )

        state["selected_image"] = selected_image_url

        yield "Generating Images..."

        if request.selected_model == Img2ImgModels.instruct_pix2pix.name:
            state["output_images"] = instruct_pix2pix(
                prompt=request.text_prompt,
                num_outputs=request.num_outputs,
                num_inference_steps=request.quality,
                negative_prompt=request.negative_prompt,
                guidance_scale=request.guidance_scale,
                seed=request.seed,
                images=[selected_image_url],
                image_guidance_scale=request.image_guidance_scale,
            )
        else:
            state["output_images"] = img2img(
                prompt=request.text_prompt,
                negative_prompt=request.negative_prompt,
                init_image=selected_image_url,
                init_image_bytes=selected_image_bytes,
                ##
                selected_model=request.selected_model,
                num_inference_steps=request.quality,
                prompt_strength=request.prompt_strength,
                num_outputs=request.num_outputs,
                guidance_scale=request.guidance_scale,
                sd_2_upscaling=request.sd_2_upscaling,
                seed=request.seed,
            )

    def render_form_v2(self):
        st.text_input(
            """
            ### 🔎 Google Image Search
            Type a query you'd use in [Google image search](https://images.google.com/?gws_rd=ssl)
            """,
            key="search_query",
        )
        st.text_area(
            """
            ### 👩‍💻 Prompt
            Describe how you want to edit the photo in words
            """,
            key="text_prompt",
        )

    def render_settings(self):
        img_model_settings(Img2ImgModels)

    def render_output(self):
        out_imgs = st.session_state.get("output_images")
        if out_imgs:
            for img in out_imgs:
                st.image(img, caption="Generated Image")
        else:
            st.empty()

    def render_steps(self):
        image_urls = st.session_state.get("image_urls")
        if image_urls:
            st.write("**Image URLs**")
            st.json(image_urls, expanded=False)
        else:
            st.empty()

        selected_image = st.session_state.get("selected_image")
        if selected_image:
            st.image(selected_image, caption="Selected Image")
        else:
            st.empty()

    def render_example(self, state: dict):
        st.write(
            f"""
            **Google Search Query** `{state.get("search_query", '')}` \\
            **Prompt** `{state.get("text_prompt", '')}`
            """
        )

        out_imgs = state.get("output_images")
        if out_imgs:
            st.image(out_imgs[0], caption="Generated Image")

    def preview_description(self, state: dict) -> str:
        return "Enter a Google Image Search query + your Img2Img text prompt describing how to alter the result to create a unique, relevant ai generated images for any search query."


if __name__ == "__main__":
    GoogleImageGenPage().render()<|MERGE_RESOLUTION|>--- conflicted
+++ resolved
@@ -100,14 +100,9 @@
         selected_image_bytes = None
         for selected_image_url in image_urls:
             try:
-<<<<<<< HEAD
                 selected_image_bytes = requests.get(selected_image_url).content
-                selected_image_bytes = resize_img_contain(
-                    selected_image_bytes, SD_MAX_SIZE
-=======
                 selected_image_bytes = resize_img_scale(
                     selected_image_bytes, IMG_MAX_SIZE
->>>>>>> 16967b1e
                 )
             except (IOError, ConnectionError, ValueError):
                 continue
