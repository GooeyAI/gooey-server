--- conflicted
+++ resolved
@@ -342,12 +342,7 @@
         with col1:
             input_image = state.get("input_image")
             if input_image:
-<<<<<<< HEAD
-                st.image(input_image, caption="Input Photo")
-                self.render_buttons(input_image)
-=======
                 st.image(input_image, caption="Input Photo", show_download_button=True)
->>>>>>> caf62278
             else:
                 st.div()
 
