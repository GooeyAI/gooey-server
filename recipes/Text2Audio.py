--- conflicted
+++ resolved
@@ -146,11 +146,6 @@
     for key in selected_models:
         output: dict = state.get("output_audios", {}).get(key, [])
         for audio in output:
-<<<<<<< HEAD
-            st.audio(audio, caption=Text2AudioModels[key].value)
-            self.render_buttons(audio)
-=======
             st.audio(
                 audio, caption=Text2AudioModels[key].value, show_download_button=True
-            )
->>>>>>> caf62278
+            )