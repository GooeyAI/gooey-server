--- conflicted
+++ resolved
@@ -75,13 +75,6 @@
             "##### Audio Files",
             accept=(".wav", ".ogg", ".mp3", ".aac", ".opus", ".oga", ".mp4", ".webm"),
         )
-<<<<<<< HEAD
-        st.write("---")
-        selected_model = enum_selector(
-            AsrModels, label="###### ASR Model", key="selected_model"
-        )
-        asr_language_selector(AsrModels[selected_model])
-=======
         col1, col2 = st.columns(2, responsive=False)
         with col1:
             selected_model = enum_selector(
@@ -92,7 +85,6 @@
             )
         with col2:
             asr_language_selector(AsrModels[selected_model])
->>>>>>> eb580217
 
     def render_settings(self):
         google_translate_language_selector()
