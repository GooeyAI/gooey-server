import typing

from jinja2.lexer import whitespace_re
from pydantic import BaseModel

import gooey_ui as st
from daras_ai_v2.asr import (
    AsrModels,
    run_asr,
    AsrOutputFormat,
    AsrOutputJson,
    forced_asr_languages,
)
from daras_ai_v2.translate import (
    TranslateAPIs,
    translate_api_selector,
    translate_language_selector,
    run_translate,
)
from daras_ai_v2.base import BasePage
from daras_ai_v2.doc_search_settings_widgets import (
    document_uploader,
)
from daras_ai_v2.enum_selector_widget import enum_selector
from daras_ai_v2.functional import map_parallel
from daras_ai_v2.text_output_widget import text_outputs
from recipes.DocSearch import render_documents


class AsrPage(BasePage):
    title = "Speech Recognition & Translation"
    slug_versions = ["asr", "speech"]

    sane_defaults = dict(
        output_format=AsrOutputFormat.text.name, translate_api=TranslateAPIs.MinT.name
    )

    class RequestModel(BaseModel):
        documents: list[str]
        selected_model: typing.Literal[tuple(e.name for e in AsrModels)] | None
        language: str | None
        google_translate_target: str | None
        output_format: typing.Literal[tuple(e.name for e in AsrOutputFormat)] | None
        translate_api: typing.Literal[tuple(e.name for e in TranslateAPIs)] | None

    class ResponseModel(BaseModel):
        raw_output_text: list[str] | None
        output_text: list[str | AsrOutputJson]

    def preview_description(self, state: dict):
        return "Transcribe mp3, WhatsApp audio + wavs with OpenAI's Whisper or AI4Bharat / Bhashini ASR models. Optionally translate to any language too."

    def render_description(self):
        st.markdown(
            """
            This workflow let's you compare the latest and finest speech recognition models from [OpenAI](https://openai.com/research/whisper), [AI4Bharat](https://ai4bharat.org) and [Bhashini](https://bhashini.gov.in) and Google's USM coming soon.
            """
        )
        st.markdown(
            """
            Just upload an audio file (mp3, wav, ogg or aac file) setting its language and then choose a speech recognition engine. You can also translate the output to any language too (using Google's Translation APIs).
            """
        )

    def related_workflows(self) -> list:
        from recipes.VideoBots import VideoBotsPage
        from recipes.CompareLLM import CompareLLMPage
        from recipes.TextToSpeech import TextToSpeechPage

        from recipes.LipsyncTTS import LipsyncTTSPage

        return [
            VideoBotsPage,
            LipsyncTTSPage,
            TextToSpeechPage,
            CompareLLMPage,
        ]

    def render_form_v2(self):
        document_uploader(
            "##### Audio Files",
            accept=(".wav", ".ogg", ".mp3", ".aac", ".opus", ".oga", ".mp4", ".webm"),
        )
        st.write("---")
        enum_selector(AsrModels, label="###### ASR Model", key="selected_model")
        st.text_input("###### Spoken Language _(optional)_", key="language")

    def render_settings(self):
        translate_api_selector()
        translate_language_selector()
        st.write("---")
        enum_selector(
            AsrOutputFormat, label="###### Output Format", key="output_format"
        )

    def validate_form_v2(self):
        assert st.session_state.get("documents"), "Please provide at least 1 Audio File"

    def render_output(self):
        text_outputs("**Transcription**", key="output_text", height=300)

    def render_example(self, state: dict):
        render_documents(state)
        text_outputs("**Transcription**", value=state.get("output_text"))

    def render_steps(self):
        if st.session_state.get("google_translate_target"):
            col1, col2 = st.columns(2)
            with col1:
                text_outputs("**Transcription**", key="raw_output_text")
            with col2:
                text_outputs("**Translation**", key="output_text")
        else:
            text_outputs("**Transcription**", key="output_text")

    def run(self, state: dict):
        # Parse Request
        request: AsrPage.RequestModel = self.RequestModel.parse_obj(state)

        # Run ASR
        selected_model = AsrModels[request.selected_model]
        yield f"Running {selected_model.value}..."
        asr_output = map_parallel(
            lambda audio: run_asr(
                audio_url=audio,
                selected_model=request.selected_model,
                language=request.language,
                output_format=request.output_format,
            ),
            request.documents,
        )

        # Run Translation
        if request.google_translate_target:
            # Save the raw ASR text for details view
            state["raw_output_text"] = asr_output
            # Run Translation
            state["output_text"] = run_translate(
                asr_output,
<<<<<<< HEAD
                translate_target=request.google_translate_target,
=======
                target_language=request.google_translate_target,
                source_language=forced_asr_languages.get(
                    selected_model, request.language
                ),
>>>>>>> 33ed117d
            )
        else:
            # Save the raw ASR text for details view
            state["output_text"] = asr_output

    def additional_notes(self) -> str | None:
        return """
*Cost ≈ 1 credit for 25 words ≈ 0.04 credits per word*
              """

    def get_raw_price(self, state: dict):
        texts = state.get("output_text", [])
        total_words = sum(len(whitespace_re.split(out)) for out in texts)
        return 0.04 * total_words<|MERGE_RESOLUTION|>--- conflicted
+++ resolved
@@ -137,14 +137,10 @@
             # Run Translation
             state["output_text"] = run_translate(
                 asr_output,
-<<<<<<< HEAD
                 translate_target=request.google_translate_target,
-=======
-                target_language=request.google_translate_target,
-                source_language=forced_asr_languages.get(
+                translate_from=forced_asr_languages.get(
                     selected_model, request.language
                 ),
->>>>>>> 33ed117d
             )
         else:
             # Save the raw ASR text for details view
