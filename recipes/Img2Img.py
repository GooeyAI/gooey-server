--- conflicted
+++ resolved
@@ -128,18 +128,11 @@
 
     def render_output(self):
         output_images = st.session_state.get("output_images", [])
-<<<<<<< HEAD
-        st.write("#### Output Image")
-        for img in output_images:
-            st.image(img)
-            self.render_buttons(img)
-=======
         if not output_images:
             return
         st.write("#### Output Image")
         for img in output_images:
             st.image(img, show_download_button=True)
->>>>>>> caf62278
 
     def render_example(self, state: dict):
         col1, col2 = st.columns(2)
