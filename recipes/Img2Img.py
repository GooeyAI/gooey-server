--- conflicted
+++ resolved
@@ -210,13 +210,10 @@
         match selected_model:
             case Img2ImgModels.dall_e.name:
                 unit_price = 20
-<<<<<<< HEAD
+            case Img2ImgModels.flux_pro_kontext.name:
+                unit_price = 10
             case Img2ImgModels.gpt_image_1.name:
                 unit_price = 45
-=======
-            case Img2ImgModels.flux_pro_kontext.name:
-                unit_price = 10
->>>>>>> 2da858d4
             case _:
                 unit_price = 5
 
