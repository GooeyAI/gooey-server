--- conflicted
+++ resolved
@@ -155,7 +155,7 @@
         # Process variables in the text prompt
         if request.text_prompt:
             request.text_prompt = render_prompt_vars(request.text_prompt, state)
-        
+
         # Process variables in the negative prompt
         if request.negative_prompt:
             request.negative_prompt = render_prompt_vars(request.negative_prompt, state)
@@ -221,11 +221,8 @@
                 unit_price = 20
             case Img2ImgModels.flux_pro_kontext.name:
                 unit_price = 10
-<<<<<<< HEAD
-=======
             case Img2ImgModels.gpt_image_1.name:
                 unit_price = 45
->>>>>>> 723bcd92
             case _:
                 unit_price = 5
 
