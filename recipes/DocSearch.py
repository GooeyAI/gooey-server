--- conflicted
+++ resolved
@@ -35,11 +35,7 @@
 
 
 class DocSearchPage(BasePage):
-<<<<<<< HEAD
     title = "Search your Docs with GPT"
-=======
-    title = "Search Documents using GPT"
->>>>>>> 5475efcd
     slug_versions = ["doc-search"]
 
     sane_defaults = {
