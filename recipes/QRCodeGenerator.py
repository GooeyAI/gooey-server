--- conflicted
+++ resolved
@@ -283,7 +283,6 @@
     def _render_outputs(self, state: dict):
         for img in state.get("output_images", []):
             st.image(img)
-<<<<<<< HEAD
             caption = f'{state.get("qr_code_data")}'
             visits = get_visits(
                 str(urlparse(state.get("shortened_url")).path).replace("/", "")
@@ -291,8 +290,6 @@
             if visits is not None:
                 caption += f". \n\nViews: {visits}"
             st.caption(caption)
-=======
->>>>>>> bd43a185
 
     def run(self, state: dict) -> typing.Iterator[str | None]:
         request: QRCodeGeneratorPage.RequestModel = self.RequestModel.parse_obj(state)
