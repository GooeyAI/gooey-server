--- conflicted
+++ resolved
@@ -360,14 +360,10 @@
         # )
 
     def preview_description(self, state: dict) -> str:
-<<<<<<< HEAD
         return """
             Create interactive and engaging QR codes with stunning visuals that are amazing for marketing, branding, and more. Combining AI Art and QR Codes has never been easier! 
             Enter your URL and image prompt, and in just 30 seconds, we'll generate an artistic QR code tailored to your style. 
         """
-=======
-        return "Create interactive and engaging QR codes with stunning visuals that are amazing for marketing, branding, and more. Combining AI Art and QR Code has never been easier!\nEnter your URL and image prompt, and in just 30 seconds, we'll generate an artistic QR code tailored to your style. "
->>>>>>> bfbbf450
 
     def get_raw_price(self, state: dict) -> int:
         selected_model = state.get("selected_model", Text2ImgModels.dream_shaper.name)
