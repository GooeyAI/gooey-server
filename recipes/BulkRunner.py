--- conflicted
+++ resolved
@@ -58,7 +58,6 @@
     class ResponseModel(BaseModel):
         output_documents: list[str]
 
-<<<<<<< HEAD
     def fields_to_save(self) -> [str]:
         return super().fields_to_save() + [CACHED_COLUMNS]
 
@@ -66,8 +65,6 @@
         run_urls = st.session_state.get("run_urls", "")
         assert run_urls, "Please profide a run url"
 
-=======
->>>>>>> c2b09fc7
     def render_form_v2(self):
         from daras_ai_v2.all_pages import page_slug_map, normalize_slug
 
