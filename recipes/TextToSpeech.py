--- conflicted
+++ resolved
@@ -42,15 +42,12 @@
         "google_speaking_rate": 1.0,
         "uberduck_voice_name": "Aiden Botha",
         "uberduck_speaking_rate": 1.0,
-<<<<<<< HEAD
         "seamless_input_language": "eng",
         "seamless_output_language": "eng",
-=======
         "elevenlabs_voice_name": "Rachel",
         "elevenlabs_model": "eleven_multilingual_v2",
         "elevenlabs_stability": 0.5,
         "elevenlabs_similarity_boost": 0.75,
->>>>>>> 267dae14
     }
 
     class RequestModel(BaseModel):
@@ -69,15 +66,13 @@
 
         bark_history_prompt: str | None
 
-<<<<<<< HEAD
         seamless_input_language: str | None
         seamless_output_language: str | None
-=======
+
         elevenlabs_voice_name: str | None
         elevenlabs_model: str | None
         elevenlabs_stability: float | None
         elevenlabs_similarity_boost: float | None
->>>>>>> 267dae14
 
     class ResponseModel(BaseModel):
         audio_url: str
