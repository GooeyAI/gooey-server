import typing
import uuid

from daras_ai_v2.pydantic_validation import FieldHttpUrl
from django.db.models import TextChoices
from pydantic import BaseModel
from typing_extensions import TypedDict

import gooey_gui as gui
from bots.models import Workflow
from gooey_ui.components.modal import Modal
from daras_ai_v2.base import BasePage
from daras_ai_v2.enum_selector_widget import enum_selector
from daras_ai_v2.exceptions import UserError
from daras_ai_v2.gpu_server import call_celery_task_outfile
from daras_ai_v2.loom_video_widget import youtube_video
from daras_ai_v2.safety_checker import safety_checker

DEFAULT_DEFORUMSD_META_IMG = "https://storage.googleapis.com/dara-c1b52.appspot.com/daras_ai/media/7dc25196-93fe-11ee-9e3a-02420a0001ce/AI%20Animation%20generator.jpg.png"


class AnimationModels(TextChoices):
    protogen_2_2 = ("Protogen_V2.2.ckpt", "Protogen V2.2 (darkstorm2150)")
    epicdream = ("epicdream.safetensors", "epiCDream (epinikion)")


class _AnimationPrompt(TypedDict):
    frame: str
    prompt: str
    second: float


AnimationPrompts = list[_AnimationPrompt]
ZoomSettings: dict[int, float] = {0: 1.004}
HPanSettings: dict[int, float] = {0: 0}
VPanSettings: dict[int, float] = {0: 0}

CREDITS_PER_FRAME = 1.5
MODEL_ESTIMATED_TIME_PER_FRAME = 2.4  # seconds


def input_prompt_to_animation_prompts(input_prompt: str):
    animation_prompts = []
    for fp in input_prompt.split("|"):
        split = fp.split(":")
        if len(split) == 3:
            frame = int(split[0])
            prompt = split[1].strip()
            second = float(split[2])
        else:
            frame = 0
            prompt = fp
            second = 0
        animation_prompts.append({"frame": frame, "prompt": prompt, "second": second})
    return animation_prompts


def animation_prompts_to_st_list(animation_prompts: AnimationPrompts):
    if "second" in animation_prompts[0]:
        return [
            {
                "frame": fp["frame"],
                "prompt": fp["prompt"],
                "second": fp["second"],
                "key": str(uuid.uuid1()),
            }
            for fp in animation_prompts
        ]
    else:
        return [
            {
                "frame": fp["frame"],
                "prompt": fp["prompt"],
                "second": frames_to_seconds(
                    int(fp["frame"]), st.session_state.get("fps", 12)
                ),
                "key": str(uuid.uuid1()),
            }
            for fp in animation_prompts
        ]


def st_list_to_animation_prompt(prompt_st_list) -> AnimationPrompts:
    return [
        {"frame": fp["frame"], "prompt": prompt, "second": fp["second"]}
        for fp in prompt_st_list
        if (prompt := fp["prompt"].strip())
    ]


def animation_prompts_editor(
    animation_prompts_key: str = "animation_prompts",
    input_prompt_key: str = "input_prompt",
):
    st_list_key = f"{animation_prompts_key}/st_list"
    if st_list_key in gui.session_state:
        prompt_st_list = gui.session_state[st_list_key]
    else:
        animation_prompts = gui.session_state.get(
            animation_prompts_key
        ) or input_prompt_to_animation_prompts(
            gui.session_state.get(input_prompt_key, "0:")
        )
        prompt_st_list = animation_prompts_to_st_list(animation_prompts)
        gui.session_state[st_list_key] = prompt_st_list

    gui.write("#### 👩‍💻 Animation Prompts")
    gui.caption(
        """
        Describe the scenes or series of images that you want to generate into an animation. You can add as many prompts as you like. Mention the keyframe number for each prompt i.e. the transition point from the first prompt to the next.
        View the ‘Details’ drop down menu to get started.
        """
    )
    st.write("#### Step 1: Draft & Refine Keyframes")
    updated_st_list = []
    col1, col2, col3 = st.columns([2, 9, 2], responsive=False)
    max_seconds = st.session_state.get("max_seconds", 10)
    with col1:
        st.write("Second")
    with col2:
        st.write("Prompt")
    with col3:
        st.write("Camera")
    for idx, fp in enumerate(prompt_st_list):
        fp_key = fp["key"]
        frame_key = f"{st_list_key}/frame/{fp_key}"
        second_key = f"{st_list_key}/seconds/{fp_key}"
        prompt_key = f"{st_list_key}/prompt/{fp_key}"
<<<<<<< HEAD
        if second_key not in st.session_state:
            st.session_state[second_key] = fp["second"]
        st.session_state[frame_key] = seconds_to_frames(
            st.session_state[second_key], st.session_state.get("fps", 12)
        )
        if prompt_key not in st.session_state:
            st.session_state[prompt_key] = fp["prompt"]

        col1, col2, col3 = st.columns(
            [2, 9, 2], responsive=False, style={"text-align": "center;"}
        )
        fps = st.session_state.get("fps", 12)
        max_seconds = st.session_state.get("max_seconds", 10)
        start = fp["second"]
        end = (
            prompt_st_list[idx + 1]["second"]
            if idx + 1 < len(prompt_st_list)
            else max_seconds
        )
        with col1:
            st.number_input(
                label="",
                key=second_key,
=======
        if frame_key not in gui.session_state:
            gui.session_state[frame_key] = fp["frame"]
        if prompt_key not in gui.session_state:
            gui.session_state[prompt_key] = fp["prompt"]

        col1, col2 = gui.columns([8, 3], responsive=False)
        with col1:
            gui.text_area(
                label="*Prompt*",
                key=prompt_key,
                height=100,
            )
        with col2:
            gui.number_input(
                label="*Frame*",
                key=frame_key,
>>>>>>> 9865e5b9
                min_value=0,
                step=0.1,
                className="gui-input-smaller",
            )
<<<<<<< HEAD
            if idx != 0 and st.button(
                "🗑️",
                help=f"Remove Frame {idx + 1}",
                type="tertiary",
                style={"float": "left;"},
            ):
                prompt_st_list.pop(idx)
                st.experimental_rerun()
            if st.button(
                '<i class="fa-regular fa-plus"></i>',
                help=f"Insert Frame after Frame {idx + 1}",
                type="tertiary",
                style={"float": "left;"},
            ):
                next_second = round((start + end) / 2, 2)
                if next_second > max_seconds:
                    st.error("Please increase Frame Count")
                else:
                    prompt_st_list.insert(
                        idx + 1,
                        {
                            "frame": seconds_to_frames(next_second, fps),
                            "prompt": prompt_st_list[idx]["prompt"],
                            "second": next_second,
                            "key": str(uuid.uuid1()),
                        },
                    )
                    st.experimental_rerun()
        with col2:
            st.text_area(
                label="",
                key=prompt_key,
                height=100,
            )
        with col3:
            zoom_pan_modal = Modal("Zoom/Pan", key="modal-" + fp_key)
            zoom_value = ZoomSettings.get(fp["frame"])
            hpan_value = HPanSettings.get(fp["frame"])
            vpan_value = VPanSettings.get(fp["frame"])
            zoom_pan_description = ""
            if zoom_value:
                zoom_pan_description = "Out: " if zoom_value > 1 else "In: "
                zoom_pan_description += f"{round(zoom_value, 3)}\n"
            if hpan_value:
                zoom_pan_description += "Right: " if hpan_value > 1 else "Left: "
                zoom_pan_description += f"{round(hpan_value, 3)}\n"
            if vpan_value:
                zoom_pan_description += "Up: " if vpan_value > 1 else "Down: "
                zoom_pan_description += f"{round(vpan_value, 3)}"
            if not zoom_pan_description:
                zoom_pan_description = '<i class="fa-solid fa-camera-movie"></i>'
            if st.button(
                zoom_pan_description,
                key="button-" + fp_key,
                type="link",
            ):
                zoom_pan_modal.open()
            if zoom_pan_modal.is_open():
                with zoom_pan_modal.container():
                    st.write(
                        f"#### Keyframe second {start} until {end}",
                    )
                    st.caption(
                        f"Starting at second {start} and until second {end}, how do you want the camera to move? (Reasonable valuables would be ±0.005)"
                    )
                    zoom_pan_slider = st.slider(
                        label="""
                        #### Zoom
                        """,
                        min_value=-1.5,
                        max_value=1.5,
                        step=0.001,
                        value=0,
                    )
                    hpan_slider = st.slider(
                        label="""
                        #### Horizontal Pan
                        """,
                        min_value=-1.5,
                        max_value=1.5,
                        step=0.001,
                        value=0,
                    )
                    vpan_slider = st.slider(
                        label="""
                        #### Vertical Pan
                        """,
                        min_value=-1.5,
                        max_value=1.5,
                        step=0.001,
                        value=0,
                    )
                    if st.button("Save"):
                        ZoomSettings.update({fp["frame"]: 1 + zoom_pan_slider})
                        HPanSettings.update({fp["frame"]: hpan_slider})
                        VPanSettings.update({fp["frame"]: vpan_slider})
                        st.session_state["zoom"] = zoom_pan_to_string(ZoomSettings)
                        st.session_state["translation_x"] = zoom_pan_to_string(
                            HPanSettings
                        )
                        st.session_state["translation_y"] = zoom_pan_to_string(
                            VPanSettings
                        )
        updated_st_list.append(
            {
                "frame": st.session_state.get(frame_key),
                "prompt": st.session_state.get(prompt_key),
                "second": st.session_state.get(second_key),
=======
            if gui.button("🗑️", help=f"Remove Frame {idx + 1}"):
                prompt_st_list.pop(idx)
                gui.rerun()

        updated_st_list.append(
            {
                "frame": gui.session_state.get(frame_key),
                "prompt": gui.session_state.get(prompt_key),
>>>>>>> 9865e5b9
                "key": fp_key,
            }
        )

    prompt_st_list.clear()
    prompt_st_list.extend(updated_st_list)

<<<<<<< HEAD
    st.session_state[animation_prompts_key] = st_list_to_animation_prompt(
        prompt_st_list
    )
=======
    if gui.button("➕ Add a Prompt"):
        max_frames = gui.session_state.get("max_frames", 100)
        if prompt_st_list:
            next_frame = get_last_frame(prompt_st_list)
            next_frame += max(min(max_frames - next_frame, 10), 1)
        else:
            next_frame = 0
        if next_frame > max_frames:
            gui.error("Please increase Frame Count")
        else:
            prompt_st_list.append(
                {
                    "frame": next_frame,
                    "prompt": "",
                    "key": str(uuid.uuid1()),
                }
            )
            gui.rerun()

    gui.session_state[animation_prompts_key] = st_list_to_animation_prompt(
        prompt_st_list
    )
    gui.caption(
        """
        Pro-tip: To avoid abrupt endings on your animation, ensure that the last keyframe prompt is set for a higher number of keyframes/time than the previous transition rate. There should be an ample number of frames between the last frame and the total frame count of the animation.
        """
    )
>>>>>>> 9865e5b9


def get_last_frame(prompt_list: list) -> int:
    return max(fp["frame"] for fp in prompt_list)


def frames_to_seconds(frames: int, fps: int) -> float:
    return round(frames / int(fps), 2)


def seconds_to_frames(seconds: float, fps: int) -> int:
    return int(seconds * int(fps))


def zoom_pan_to_string(zoom_dict: dict[int, float]) -> str:
    return ", ".join([f"{frame}:({zoom})" for frame, zoom in zoom_dict.items()])


DEFAULT_ANIMATION_META_IMG = "https://storage.googleapis.com/dara-c1b52.appspot.com/daras_ai/media/assets/cropped_animation_meta.gif"


class DeforumSDPage(BasePage):
    title = "AI Animation Generator"
    explore_image = "https://storage.googleapis.com/dara-c1b52.appspot.com/media/users/kxmNIYAOJbfOURxHBKNCWeUSKiP2/dd88c110-88d6-11ee-9b4f-2b58bd50e819/animation.gif"
    workflow = Workflow.DEFORUM_SD
    slug_versions = ["DeforumSD", "animation-generator"]

    sane_defaults = dict(
        zoom="0: (1.004)",
        animation_mode="2D",
        translation_x="0:(10*sin(2*3.14*t/10))",
        translation_y="0:(0)",
        rotation_3d_x="0:(0)",
        rotation_3d_y="0:(0)",
        rotation_3d_z="0:(0)",
        fps=12,
        seed=42,
        selected_model=AnimationModels.protogen_2_2.name,
    )

<<<<<<< HEAD
    ZoomSettings = {0: 1.004}

    class RequestModel(BaseModel):
=======
    class RequestModel(BasePage.RequestModel):
>>>>>>> 9865e5b9
        # input_prompt: str
        animation_prompts: AnimationPrompts
        max_frames: int | None

        selected_model: typing.Literal[tuple(e.name for e in AnimationModels)] | None

        animation_mode: str | None
        zoom: str | None
        translation_x: str | None
        translation_y: str | None
        rotation_3d_x: str | None
        rotation_3d_y: str | None
        rotation_3d_z: str | None
        fps: int | None

        seed: int | None

    class ResponseModel(BaseModel):
        output_video: FieldHttpUrl

    def preview_image(self, state: dict) -> str | None:
        return DEFAULT_DEFORUMSD_META_IMG

    def related_workflows(self) -> list:
        from recipes.VideoBots import VideoBotsPage
        from recipes.LipsyncTTS import LipsyncTTSPage
        from recipes.CompareText2Img import CompareText2ImgPage
        from recipes.QRCodeGenerator import QRCodeGeneratorPage

        return [
            QRCodeGeneratorPage,
            VideoBotsPage,
            LipsyncTTSPage,
            CompareText2ImgPage,
        ]

    def render_form_v2(self):
        animation_prompts_editor()

<<<<<<< HEAD
        col1, col2 = st.columns([2, 11], responsive=False)
        with col1:
            st.number_input(
                label="",
                key="max_seconds",
                min_value=0,
                step=0.1,
                value=frames_to_seconds(
                    st.session_state.get("max_frames", 100),
                    st.session_state.get("fps", 12),
                ),
                className="gui-input-smaller",
            )
            st.session_state["max_frames"] = seconds_to_frames(
                st.session_state.get("max_seconds", 10), st.session_state.get("fps", 12)
=======
        col1, col2 = gui.columns(2)
        with col1:
            gui.slider(
                """
                #### Frame Count
                Choose the number of frames in your animation.
                """,
                min_value=10,
                max_value=500,
                step=10,
                key="max_frames",
            )
            gui.caption(
                """
Pro-tip: The more frames you add, the longer it will take to render the animation. Test your prompts before adding more frames.
            """
>>>>>>> 9865e5b9
            )

        with col2:
            st.write("*End of Video*")

        st.write("#### Step 2: Increase Animation Quality")
        st.write(
            "Once you like your keyframes, increase your frames per second for high quality"
        )
        st.custom_radio(
            """###### FPS (Frames per second)""",
            options=[2, 10, 24],
            format_func=lambda x: {
                "2": "Draft: 2 FPS",
                "10": "Stop-motion: 10 FPS",
                "24": "Film: 24 FPS",
            }[str(x)],
            key="fps",
        )

    def get_cost_note(self) -> str | None:
        return f"{st.session_state.get('max_frames')} frames @ {CREDITS_PER_FRAME} Cr /frame"

    def additional_notes(self) -> str | None:
        return "Render Time ≈ 3s / frame"

    def get_raw_price(self, state: dict) -> float:
        max_frames = state.get("max_frames", 100)
        return max_frames * CREDITS_PER_FRAME

    def validate_form_v2(self):
        prompt_list = gui.session_state.get("animation_prompts")
        assert prompt_list, "Please provide animation prompts"

        max_frames = gui.session_state["max_frames"]
        assert (
            get_last_frame(prompt_list) <= max_frames
        ), "Please make sure that Frame Count matches the Animation Prompts"

    def render_usage_guide(self):
        youtube_video("sUvica6UuQU")

    def render_settings(self):
        col1, col2 = gui.columns(2)
        with col1:
            enum_selector(
                AnimationModels,
                label="""
            Choose your preferred AI Animation Model
            """,
                key="selected_model",
                use_selectbox=True,
            )

            animation_mode = gui.selectbox(
                "Animation Mode", key="animation_mode", options=["2D", "3D"]
            )

        gui.text_input(
            """
###### Zoom
How should the camera zoom in or out? This setting scales the canvas size, multiplicatively.
1 is static, with numbers greater than 1 moving forward (or zooming in) and numbers less than 1 moving backwards (or zooming out).
            """,
            key="zoom",
        )
        gui.caption(
            """
            With 0 as the starting keyframe, the input of 0: (1.004) can be used to zoom in moderately, starting at frame 0 and continuing until the end.
            """
        )
        gui.text_input(
            """
###### Horizontal Pan
How should the camera pan horizontally? This parameter uses positive values to move right and negative values to move left.
            """,
            key="translation_x",
        )
        gui.text_input(
            """
###### Vertical Pan
How should the camera pan vertically? This parameter uses positive values to move up and negative values to move down.
            """,
            key="translation_y",
        )
        if animation_mode == "3D":
            gui.text_input(
                """
###### Roll Clockwise/Counterclockwise
Gradually moves the camera on a focal axis. Roll the camera clockwise or counterclockwise in a specific degree per frame. This parameter uses positive values to roll counterclockwise and negative values to roll clockwise. E.g. use `0:(-1), 20:(0)` to roll the camera 1 degree clockwise for the first 20 frames.
                """,
                key="rotation_3d_z",
            )
            gui.text_input(
                """
###### Pan Left/Right
Pans the canvas left or right in degrees per frame. This parameter uses positive values to pan right and negative values to pan left.
                """,
                key="rotation_3d_y",
            )
            gui.text_input(
                """
###### Tilt Up/Down
Tilts the camera up or down in degrees per frame. This parameter uses positive values to tilt up and negative values to tilt down.
                """,
                key="rotation_3d_x",
            )
<<<<<<< HEAD
=======
        gui.slider(
            """
###### FPS (Frames per second)
Choose fps for the video.
            """,
            min_value=10,
            max_value=60,
            step=1,
            key="fps",
        )
>>>>>>> 9865e5b9

    #         gui.selectbox(
    #             """
    # ###### Sampler
    # What Stable Diffusion sampler should be used.
    #             """,
    #             key="sampler",
    #             options=[
    #                 "euler_ancestral",
    #                 "klms",
    #                 "dpm2",
    #                 "dpm2_ancestral",
    #                 "heun",
    #                 "euler",
    #                 "plms",
    #                 "ddim",
    #                 "dpm_fast",
    #                 "dpm_adaptive",
    #                 "dpmpp_2s_a",
    #                 "dpmpp_2m",
    #             ],
    #         )

    def fallback_preivew_image(self) -> str:
        return DEFAULT_ANIMATION_META_IMG

    def preview_description(self, state: dict) -> str:
        return "Create AI-generated Animation without relying on complex CoLab notebooks. Input your prompts + keyframes and bring your ideas to life using the animation capabilities of Gooey & Stable Diffusion's Deforum. For more help on how to use the tool visit https://www.help.gooey.ai/learn-animation"

    def render_description(self):
        gui.markdown(
            f"""
            - Every Submit will require approximately 3-5 minutes to render.

            - Animation is complex: Please watch the video and review our decks to help you.

            - Test your image prompts BEFORE adding lots of frames e.g. Tweak key frame images with just 10 frames between them AND then increase the FPS or frame count between them once you like the outputs. This will save you time and credits.

            - No lost work! All your animations or previously generated versions are in the History tab. If they don't appear here, it likely means they aren't done rendering yet.

            """
        )
        gui.markdown(
            """
            #### Resources:

            [Learn Animation](https://www.help.gooey.ai/learn-animation)

            [Gooey Guide to Prompting](https://docs.google.com/presentation/d/1RaoMP0l7FnBZovDAR42zVmrUND9W5DW6eWet-pi6kiE/edit?usp=sharing)

            Here’s a comprehensive style guide to assist you with different stylized animation prompts:

            [StableDiffusion CheatSheet](https://supagruen.github.io/StableDiffusion-CheatSheet/)

            """
        )
        gui.write("---")
        gui.markdown(
            """
            Animation Length: You can indicate how long you want your animation to be by increasing or decreasing your frame count.

            FPS: Every Animation is set at 12 frames per second by default. You can change this default frame rate/ frames per second (FPS) on the Settings menu.

            Prompts: Within your sequence you can input multiple text Prompts for your visuals. Each prompt can be defined for a specific keyframe number.

            ##### What are keyframes?

            Keyframes define the transition points from one prompt to the next, or the start and end points of a prompted action set in between the total frame count or sequence. These keyframes or markers are necessary to establish smooth transitions or jump cuts, whatever you prefer.

            Use the Camera Settings to generate animations with depth and other 3D parameters.
            """
        )
        gui.markdown(
            """
            Prompt Construction Tip:

            Changing Elements transition better from a visual prompt that is artefact or object heavy to another busy visual prompt. For example: Prompt 1: a busy street transitions to Prompt 2: a busy interior of a park. This transition will render interesting and beautiful imagery.

            `Transitions from a simpler or plain visual prompt to a more complex visual might be challenging to generate. For example: Prompt 1: a blue sky to Prompt 2: a crowded market. This is because there are fewer artefacts for the generator to transition.`

            This recipe takes any text and creates animation. It's based on the Deforum notebook with lots of details at http://deforum.art.

            """
        )

    def render_output(self):
        output_video = gui.session_state.get("output_video")
        if output_video:
            gui.write("#### Output Video")
            gui.video(output_video, autoplay=True, show_download_button=True)

    def estimate_run_duration(self):
        # in seconds
        return gui.session_state.get("max_frames", 100) * MODEL_ESTIMATED_TIME_PER_FRAME

    def render_example(self, state: dict):
        display = self.preview_input(state)
        gui.markdown("```lua\n" + display + "\n```")

        gui.video(state.get("output_video"), autoplay=True)

    @classmethod
    def preview_input(cls, state: dict) -> str:
        input_prompt = state.get("input_prompt")
        if input_prompt:
            animation_prompts = input_prompt_to_animation_prompts(input_prompt)
        else:
            animation_prompts = state.get("animation_prompts", [])
        display = "\n\n".join(
            [f"{fp['prompt']} [{fp['frame']}]" for fp in animation_prompts]
        )
        return display

    def run(self, state: dict):
        request: DeforumSDPage.RequestModel = self.RequestModel.parse_obj(state)
        yield

        if not self.request.user.disable_safety_checker:
            safety_checker(text=self.preview_input(state))

        try:
            state["output_video"] = call_celery_task_outfile(
                "deforum",
                pipeline=dict(
                    model_id=AnimationModels[request.selected_model].value,
                    seed=request.seed,
                ),
                inputs=dict(
                    animation_mode=request.animation_mode,
                    animation_prompts={
                        fp["frame"]: fp["prompt"] for fp in request.animation_prompts
                    },
                    max_frames=request.max_frames,
                    zoom=request.zoom or "0: (1.004)",
                    translation_x=request.translation_x or "0:(10*sin(2*3.14*t/10))",
                    translation_y=request.translation_y or "0:(0)",
                    rotation_3d_x=request.rotation_3d_x or "0:(0)",
                    rotation_3d_y=request.rotation_3d_y or "0:(0)",
                    rotation_3d_z=request.rotation_3d_z or "0:(0)",
                    translation_z="0:(0)",
                    fps=request.fps,
                ),
                content_type="video/mp4",
                filename=f"gooey.ai animation {request.animation_prompts}.mp4",
            )[0]
        except RuntimeError as e:
            msg = "\n\n".join(e.args).lower()
            if "key frame string not correctly formatted" in msg:
                raise UserError(str(e)) from e<|MERGE_RESOLUTION|>--- conflicted
+++ resolved
@@ -126,7 +126,6 @@
         frame_key = f"{st_list_key}/frame/{fp_key}"
         second_key = f"{st_list_key}/seconds/{fp_key}"
         prompt_key = f"{st_list_key}/prompt/{fp_key}"
-<<<<<<< HEAD
         if second_key not in st.session_state:
             st.session_state[second_key] = fp["second"]
         st.session_state[frame_key] = seconds_to_frames(
@@ -150,29 +149,10 @@
             st.number_input(
                 label="",
                 key=second_key,
-=======
-        if frame_key not in gui.session_state:
-            gui.session_state[frame_key] = fp["frame"]
-        if prompt_key not in gui.session_state:
-            gui.session_state[prompt_key] = fp["prompt"]
-
-        col1, col2 = gui.columns([8, 3], responsive=False)
-        with col1:
-            gui.text_area(
-                label="*Prompt*",
-                key=prompt_key,
-                height=100,
-            )
-        with col2:
-            gui.number_input(
-                label="*Frame*",
-                key=frame_key,
->>>>>>> 9865e5b9
                 min_value=0,
                 step=0.1,
                 className="gui-input-smaller",
             )
-<<<<<<< HEAD
             if idx != 0 and st.button(
                 "🗑️",
                 help=f"Remove Frame {idx + 1}",
@@ -281,16 +261,6 @@
                 "frame": st.session_state.get(frame_key),
                 "prompt": st.session_state.get(prompt_key),
                 "second": st.session_state.get(second_key),
-=======
-            if gui.button("🗑️", help=f"Remove Frame {idx + 1}"):
-                prompt_st_list.pop(idx)
-                gui.rerun()
-
-        updated_st_list.append(
-            {
-                "frame": gui.session_state.get(frame_key),
-                "prompt": gui.session_state.get(prompt_key),
->>>>>>> 9865e5b9
                 "key": fp_key,
             }
         )
@@ -298,11 +268,6 @@
     prompt_st_list.clear()
     prompt_st_list.extend(updated_st_list)
 
-<<<<<<< HEAD
-    st.session_state[animation_prompts_key] = st_list_to_animation_prompt(
-        prompt_st_list
-    )
-=======
     if gui.button("➕ Add a Prompt"):
         max_frames = gui.session_state.get("max_frames", 100)
         if prompt_st_list:
@@ -330,7 +295,6 @@
         Pro-tip: To avoid abrupt endings on your animation, ensure that the last keyframe prompt is set for a higher number of keyframes/time than the previous transition rate. There should be an ample number of frames between the last frame and the total frame count of the animation.
         """
     )
->>>>>>> 9865e5b9
 
 
 def get_last_frame(prompt_list: list) -> int:
@@ -371,13 +335,9 @@
         selected_model=AnimationModels.protogen_2_2.name,
     )
 
-<<<<<<< HEAD
     ZoomSettings = {0: 1.004}
 
     class RequestModel(BaseModel):
-=======
-    class RequestModel(BasePage.RequestModel):
->>>>>>> 9865e5b9
         # input_prompt: str
         animation_prompts: AnimationPrompts
         max_frames: int | None
@@ -417,23 +377,6 @@
     def render_form_v2(self):
         animation_prompts_editor()
 
-<<<<<<< HEAD
-        col1, col2 = st.columns([2, 11], responsive=False)
-        with col1:
-            st.number_input(
-                label="",
-                key="max_seconds",
-                min_value=0,
-                step=0.1,
-                value=frames_to_seconds(
-                    st.session_state.get("max_frames", 100),
-                    st.session_state.get("fps", 12),
-                ),
-                className="gui-input-smaller",
-            )
-            st.session_state["max_frames"] = seconds_to_frames(
-                st.session_state.get("max_seconds", 10), st.session_state.get("fps", 12)
-=======
         col1, col2 = gui.columns(2)
         with col1:
             gui.slider(
@@ -450,7 +393,6 @@
                 """
 Pro-tip: The more frames you add, the longer it will take to render the animation. Test your prompts before adding more frames.
             """
->>>>>>> 9865e5b9
             )
 
         with col2:
@@ -558,8 +500,6 @@
                 """,
                 key="rotation_3d_x",
             )
-<<<<<<< HEAD
-=======
         gui.slider(
             """
 ###### FPS (Frames per second)
@@ -570,7 +510,6 @@
             step=1,
             key="fps",
         )
->>>>>>> 9865e5b9
 
     #         gui.selectbox(
     #             """
