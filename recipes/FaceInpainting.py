--- conflicted
+++ resolved
@@ -198,12 +198,7 @@
         if output_images:
             st.write("#### Output Image")
             for url in output_images:
-<<<<<<< HEAD
-                st.image(url)
-                self.render_buttons(url)
-=======
                 st.image(url, show_download_button=True)
->>>>>>> caf62278
         else:
             st.div()
 
