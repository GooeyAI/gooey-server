import base64
from datetime import datetime, timedelta

import gooey_gui as gui
from dateutil.relativedelta import relativedelta
from django.db.models import Count, Avg, Q, CharField
from django.db.models.functions import (
    TruncMonth,
    TruncDay,
    TruncWeek,
    TruncYear,
    Concat,
)
from django.utils import timezone
from fastapi import HTTPException
from furl import furl
from pydantic import BaseModel

from bots.models import (
    Workflow,
    Platform,
    BotIntegration,
    Conversation,
    Message,
    Feedback,
    ConversationQuerySet,
    FeedbackQuerySet,
    MessageQuerySet,
)
from daras_ai_v2 import settings
from daras_ai_v2.base import BasePage, RecipeTabs
from daras_ai_v2.language_model import (
    CHATML_ROLE_ASSISTANT,
    CHATML_ROLE_USER,
)
from recipes.VideoBots import VideoBotsPage


class VideoBotsStatsPage(BasePage):
    title = "Copilot Analytics"  # "Create Interactive Video Bots"
    slug_versions = ["analytics", "stats"]
    workflow = (
        Workflow.VIDEO_BOTS
    )  # this is a hidden page, so this isn't used but type checking requires a workflow

    class RequestModel(BaseModel):
        pass

    class ResponseModel(BaseModel):
        pass

    def __init__(self, *args, **kwargs):
        super().__init__(*args, **kwargs)

        self.bi = None

    def current_app_url(
        self,
        tab: RecipeTabs = RecipeTabs.run,
        query_params: dict = None,
        path_params: dict = None,
    ) -> str:
        return str(furl(settings.APP_BASE_URL) / self.request.url.path)

    def show_title_breadcrumb_share(
        self, bi: BotIntegration, run_title: str, run_url: str
    ):
        with gui.div(className="d-flex justify-content-between mt-4"):
            with gui.div(className="d-lg-flex d-block align-items-center"):
                with gui.tag("div", className="me-3 mb-1 mb-lg-0 py-2 py-lg-0"):
                    with gui.breadcrumbs():
                        metadata = VideoBotsPage.workflow.get_or_create_metadata()
                        gui.breadcrumb_item(
                            metadata.short_title,
                            link_to=VideoBotsPage.app_url(),
                            className="text-muted",
                        )
                        if not (bi.published_run_id and bi.published_run.is_root()):
                            gui.breadcrumb_item(
                                run_title,
                                link_to=run_url,
                                className="text-muted",
                            )
                        gui.breadcrumb_item(
                            "Integrations",
                            link_to=VideoBotsPage.app_url(
                                tab=RecipeTabs.integrations,
                                example_id=(
                                    bi.published_run
                                    and bi.published_run.published_run_id
                                ),
                                path_params=dict(
                                    integration_id=bi.api_integration_id()
                                ),
                            ),
                        )

<<<<<<< HEAD
                author = bi.workspace or self.request.user
=======
>>>>>>> 2bba1246
                VideoBotsPage.render_author(
                    bi.created_by,
                    show_as_link=self.is_current_user_admin(),
                )

            with gui.div(className="d-flex align-items-center"):
                self.render_social_buttons()

        gui.markdown("# " + self.get_dynamic_meta_title())

    def get_dynamic_meta_title(self):
        return f"📊 {self.bi.name} Analytics" if self.bi else self.title

    def render(self):
        self.setup_sentry()

        if not self.request.user or self.request.user.is_anonymous:
            gui.write("**Please Login to view stats for your bot integrations**")
            return
        if self.is_current_user_admin():
            bi_qs = BotIntegration.objects.all().order_by("platform", "-created_at")
        else:
            bi_qs = BotIntegration.objects.filter(
                workspace__memberships__user=self.request.user,
                workspace__memberships__deleted__isnull=True,
            ).order_by("platform", "-created_at")

        if not bi_qs.exists():
            gui.write(
                "**Please connect a bot to a platform to view stats for your bot integrations or login to an account with connected bot integrations**"
            )
            return

        bi_id = self.request.query_params.get("bi_id") or gui.session_state.get("bi_id")
        try:
            self.bi = bi = bi_qs.get(id=bi_id)
        except BotIntegration.DoesNotExist:
            raise HTTPException(status_code=404, detail="Bot Integration not found")

        # for backwards compatibility with old urls
        if self.request.query_params.get("bi_id"):
            raise gui.RedirectException(
                str(
                    furl(
                        VideoBotsPage.app_url(
                            tab=RecipeTabs.integrations,
                            example_id=(
                                bi.published_run and bi.published_run.published_run_id
                            ),
                            path_params=dict(integration_id=bi.api_integration_id()),
                        )
                    )
                    / "stats/"
                )
            )

        run_url = VideoBotsPage.app_url(
            example_id=bi.published_run and bi.published_run.published_run_id,
        )
        if bi.published_run_id:
            run_title = bi.published_run.title
        else:
            run_title = bi.saved_run.page_title  # this is mostly for backwards compat
        self.show_title_breadcrumb_share(bi, run_title, run_url)

        col1, col2 = gui.columns([1, 2])

        with col1:
            conversations, messages = calculate_overall_stats(
                bi=bi, run_title=run_title, run_url=run_url
            )

            (
                start_date,
                end_date,
                view,
                factor,
                trunc_fn,
            ) = self.render_date_view_inputs(bi)

        df = calculate_stats_binned_by_time(
            bi=bi,
            start_date=start_date,
            end_date=end_date,
            factor=factor,
            trunc_fn=trunc_fn,
        )

        if df.empty or "date" not in df.columns:
            gui.write("No data to show yet.")
            self.update_url(
                view,
                gui.session_state.get("details"),
                start_date,
                end_date,
                gui.session_state.get("sort_by"),
            )
            return

        with col2:
            plot_graphs(view, df)

        gui.write("---")
        gui.session_state.setdefault(
            "details", self.request.query_params.get("details")
        )
        details = gui.horizontal_radio(
            "### Details",
            options=(
                [
                    "Conversations",
                    "Messages",
                    "Feedback Positive",
                    "Feedback Negative",
                ]
                + (
                    [
                        "Answered Successfully",
                        "Answered Unsuccessfully",
                    ]
                    if bi.analysis_runs.exists()
                    else []
                )
            ),
            key="details",
        )

        if details == "Conversations":
            options = [
                "Last Sent",
                "Messages",
                "Correct Answers",
                "Thumbs up",
                "Name",
            ]
        elif details == "Feedback Positive":
            options = [
                "Name",
                "Rating",
                "Question Answered",
            ]
        elif details == "Feedback Negative":
            options = [
                "Name",
                "Rating",
                "Question Answered",
            ]
        elif details == "Answered Successfully":
            options = [
                "Name",
                "Sent",
            ]
        elif details == "Answered Unsuccessfully":
            options = [
                "Name",
                "Sent",
            ]
        else:
            options = []

        sort_by = None
        if options:
            query_sort_by = self.request.query_params.get("sort_by")
            gui.session_state.setdefault(
                "sort_by", query_sort_by if query_sort_by in options else options[0]
            )
            gui.selectbox(
                "Sort by",
                options=options,
                key="sort_by",
            )
            sort_by = gui.session_state["sort_by"]

        df = get_tabular_data(
            bi=bi,
            conversations=conversations,
            messages=messages,
            details=details,
            sort_by=sort_by,
            rows=500,
            start_date=start_date,
            end_date=end_date,
        )

        if not df.empty:
            columns = df.columns.tolist()
            gui.data_table(
                [columns]
                + [
                    [
                        dict(
                            readonly=True,
                            displayData=str(df.iloc[idx, col]),
                            data=str(df.iloc[idx, col]),
                        )
                        for col in range(len(columns))
                    ]
                    for idx in range(min(500, len(df)))
                ]
            )
            # download as csv button
            gui.html("<br/>")
            if gui.checkbox("Export"):
                df = get_tabular_data(
                    bi=bi,
                    conversations=conversations,
                    messages=messages,
                    details=details,
                    sort_by=sort_by,
                    start_date=start_date,
                    end_date=end_date,
                )
                csv = df.to_csv()
                b64 = base64.b64encode(csv.encode()).decode()
                gui.html(
                    f'<a href="data:file/csv;base64,{b64}" download="{bi.name}.csv" class="btn btn-theme btn-secondary">Download CSV File</a>'
                )
                gui.caption("Includes full data (UI only shows first 500 rows)")
        else:
            gui.write("No data to show yet.")

        self.update_url(view, details, start_date, end_date, sort_by)

    # we store important inputs in the url so the user can return to the same view (e.g. bookmark it)
    # this also allows them to share the url (once organizations are supported)
    # and allows us to share a url to a specific view with users
    def update_url(self, view, details, start_date, end_date, sort_by):
        f = furl(str(self.request.url))
        new_query_params = {
            "view": view or "",
            "details": details or "",
            "start_date": start_date.strftime("%Y-%m-%d"),
            "end_date": end_date.strftime("%Y-%m-%d"),
            "sort_by": sort_by or "",
        }
        if f.query.params == new_query_params:
            return
        raise gui.RedirectException(str(f.set(query_params=new_query_params)))

    def render_date_view_inputs(self, bi):
        if gui.checkbox("Show All"):
            start_date = bi.created_at
            end_date = timezone.now() + timedelta(days=1)
        else:
            fifteen_days_ago = timezone.now() - timedelta(days=15)
            fifteen_days_ago = fifteen_days_ago.replace(hour=0, minute=0, second=0)
            gui.session_state.setdefault(
                "start_date",
                self.request.query_params.get(
                    "start_date", fifteen_days_ago.strftime("%Y-%m-%d")
                ),
            )
            start_date: datetime = (
                gui.date_input("Start date", key="start_date") or fifteen_days_ago
            )
            gui.session_state.setdefault(
                "end_date",
                self.request.query_params.get(
                    "end_date",
                    (timezone.now() + timedelta(days=1)).strftime("%Y-%m-%d"),
                ),
            )
            end_date: datetime = (
                gui.date_input("End date", key="end_date") or timezone.now()
            )
            gui.session_state.setdefault(
                "view", self.request.query_params.get("view", "Daily")
            )
        gui.write("---")
        view = gui.horizontal_radio(
            "### View",
            options=["Daily", "Weekly", "Monthly"],
            key="view",
            label_visibility="collapsed",
        )
        factor = 1
        if view == "Weekly":
            trunc_fn = TruncWeek
        elif view == "Daily":
            if end_date - start_date > timedelta(days=31):
                gui.write(
                    "**Note: Date ranges greater than 31 days show weekly averages in daily view**"
                )
                factor = 1.0 / 7.0
                trunc_fn = TruncWeek
            else:
                trunc_fn = TruncDay
        elif view == "Monthly":
            trunc_fn = TruncMonth
            start_date = start_date.replace(day=1)
            gui.session_state["start_date"] = start_date.strftime("%Y-%m-%d")
            if end_date.day != 1:
                end_date = end_date.replace(day=1) + relativedelta(months=1)
                gui.session_state["end_date"] = end_date.strftime("%Y-%m-%d")
        else:
            trunc_fn = TruncYear
        return start_date, end_date, view, factor, trunc_fn


def calculate_overall_stats(*, bi, run_title, run_url):
    conversations: ConversationQuerySet = Conversation.objects.filter(
        bot_integration=bi
    ).order_by()  # type: ignore
    # due to things like personal convos for slack, each user can have multiple conversations
    users = conversations.distinct_by_user_id().order_by()
    messages: MessageQuerySet = Message.objects.filter(conversation__in=conversations).order_by()  # type: ignore
    user_messages = messages.filter(role=CHATML_ROLE_USER).order_by()
    bot_messages = messages.filter(role=CHATML_ROLE_ASSISTANT).order_by()
    num_active_users_last_7_days = (
        user_messages.filter(
            conversation__in=users,
            created_at__gte=timezone.now() - timedelta(days=7),
        )
        .distinct_by_user_id()
        .count()
    )
    num_active_users_last_30_days = (
        user_messages.filter(
            conversation__in=users,
            created_at__gte=timezone.now() - timedelta(days=30),
        )
        .distinct_by_user_id()
        .count()
    )
    positive_feedbacks = Feedback.objects.filter(
        message__conversation__bot_integration=bi,
        rating=Feedback.Rating.RATING_THUMBS_UP,
    ).count()
    negative_feedbacks = Feedback.objects.filter(
        message__conversation__bot_integration=bi,
        rating=Feedback.Rating.RATING_THUMBS_DOWN,
    ).count()
    run_link = f'Powered By: <a href="{run_url}" target="_blank">{run_title}</a>'
    if bi.get_display_name() != bi.name:
        connection_detail = f"- Connected to: {bi.get_display_name()}"
    else:
        connection_detail = ""
    gui.markdown(
        f"""
            - Platform: {Platform(bi.platform).name.capitalize()}
            - Created on: {bi.created_at.strftime("%b %d, %Y")}
            - Last Updated: {bi.updated_at.strftime("%b %d, %Y")}
            - {run_link}
            {connection_detail}
            * {users.count()} Users
            * {num_active_users_last_7_days} Active Users (Last 7 Days)
            * {num_active_users_last_30_days} Active Users (Last 30 Days)
            * {conversations.count()} Conversations
            * {user_messages.count()} User Messages
            * {bot_messages.count()} Bot Messages
            * {messages.count()} Total Messages
            * {positive_feedbacks} Positive Feedbacks
            * {negative_feedbacks} Negative Feedbacks
            """,
        unsafe_allow_html=True,
    )

    return conversations, messages


def calculate_stats_binned_by_time(*, bi, start_date, end_date, factor, trunc_fn):
    import pandas as pd

    messages_received = (
        Message.objects.filter(
            created_at__date__gte=start_date,
            created_at__date__lte=end_date,
            conversation__bot_integration=bi,
            role=CHATML_ROLE_ASSISTANT,
        )
        .order_by()
        .annotate(date=trunc_fn("created_at"))
        .values("date")
        .annotate(Messages_Sent=Count("id"))
        .annotate(Convos=Count("conversation_id", distinct=True))
        .annotate(
            Senders=Count(
                Concat(*Message.convo_user_id_fields, output_field=CharField()),
                distinct=True,
            ),
        )
        .annotate(Average_runtime=Avg("saved_run__run_time"))
        .annotate(Unique_feedback_givers=Count("feedbacks", distinct=True))
        .values(
            "date",
            "Messages_Sent",
            "Convos",
            "Senders",
            "Unique_feedback_givers",
            "Average_runtime",
        )
    )

    positive_feedbacks = (
        Feedback.objects.filter(
            created_at__date__gte=start_date,
            created_at__date__lte=end_date,
            message__conversation__bot_integration=bi,
            rating=Feedback.Rating.RATING_THUMBS_UP,
        )
        .order_by()
        .annotate(date=trunc_fn("created_at"))
        .values("date")
        .annotate(Pos_feedback=Count("id"))
        .values("date", "Pos_feedback")
    )

    negative_feedbacks = (
        Feedback.objects.filter(
            created_at__date__gte=start_date,
            created_at__date__lte=end_date,
            message__conversation__bot_integration=bi,
            rating=Feedback.Rating.RATING_THUMBS_DOWN,
        )
        .order_by()
        .annotate(date=trunc_fn("created_at"))
        .values("date")
        .annotate(Neg_feedback=Count("id"))
        .values("date", "Neg_feedback")
    )

    successfully_answered = (
        Message.objects.filter(
            conversation__bot_integration=bi,
            created_at__date__gte=start_date,
            created_at__date__lte=end_date,
        )
        .filter(
            Q(analysis_result__contains={"Answered": True})
            | Q(analysis_result__contains={"assistant": {"answer": "Found"}}),
        )
        .order_by()
        .annotate(date=trunc_fn("created_at"))
        .values("date")
        .annotate(Successfully_Answered=Count("id"))
        .values("date", "Successfully_Answered")
    )

    df = pd.DataFrame(
        messages_received,
        columns=[
            "date",
            "Messages_Sent",
            "Convos",
            "Senders",
            "Unique_feedback_givers",
            "Average_runtime",
        ],
    )
    df = df.merge(
        pd.DataFrame(positive_feedbacks, columns=["date", "Pos_feedback"]),
        how="outer",
        left_on="date",
        right_on="date",
    )
    df = df.merge(
        pd.DataFrame(negative_feedbacks, columns=["date", "Neg_feedback"]),
        how="outer",
        left_on="date",
        right_on="date",
    )
    df = df.merge(
        pd.DataFrame(successfully_answered, columns=["date", "Successfully_Answered"]),
        how="outer",
        left_on="date",
        right_on="date",
    )
    df["Messages_Sent"] = df["Messages_Sent"] * factor
    df["Convos"] = df["Convos"] * factor
    df["Senders"] = df["Senders"] * factor
    df["Unique_feedback_givers"] = df["Unique_feedback_givers"] * factor
    df["Pos_feedback"] = df["Pos_feedback"] * factor
    df["Neg_feedback"] = df["Neg_feedback"] * factor
    df["Percentage_positive_feedback"] = (
        df["Pos_feedback"] / df["Messages_Sent"]
    ) * 100
    df["Percentage_negative_feedback"] = (
        df["Neg_feedback"] / df["Messages_Sent"]
    ) * 100
    df["Percentage_successfully_answered"] = (
        df["Successfully_Answered"] / df["Messages_Sent"]
    ) * 100
    df["Msgs_per_convo"] = df["Messages_Sent"] / df["Convos"]
    df["Msgs_per_user"] = df["Messages_Sent"] / df["Senders"]
    df.fillna(0, inplace=True)
    df = df.round(0).astype("int32", errors="ignore")
    df = df.sort_values(by=["date"], ascending=True).reset_index()
    return df


def plot_graphs(view, df):
    import plotly.graph_objects as go

    dateformat = "%B %Y" if view == "Monthly" else "%x"
    xaxis_ticks = dict(
        tickmode="array",
        tickvals=list(df["date"]),
        ticktext=list(df["date"].apply(lambda x: x.strftime(dateformat))),
    )

    fig = go.Figure(
        data=[
            go.Bar(
                x=list(df["date"]),
                y=list(df["Messages_Sent"]),
                text=list(df["Messages_Sent"]),
                texttemplate="<b>%{text}</b>",
                insidetextanchor="middle",
                insidetextfont=dict(size=24),
                hovertemplate="Messages Sent: %{y:.0f}<extra></extra>",
            ),
        ],
        layout=dict(
            margin=dict(l=0, r=0, t=28, b=0),
            yaxis=dict(
                title="User Messages Sent",
                range=[
                    0,
                    df["Messages_Sent"].max() + 1,
                ],
                tickvals=[
                    *range(
                        int(df["Messages_Sent"].max() / 10),
                        int(df["Messages_Sent"].max()) + 1,
                        int(df["Messages_Sent"].max() / 10) + 1,
                    )
                ],
            ),
            xaxis=xaxis_ticks,
            title=dict(
                text=f"{view} Messages Sent",
            ),
            height=300,
            template="plotly_white",
        ),
    )
    gui.plotly_chart(fig)
    gui.write("---")
    fig = go.Figure(
        data=[
            go.Scatter(
                name="Senders",
                mode="lines+markers",
                x=list(df["date"]),
                y=list(df["Senders"]),
                text=list(df["Senders"]),
                hovertemplate="Active Users: %{y:.0f}<extra></extra>",
            ),
            go.Scatter(
                name="Conversations",
                mode="lines+markers",
                x=list(df["date"]),
                y=list(df["Convos"]),
                text=list(df["Convos"]),
                hovertemplate="Conversations: %{y:.0f}<extra></extra>",
            ),
            go.Scatter(
                name="Feedback Givers",
                mode="lines+markers",
                x=list(df["date"]),
                y=list(df["Unique_feedback_givers"]),
                text=list(df["Unique_feedback_givers"]),
                hovertemplate="Feedback Givers: %{y:.0f}<extra></extra>",
            ),
            go.Scatter(
                name="Positive Feedbacks",
                mode="lines+markers",
                x=list(df["date"]),
                y=list(df["Pos_feedback"]),
                text=list(df["Pos_feedback"]),
                hovertemplate="Positive Feedbacks: %{y:.0f}<extra></extra>",
            ),
            go.Scatter(
                name="Negative Feedbacks",
                mode="lines+markers",
                x=list(df["date"]),
                y=list(df["Neg_feedback"]),
                text=list(df["Neg_feedback"]),
                hovertemplate="Negative Feedbacks: %{y:.0f}<extra></extra>",
            ),
            go.Scatter(
                name="Messages per Convo",
                mode="lines+markers",
                x=list(df["date"]),
                y=list(df["Msgs_per_convo"]),
                text=list(df["Msgs_per_convo"]),
                hovertemplate="Messages per Convo: %{y:.0f}<extra></extra>",
            ),
            go.Scatter(
                name="Messages per Sender",
                mode="lines+markers",
                x=list(df["date"]),
                y=list(df["Msgs_per_user"]),
                text=list(df["Msgs_per_user"]),
                hovertemplate="Messages per User: %{y:.0f}<extra></extra>",
            ),
        ],
        layout=dict(
            margin=dict(l=0, r=0, t=28, b=0),
            yaxis=dict(
                title="Unique Count",
            ),
            title=dict(
                text=f"{view} Usage Trends",
            ),
            xaxis=xaxis_ticks,
            height=300,
            template="plotly_white",
        ),
    )
    max_value = (
        df[
            [
                "Senders",
                "Convos",
                "Unique_feedback_givers",
                "Pos_feedback",
                "Neg_feedback",
                "Msgs_per_convo",
                "Msgs_per_user",
            ]
        ]
        .max()
        .max()
    )
    if max_value < 10:
        # only set fixed axis scale if the data doesn't have enough values to make it look good
        # otherwise default behaviour is better since it adapts when user deselects a line
        fig.update_yaxes(
            range=[
                -0.2,
                max_value + 10,
            ],
            tickvals=[
                *range(
                    int(max_value / 10),
                    int(max_value) + 10,
                    int(max_value / 10) + 1,
                )
            ],
        )
    gui.plotly_chart(fig)
    gui.write("---")
    fig = go.Figure(
        data=[
            go.Scatter(
                name="Average Run Time",
                mode="lines+markers",
                x=list(df["date"]),
                y=list(df["Average_runtime"]),
                text=list(df["Average_runtime"]),
                hovertemplate="Average Runtime: %{y:.0f}<extra></extra>",
            ),
        ],
        layout=dict(
            margin=dict(l=0, r=0, t=28, b=0),
            yaxis=dict(
                title="Seconds",
            ),
            title=dict(
                text=f"{view} Performance Metrics",
            ),
            xaxis=xaxis_ticks,
            height=300,
            template="plotly_white",
        ),
    )
    gui.plotly_chart(fig)
    gui.write("---")
    fig = go.Figure(
        data=[
            go.Scatter(
                name="Positive Feedback",
                mode="lines+markers",
                x=list(df["date"]),
                y=list(df["Percentage_positive_feedback"]),
                text=list(df["Percentage_positive_feedback"]),
                hovertemplate="Positive Feedback: %{y:.0f}%<extra></extra>",
            ),
            go.Scatter(
                name="Negative Feedback",
                mode="lines+markers",
                x=list(df["date"]),
                y=list(df["Percentage_negative_feedback"]),
                text=list(df["Percentage_negative_feedback"]),
                hovertemplate="Negative Feedback: %{y:.0f}%<extra></extra>",
            ),
            go.Scatter(
                name="Successfully Answered",
                mode="lines+markers",
                x=list(df["date"]),
                y=list(df["Percentage_successfully_answered"]),
                text=list(df["Percentage_successfully_answered"]),
                hovertemplate="Successfully Answered: %{y:.0f}%<extra></extra>",
            ),
        ],
        layout=dict(
            margin=dict(l=0, r=0, t=28, b=0),
            yaxis=dict(
                title="Percentage",
                range=[0, 100],
                tickvals=[
                    *range(
                        0,
                        101,
                        10,
                    )
                ],
            ),
            xaxis=xaxis_ticks,
            title=dict(
                text=f"{view} Feedback Distribution",
            ),
            height=300,
            template="plotly_white",
        ),
    )
    gui.plotly_chart(fig)


def get_tabular_data(
    *,
    bi,
    conversations,
    messages,
    details,
    sort_by,
    rows=10000,
    start_date=None,
    end_date=None,
):
    import pandas as pd

    df = pd.DataFrame()
    if details == "Conversations":
        if start_date and end_date:
            messages = messages.filter(
                created_at__date__gte=start_date, created_at__date__lte=end_date
            )
            conversations = conversations.filter(messages__in=messages).distinct()
        df = conversations.to_df_format(row_limit=rows)
    elif details == "Messages":
        if start_date and end_date:
            messages = messages.filter(
                created_at__date__gte=start_date, created_at__date__lte=end_date
            )
        df = messages.order_by("-created_at", "conversation__id").to_df_format(
            row_limit=rows
        )
        most_recent = (
            df.groupby("Name")["Sent"]
            .max()
            .reset_index()
            .rename(columns={"Sent": "Last Sent"})
        )
        df = df.merge(
            most_recent,
            how="left",
            left_on="Name",
            right_on="Name",
        )
        df = df.sort_values(
            by=["Last Sent", "Name", "Sent"], ascending=False
        ).reset_index()
        df.drop(columns=["index", "Last Sent"], inplace=True)
    elif details == "Feedback Positive":
        pos_feedbacks: FeedbackQuerySet = Feedback.objects.filter(
            message__conversation__bot_integration=bi,
            rating=Feedback.Rating.RATING_THUMBS_UP,
        )  # type: ignore
        if start_date and end_date:
            pos_feedbacks = pos_feedbacks.filter(
                created_at__date__gte=start_date, created_at__date__lte=end_date
            )
        df = pos_feedbacks.to_df_format(row_limit=rows)
    elif details == "Feedback Negative":
        neg_feedbacks: FeedbackQuerySet = Feedback.objects.filter(
            message__conversation__bot_integration=bi,
            rating=Feedback.Rating.RATING_THUMBS_DOWN,
        )  # type: ignore
        if start_date and end_date:
            neg_feedbacks = neg_feedbacks.filter(
                created_at__date__gte=start_date, created_at__date__lte=end_date
            )
        df = neg_feedbacks.to_df_format(row_limit=rows)
    elif details == "Answered Successfully":
        successful_messages: MessageQuerySet = Message.objects.filter(
            Q(analysis_result__contains={"Answered": True})
            | Q(analysis_result__contains={"assistant": {"answer": "Found"}}),
            conversation__bot_integration=bi,
        )  # type: ignore
        if start_date and end_date:
            successful_messages = successful_messages.filter(
                created_at__date__gte=start_date, created_at__date__lte=end_date
            )
        df = successful_messages.to_df_analysis_format(row_limit=rows)
    elif details == "Answered Unsuccessfully":
        unsuccessful_messages: MessageQuerySet = Message.objects.filter(
            Q(analysis_result__contains={"Answered": False})
            | Q(analysis_result__contains={"assistant": {"answer": "Missing"}}),
            conversation__bot_integration=bi,
        )  # type: ignore
        if start_date and end_date:
            unsuccessful_messages = unsuccessful_messages.filter(
                created_at__date__gte=start_date, created_at__date__lte=end_date
            )
        df = unsuccessful_messages.to_df_analysis_format(row_limit=rows)

    if sort_by and sort_by in df.columns:
        df.sort_values(by=[sort_by], ascending=False, inplace=True)

    return df<|MERGE_RESOLUTION|>--- conflicted
+++ resolved
@@ -95,10 +95,6 @@
                             ),
                         )
 
-<<<<<<< HEAD
-                author = bi.workspace or self.request.user
-=======
->>>>>>> 2bba1246
                 VideoBotsPage.render_author(
                     bi.created_by,
                     show_as_link=self.is_current_user_admin(),
