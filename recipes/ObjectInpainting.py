--- conflicted
+++ resolved
@@ -201,12 +201,7 @@
 
         if output_images:
             for url in output_images:
-<<<<<<< HEAD
-                st.image(url, caption=f"{text_prompt}")
-                self.render_buttons(url)
-=======
                 st.image(url, caption=f"{text_prompt}", show_download_button=True)
->>>>>>> caf62278
         else:
             st.div()
 
