import typing

import gooey_ui as gui
from daras_ai.image_input import truncate_text_words
from daras_ai_v2.all_pages import all_home_pages_by_category
from daras_ai_v2.base import BasePage
from daras_ai_v2.grid_layout_widget import grid_layout
from daras_ai_v2.meta_preview_url import meta_preview_url

META_TITLE = "Explore AI workflows"
META_DESCRIPTION = "Find, fork and run your field’s favorite AI recipes on Gooey.AI"

TITLE = "Explore"
DESCRIPTION = "DISCOVER YOUR FIELD’S FAVORITE AI WORKFLOWS"


def render():
    def _render_non_featured(page_cls):
        page = page_cls()
        state = page.recipe_doc_sr(create=True).to_dict()
        # total_runs = page.get_total_runs()

        col1, col2 = gui.columns([1, 2])
        with col1:
            render_image(page, state)

        with col2:
            # render_description(page, state, total_runs)
            render_description(page, state)

    def _render_as_featured(page_cls: typing.Type[BasePage]):
        page = page_cls()
        state = page.recipe_doc_sr(create=True).to_dict()
        # total_runs = page.get_total_runs()
        render_image(page, state)
        # render_description(page, state, total_runs)
        render_description(page, state)

    def render_image(page: BasePage, state: dict):
        gui.image(
            meta_preview_url(page.get_explore_image(state), page.preview_image(state)),
            href=page.app_url(),
            style={"border-radius": 5},
        )

    def render_description(page, state):
        with gui.link(to=page.app_url()):
            gui.markdown(f"#### {page.get_recipe_title()}")
        preview = page.preview_description(state)
        if preview:
<<<<<<< HEAD
            gui.write(preview, line_clamp=2)
=======
            with gui.tag("p", style={"margin-bottom": "25px"}):
                gui.html(
                    truncate_text_words(preview, 150),
                )
>>>>>>> 36f6d78c
        else:
            page.render_description()
        # with gui.tag(
        #     "p",
        #     style={
        #         "font-size": "14px",
        #         "float": "right",
        #     },
        #     className="text-muted",
        # ):
        #     gui.html(
        #         f'<svg xmlns="http://www.w3.org/2000/svg" height="16" width="16" viewBox="0 0 512 512"><!--!Font Awesome Pro 6.5.0 by @fontawesome - https://fontawesome.com License - https://fontawesome.com/license (Commercial License) Copyright 2023 Fonticons, Inc.--><path d="M209.7 302.3c-15.3-15.3-34.9-25.3-55.9-28.9C187 138.8 252.2 72.6 317.8 41.7c63-29.7 128.7-27.9 171.5-19c8.8 42.8 10.7 108.5-19 171.5c-30.9 65.6-97.1 130.8-231.8 164c-3.6-21-13.6-40.6-28.9-55.9zM240 375.6l0-1.2c51.4-12.5 93.6-29.6 128-49.8l0 94.5-128 64 0-107.5zM384 424l0-109.4C522.4 223.2 520.1 79 502.7 9.3C433-8.1 288.8-10.4 197.4 128H88l-4.9 0-2.2 4.4-72 144L3.1 288H16 136.4c23.2 0 45.5 9.2 61.9 25.7s25.7 38.7 25.7 61.9V496l0 12.9 11.6-5.8 144-72 4.4-2.2 0-4.9zM137.7 272l-1.2 0H28.9l64-128h94.5c-20.2 34.4-37.3 76.6-49.8 128zm17.5 186.7c-20.7 20.7-57.3 30.6-92.1 34.7c-16.9 2-32.4 2.5-43.6 2.6c-1.2 0-2.3 0-3.4 0c0-1.1 0-2.2 0-3.4c0-11.3 .6-26.7 2.6-43.6c4.1-34.8 14.1-71.5 34.7-92.2c28.1-28.1 73.8-28.1 101.9 0s28.1 73.8 0 101.9zM166.5 470c34.4-34.4 34.4-90.1 0-124.5s-90.1-34.4-124.5 0C-7.5 395 .5 511.5 .5 511.5s116.5 8 166-41.5zM408 144a40 40 0 1 1 -80 0 40 40 0 1 1 80 0zM368 88a56 56 0 1 0 0 112 56 56 0 1 0 0-112z"/></svg> {total_runs} runs'
        #     )

    heading(title=TITLE, description=DESCRIPTION)
    for category, pages in all_home_pages_by_category.items():
        gui.write("---")
        if category != "Featured":
            section_heading(category)
        if category == "Images" or category == "Featured":
            grid_layout(3, pages, _render_as_featured, separator=False)
        else:
            grid_layout(2, pages, _render_non_featured, separator=False)


def heading(
    title: str, description: str, margin_top: str = "2rem", margin_bottom: str = "2rem"
):
    with gui.tag(
        "div", style={"margin-top": margin_top, "margin-bottom": margin_bottom}
    ):
        with gui.tag(
            "p",
            style={"margin-top": "0rem", "margin-bottom": "0rem"},
            className="text-muted",
        ):
            gui.html(description.upper())
        with gui.tag(
            "h1",
            style={"margin-top": "0px", "margin-bottom": "0px", "font-weight": "500"},
        ):
            gui.html(title)


def section_heading(title: str, margin_top: str = "1rem", margin_bottom: str = "1rem"):
    with gui.tag(
        "h5",
        style={
            "font-weight": "600",
            "margin-top": margin_top,
            "margin-bottom": margin_bottom,
        },
    ):
        with gui.tag("span", style={"background-color": "#A5FFEE"}):
            gui.html(title.upper())<|MERGE_RESOLUTION|>--- conflicted
+++ resolved
@@ -48,14 +48,8 @@
             gui.markdown(f"#### {page.get_recipe_title()}")
         preview = page.preview_description(state)
         if preview:
-<<<<<<< HEAD
-            gui.write(preview, line_clamp=2)
-=======
             with gui.tag("p", style={"margin-bottom": "25px"}):
-                gui.html(
-                    truncate_text_words(preview, 150),
-                )
->>>>>>> 36f6d78c
+                gui.write(preview, line_clamp=2)
         else:
             page.render_description()
         # with gui.tag(
