from __future__ import annotations

import datetime
import typing
from collections import defaultdict

import phonenumber_field.modelfields
import pytz
from django.conf import settings
from django.contrib.auth import get_user_model
from django.db import models
from django.db.models import OuterRef, Q, QuerySet, Subquery
from django.utils.text import Truncator

from bots.custom_fields import CustomURLField
from daras_ai_v2.language_model import (
    CHATML_ROLE_ASSISTANT,
    CHATML_ROLE_USER,
    ConversationEntry,
    format_chat_entry,
)

from .bot_integration import WhatsappPhoneNumberField

if typing.TYPE_CHECKING:
    import pandas as pd


class ConvoBlockedStatus(models.IntegerChoices):
    NORMAL = 0, "Normal"
    WARNING = 1, "Warning"
    BLOCKED = 2, "Blocked"


class ConversationQuerySet(models.QuerySet):
    def distinct_by_user_id(self) -> QuerySet["Conversation"]:
        """Get unique conversations"""
        return self.distinct(*Conversation.user_id_fields)

    def to_df(
        self, tz=pytz.timezone(settings.TIME_ZONE), row_limit=1000
    ) -> pd.DataFrame:
        import pandas as pd

        qs = self.all().select_related("bot_integration")
        rows = []
        for convo in qs[:row_limit]:
            convo: Conversation
            row = {
                "Name": convo.get_display_name(),
                "Messages": convo.messages.count(),
                "Correct Answers": convo.messages.filter(
                    analysis_result__contains={"Answered": True}
                ).count(),
                "Thumbs up": convo.messages.filter(
                    feedbacks__rating=Feedback.Rating.POSITIVE
                ).count(),
                "Thumbs down": convo.messages.filter(
                    feedbacks__rating=Feedback.Rating.NEGATIVE
                ).count(),
            }
            try:
                first_time = (
                    convo.messages.earliest()
                    .created_at.astimezone(tz)
                    .replace(tzinfo=None)
                )
                last_time = (
                    convo.messages.latest()
                    .created_at.astimezone(tz)
                    .replace(tzinfo=None)
                )
                row |= {
                    "Last Sent": last_time.strftime(settings.SHORT_DATETIME_FORMAT),
                    "First Sent": first_time.strftime(settings.SHORT_DATETIME_FORMAT),
                    "A7": (
                        last_time > datetime.datetime.now() - datetime.timedelta(days=7)
                    ),
                    "A30": (
                        last_time
                        > datetime.datetime.now() - datetime.timedelta(days=30)
                    ),
                    "R1": last_time - first_time < datetime.timedelta(days=1),
                    "R7": last_time - first_time < datetime.timedelta(days=7),
                    "R30": last_time - first_time < datetime.timedelta(days=30),
                    "Delta Hours": round(
                        convo.last_active_delta().total_seconds() / 3600
                    ),
                }
            except Message.DoesNotExist:
                pass
            row |= {
                "Created At": (
                    convo.created_at.astimezone(tz)
                    .replace(tzinfo=None)
                    .strftime(settings.SHORT_DATETIME_FORMAT)
                ),
                "Integration Name": convo.bot_integration.name,
            }
            rows.append(row)
        df = pd.DataFrame.from_records(
            rows,
            columns=[
                "Name",
                "Messages",
                "Correct Answers",
                "Thumbs up",
                "Thumbs down",
                "Last Sent",
                "First Sent",
                "A7",
                "A30",
                "R1",
                "R7",
                "R30",
                "Delta Hours",
                "Created At",
                "Integration Name",
            ],
        )
        return df


class Conversation(models.Model):
    bot_integration = models.ForeignKey(
        "BotIntegration", on_delete=models.CASCADE, related_name="conversations"
    )

    fb_page_id = models.TextField(
        blank=True,
        default="",
        db_index=True,
        help_text="User's Facebook page id (mandatory)",
    )
    fb_page_name = models.TextField(
        default="",
        blank=True,
        help_text="User's Facebook page name (only for display)",
    )
    fb_page_access_token = models.TextField(
        blank=True,
        default="",
        help_text="User's Facebook page access token (mandatory)",
        editable=False,
    )
    ig_account_id = models.TextField(
        blank=True,
        default="",
        db_index=True,
        help_text="User's Instagram account id (required if platform is Instagram)",
    )
    ig_username = models.TextField(
        blank=True,
        default="",
        help_text="User's Instagram username (only for display)",
    )

    wa_phone_number = WhatsappPhoneNumberField(
        blank=True,
        default="",
        db_index=True,
        help_text="User's WhatsApp phone number (required if platform is WhatsApp)",
    )

    slack_user_id = models.TextField(
        max_length=256,
        blank=True,
        default=None,
        null=True,
        help_text="User's Slack ID (mandatory)",
    )
    slack_team_id = models.TextField(
        max_length=256,
        blank=True,
        default=None,
        null=True,
        help_text="Slack team id - redundant with bot integration (mandatory)",
    )
    slack_user_name = models.TextField(
        blank=True,
        default="",
        help_text="User's name in slack (only for display)",
    )
    slack_channel_id = models.TextField(
        max_length=256,
        blank=True,
        default=None,
        null=True,
        help_text="Slack channel id, can be different than the bot integration's public channel (mandatory)",
    )
    slack_channel_name = models.TextField(
        blank=True,
        default="",
        help_text="Bot's Slack channel name without # (only for display)",
    )
    slack_channel_is_personal = models.BooleanField(
        default=False,
        help_text="Whether this is a personal slack channel between the bot and the user",
    )

    twilio_phone_number = phonenumber_field.modelfields.PhoneNumberField(
        blank=True,
        default="",
        help_text="User's Twilio phone number (mandatory)",
    )
    twilio_call_sid = models.TextField(
        blank=True,
        default="",
        help_text="Twilio call sid (only used if each call is a new conversation)",
    )

    web_user_id = models.CharField(
        max_length=512,
        blank=True,
        default=None,
        null=True,
        help_text="User's web user id (mandatory if platform is WEB)",
    )

    blocked_status = models.IntegerField(
        choices=ConvoBlockedStatus.choices,
        default=ConvoBlockedStatus.NORMAL,
    )
    blocked_at = models.DateTimeField(
        null=True,
        blank=True,
        default=None,
        help_text="Timestamp when the conversation was blocked.",
    )

    created_at = models.DateTimeField(auto_now_add=True)
    reset_at = models.DateTimeField(null=True, blank=True, default=None)

    objects = ConversationQuerySet.as_manager()

    user_id_fields = [
        "fb_page_id",
        "ig_account_id",
        "slack_user_id",
        "web_user_id",
        "wa_phone_number",
        "twilio_phone_number",
    ]

    class Meta:
        unique_together = [
            ("slack_channel_id", "slack_user_id", "slack_team_id"),
        ]
        indexes = [
            models.Index(fields=["bot_integration", "fb_page_id", "ig_account_id"]),
            models.Index(fields=["bot_integration", "wa_phone_number"]),
            models.Index(
                fields=[
                    "bot_integration",
                    "slack_user_id",
                    "slack_team_id",
                    "slack_channel_is_personal",
                ],
            ),
            models.Index(
                fields=["bot_integration", "twilio_phone_number", "twilio_call_sid"]
            ),
            models.Index(fields=["-created_at", "bot_integration"]),
        ]

    def __str__(self):
        return f"{self.get_display_name()} <> {self.bot_integration}"

    def get_display_name(self):
        return (
            (self.wa_phone_number and self.wa_phone_number.as_international)
            or " | ".join(
                filter(
                    None,
                    [
                        (
                            self.twilio_phone_number
                            and self.twilio_phone_number.as_international
                        ),
                        self.twilio_call_sid,
                    ],
                )
            )
            or self.ig_username
            or self.fb_page_name
            or " in #".join(
                filter(None, [self.slack_user_name, self.slack_channel_name])
            )
            or self.unique_user_id()
        )

    def unique_user_id(self) -> str | None:
        for col in self.user_id_fields:
            if value := getattr(self, col, None):
                return value
        return self.api_integration_id()

    get_display_name.short_description = "User"

    def last_active_delta(self) -> datetime.timedelta:
        try:
            latest = self.messages.latest()
        except Message.DoesNotExist:
            return datetime.timedelta(0)
        return abs(latest.created_at - self.created_at)

    last_active_delta.short_description = "Duration"

    def d1(self):
        return self.last_active_delta() > datetime.timedelta(days=1)

    d1.short_description = "D1"
    d1.boolean = True

    def d7(self):
        return self.last_active_delta() > datetime.timedelta(days=7)

    d7.short_description = "D7"
    d7.boolean = True

    def d30(self):
        return self.last_active_delta() > datetime.timedelta(days=30)

    d30.short_description = "D30"
    d30.boolean = True

    def last_n_msgs_as_entries(self) -> list["ConversationEntry"]:
        return self.messages.all().last_n_msgs_as_entries(reset_at=self.reset_at)

    def last_n_msgs(self) -> list["Message"]:
        return self.messages.all().last_n_msgs(reset_at=self.reset_at)

    def api_integration_id(self) -> str:
        from routers.bots_api import api_hashids

        return api_hashids.encode(self.id)


class MessageQuerySet(models.QuerySet):
    def previous_by_created_at(self):
        return self.model.objects.filter(
            id__in=self.annotate(
                prev_id=Subquery(
                    self.model.objects.filter(
                        created_at__lt=OuterRef("created_at"),
                    ).values("id")[:1]
                )
            ).values("prev_id")
        )

    def distinct_by_user_id(self) -> QuerySet["Message"]:
        """Get unique users"""
        return self.distinct(*Message.convo_user_id_fields)

    def to_df(
        self, tz=pytz.timezone(settings.TIME_ZONE), row_limit=10000
    ) -> pd.DataFrame:
        import pandas as pd

        rows = [
            {
                "Sent": (
                    row["sent"]
                    .replace(tzinfo=None)
                    .strftime(settings.SHORT_DATETIME_FORMAT)
                ),
                "Name": row.get("name"),
                "User Message (EN)": row.get("user_message"),
                "Assistant Message (EN)": row.get("assistant_message"),
                "User Message (Local)": row.get("user_message_local"),
                "Assistant Message (Local)": row.get("assistant_message_local"),
                "Analysis Result": row.get("analysis_result"),
                "Feedback": row.get("feedback"),
                "Run Time": row.get("run_time_sec"),
                "Credits Used": row.get("credits_used", 0),
                "Run URL": row.get("run_url"),
                "Input Images": ", ".join(row.get("input_images") or []),
                "Input Audio": row.get("input_audio"),
                "User Message ID": row.get("user_message_id"),
                "Conversation ID": row.get("conversation_id"),
                "Integration Name": row.get("integration_name"),
            }
            for row in self.to_json(tz=tz, row_limit=row_limit)
            if row.get("sent")
        ]
        df = pd.DataFrame.from_records(rows)
        return df

    def to_json(
        self, tz=pytz.timezone(settings.TIME_ZONE), row_limit=10000
    ) -> list[dict]:
        from routers.bots_api import MSG_ID_PREFIX

        conversations = defaultdict(list)

        qs = self.order_by("-created_at").prefetch_related(
            "feedbacks", "conversation", "saved_run", "conversation__bot_integration"
        )
        for message in qs[:row_limit]:
            message: Message
            rows = conversations[message.conversation_id]

            # since we've sorted by -created_at, we'll get alternating assistant and user messages
            if message.role == CHATML_ROLE_ASSISTANT:
                row = {
                    "assistant_message": message.content,
                    "assistant_message_local": message.display_content,
                    "analysis_result": message.analysis_result,
                }
                rows.append(row)
                if message.feedbacks.first():
                    row["feedback"] = message.feedbacks.first().get_display_text()
                saved_run = message.saved_run
                if saved_run:
                    row["run_time_sec"] = int(saved_run.run_time.total_seconds())
                    row["run_url"] = saved_run.get_app_url()
                    row["credits_used"] = saved_run.price or 0
                    input_images = saved_run.state.get("input_images")
                    if input_images:
                        row["input_images"] = input_images
                    input_audio = saved_run.state.get("input_audio")
                    if input_audio:
                        row["input_audio"] = input_audio

            elif message.role == CHATML_ROLE_USER and rows:
                row = rows[-1]
                row.update(
                    {
                        "sent": message.created_at.astimezone(tz),
                        "name": message.conversation.get_display_name(),
                        "user_message": message.content,
                        "user_message_local": message.display_content,
                        "user_message_id": (
                            message.platform_msg_id
                            and message.platform_msg_id.removeprefix(MSG_ID_PREFIX)
                        ),
                        "conversation_id": message.conversation.api_integration_id(),
                        "integration_name": message.conversation.bot_integration.name,
                    }
                )

        return [
            row
            for rows in conversations.values()
            # reversed so that user message is first and easier to read
            for row in reversed(rows)
            # drop rows that have only one of user/assistant message
            if "user_message" in row and "assistant_message" in row
        ]

    def last_n_msgs_as_entries(
        self, n: int = 50, reset_at: datetime.datetime = None
    ) -> list["ConversationEntry"]:
        return db_msgs_to_entries(self.last_n_msgs(n, reset_at))

    def last_n_msgs(
        self, n: int = 50, reset_at: datetime.datetime = None
    ) -> list["Message"]:
        if reset_at:
            self = self.filter(created_at__gt=reset_at)
        msgs = self.order_by("-created_at").prefetch_related("attachments")[:n]
        return list(reversed(msgs))


def db_msgs_to_entries(msgs: list["Message"]) -> list["ConversationEntry"]:
    entries = [None] * len(msgs)
    for i, msg in enumerate(msgs):
        entries[i] = format_chat_entry(
            role=msg.role,
            content_text=msg.content,
            input_images=msg.attachments.filter(
                metadata__mime_type__startswith="image/"
            ).values_list("url", flat=True),
        )
    return entries


class Message(models.Model):
    conversation = models.ForeignKey(
        "Conversation", on_delete=models.CASCADE, related_name="messages"
    )
    role = models.CharField(
        choices=(
            # ("system", "System"),
            (CHATML_ROLE_USER, "User"),
            (CHATML_ROLE_ASSISTANT, "Bot"),
        ),
        max_length=10,
    )
    content = models.TextField(help_text="The content that the AI sees")

    display_content = models.TextField(
        blank=True,
        help_text="The local language content that's actually displayed to the user",
    )

    saved_run = models.ForeignKey(
        "bots.SavedRun",
        on_delete=models.SET_NULL,
        related_name="messages",
        null=True,
        blank=True,
        default=None,
        help_text="The saved run that generated this message",
    )

    platform_msg_id = models.TextField(
        blank=True,
        null=True,
        default=None,
        help_text="The platform's delivered message id",
    )

    created_at = models.DateTimeField(auto_now_add=True)

    analysis_result = models.JSONField(
        blank=True,
        default=dict,
        help_text="The result of the analysis of this message",
    )
    analysis_run = models.ForeignKey(
        "bots.SavedRun",
        on_delete=models.SET_NULL,
        related_name="analysis_messages",
        null=True,
        blank=True,
        default=None,
        help_text="The analysis run that generated the analysis of this message",
    )

    question_answered = models.TextField(
        blank=True,
        default="",
        help_text="Bot's ability to answer given question (DEPRECATED)",
    )
    question_subject = models.TextField(
        blank=True,
        default="",
        help_text="Subject of given question (DEPRECATED)",
    )

    response_time = models.DurationField(
        default=None,
        null=True,
        help_text="The time it took for the bot to respond to the corresponding user message",
    )

    _analysis_started = False

    objects = MessageQuerySet.as_manager()

    convo_user_id_fields = [
        f"conversation__{col}" for col in Conversation.user_id_fields
    ]

    class Meta:
        ordering = ("-created_at",)
        get_latest_by = "created_at"
        unique_together = [
            ("platform_msg_id", "conversation"),
        ]
        indexes = [
            models.Index(fields=["conversation", "-created_at"]),
            models.Index(fields=["-created_at"]),
        ]

    def __str__(self):
        return Truncator(self.content).words(30)

    def local_lang(self):
        return Truncator(self.display_content).words(30)


class MessageAttachment(models.Model):
    message = models.ForeignKey(
        "bots.Message",
        on_delete=models.CASCADE,
        related_name="attachments",
    )
    url = CustomURLField()
    metadata = models.ForeignKey(
        "files.FileMetadata",
        on_delete=models.SET_NULL,
        null=True,
        blank=True,
        default=None,
        related_name="message_attachments",
    )
    created_at = models.DateTimeField(auto_now_add=True, db_index=True)

    class Meta:
        ordering = ["created_at"]

    def __str__(self):
        if self.metadata_id:
            return f"{self.metadata.name} ({self.url})"
        return self.url


<<<<<<< HEAD
def db_msgs_to_api_json(msgs: list["Message"]) -> list[dict]:
    from daras_ai_v2.bots import parse_bot_html
    from routers.bots_api import MSG_ID_PREFIX

    api_messages = [None] * len(msgs)
    for i, msg in enumerate(msgs):
        msg: Message
        if msg.role == CHATML_ROLE_USER:
            input_images = (
                list(
                    MessageAttachment.objects.filter(
                        message=msg, metadata__mime_type__startswith="image/"
                    ).values_list("url", flat=True)
                )
                or []
            )

            input_audio = (
                list(
                    MessageAttachment.objects.filter(
                        message=msg, metadata__mime_type__startswith="audio/"
                    ).values_list("url", flat=True)
                )
                or ""
            )

            # any document type other than audio/image
            input_documents = (
                list(
                    MessageAttachment.objects.filter(message=msg)
                    .exclude(
                        Q(metadata__mime_type__startswith="image/")
                        | Q(metadata__mime_type__startswith="audio/")
                    )
                    .values_list("url", flat=True)
                )
                or []
            )
            api_messages[i] = {
                "role": msg.role,
                "input_prompt": msg.display_content,
                "input_images": input_images,
                "input_audio": input_audio,
                "input_documents": input_documents,
                "created_at": msg.created_at.isoformat(),
            }
        elif msg.role == CHATML_ROLE_ASSISTANT:
            output_images = (
                list(
                    MessageAttachment.objects.filter(
                        message=msg, metadata__mime_type__startswith="image/"
                    ).values_list("url", flat=True)
                )
                or []
            )
            output_audio = (
                list(
                    MessageAttachment.objects.filter(
                        message=msg, metadata__mime_type__startswith="audio/"
                    ).values_list("url", flat=True)
                )
                or []
            )
            output_documents = (
                list(
                    MessageAttachment.objects.filter(
                        message=msg, metadata__mime_type__startswith="application/pdf"
                    ).values_list("url", flat=True)
                )
                or []
            )
            buttons, text, _ = parse_bot_html(msg.display_content)
            api_messages[i] = {
=======
def db_msgs_to_api_json(msgs: list["Message"]) -> typing.Iterator[dict]:
    from daras_ai_v2.bots import parse_bot_html
    from routers.bots_api import MSG_ID_PREFIX

    for msg in msgs:
        msg: Message
        images = list(
            msg.attachments.filter(
                metadata__mime_type__startswith="image/"
            ).values_list("url", flat=True)
        )
        audios = list(
            msg.attachments.filter(
                metadata__mime_type__startswith="audio/"
            ).values_list("url", flat=True)
        )
        audio = audios and audios[0]
        if msg.role == CHATML_ROLE_USER:
            # any document type other than audio/image
            documents = list(
                msg.attachments.exclude(
                    Q(metadata__mime_type__startswith="image/")
                    | Q(metadata__mime_type__startswith="audio/")
                ).values_list("url", flat=True)
            )
            yield {
                "role": msg.role,
                "input_prompt": msg.display_content,
                "input_images": images,
                "input_audio": audio,
                "input_documents": documents,
                "created_at": msg.created_at.isoformat(),
            }
        elif msg.role == CHATML_ROLE_ASSISTANT:
            references = msg.saved_run.state.get("references")
            buttons, text, _ = parse_bot_html(msg.display_content)
            yield {
>>>>>>> e2411ef0
                "role": msg.role,
                "created_at": msg.created_at.isoformat(),
                "status": "completed",
                "type": "final_response",
                "raw_output_text": [msg.content],
                "output_text": [text],
                "buttons": buttons,
<<<<<<< HEAD
                "output_images": output_images,
                "output_audio": output_audio,
                "output_documents": output_documents,
                "web_url": msg.saved_run.get_app_url(),
                "user_message_id": msg.platform_msg_id,
                "bot_message_id": msg.platform_msg_id.strip(MSG_ID_PREFIX),
            }
    return api_messages
=======
                "output_images": images,
                "output_audio": audio,
                "web_url": msg.saved_run.get_app_url(),
                "user_message_id": msg.platform_msg_id,
                "bot_message_id": msg.platform_msg_id.strip(MSG_ID_PREFIX),
                "references": references,
            }
>>>>>>> e2411ef0


class FeedbackQuerySet(models.QuerySet):
    def to_df(
        self, tz=pytz.timezone(settings.TIME_ZONE), row_limit=10000
    ) -> pd.DataFrame:
        import pandas as pd

        qs = self.all().prefetch_related(
            "message", "message__conversation", "message__conversation__bot_integration"
        )
        rows = []
        for feedback in qs[:row_limit]:
            feedback: Feedback
            row = {
                "Name": feedback.message.conversation.get_display_name(),
                "Question (EN)": feedback.message.get_previous_by_created_at().content,
                "Answer (EN)": feedback.message.content,
                "Sent": feedback.message.get_previous_by_created_at()
                .created_at.astimezone(tz)
                .replace(tzinfo=None)
                .strftime(settings.SHORT_DATETIME_FORMAT),
                "Question (Local)": feedback.message.get_previous_by_created_at().display_content,
                "Answer (Local)": feedback.message.display_content,
                "Rating": Feedback.Rating(feedback.rating).label,
                "Feedback (EN)": feedback.text_english,
                "Feedback (Local)": feedback.text,
                "Run URL": feedback.message.saved_run.get_app_url(),
                "Integration Name": feedback.message.conversation.bot_integration.name,
            }
            rows.append(row)
        df = pd.DataFrame.from_records(
            rows,
            columns=[
                "Name",
                "Question (EN)",
                "Answer (EN)",
                "Sent",
                "Question (Local)",
                "Answer (Local)",
                "Rating",
                "Feedback (EN)",
                "Feedback (Local)",
                "Run URL",
                "Integration Name",
            ],
        )
        return df


class Feedback(models.Model):
    message = models.ForeignKey(
        "Message", on_delete=models.CASCADE, related_name="feedbacks"
    )

    class Rating(models.IntegerChoices):
        POSITIVE = 1, "👍🏾"
        NEGATIVE = 2, "👎🏾"
        NEUTRAL = 3, "🤔"

    rating = models.IntegerField(choices=Rating.choices)
    text = models.TextField(
        blank=True, default="", verbose_name="Feedback Text (Original)"
    )
    text_english = models.TextField(
        blank=True, default="", verbose_name="Feedback Text (English)"
    )
    created_at = models.DateTimeField(auto_now_add=True)

    objects = FeedbackQuerySet.as_manager()

    class Meta:
        indexes = [
            models.Index(fields=["-created_at"]),
        ]
        ordering = ["-created_at"]
        get_latest_by = "created_at"

    def __str__(self):
        ret = self.get_display_text()
        if self.message.content:
            ret += f" to “{Truncator(self.message.content).words(30)}”"
        return ret

    def get_display_text(self):
        ret = self.get_rating_display()
        text = self.text_english or self.text
        if text:
            ret += f" - “{Truncator(text).words(30)}”"
        return ret


class FeedbackComment(models.Model):
    feedback = models.ForeignKey(
        Feedback, on_delete=models.CASCADE, related_name="comments"
    )
    author = models.ForeignKey(get_user_model(), on_delete=models.CASCADE)
    comment = models.TextField()
    created_at = models.DateTimeField(auto_now_add=True)<|MERGE_RESOLUTION|>--- conflicted
+++ resolved
@@ -597,81 +597,6 @@
         return self.url
 
 
-<<<<<<< HEAD
-def db_msgs_to_api_json(msgs: list["Message"]) -> list[dict]:
-    from daras_ai_v2.bots import parse_bot_html
-    from routers.bots_api import MSG_ID_PREFIX
-
-    api_messages = [None] * len(msgs)
-    for i, msg in enumerate(msgs):
-        msg: Message
-        if msg.role == CHATML_ROLE_USER:
-            input_images = (
-                list(
-                    MessageAttachment.objects.filter(
-                        message=msg, metadata__mime_type__startswith="image/"
-                    ).values_list("url", flat=True)
-                )
-                or []
-            )
-
-            input_audio = (
-                list(
-                    MessageAttachment.objects.filter(
-                        message=msg, metadata__mime_type__startswith="audio/"
-                    ).values_list("url", flat=True)
-                )
-                or ""
-            )
-
-            # any document type other than audio/image
-            input_documents = (
-                list(
-                    MessageAttachment.objects.filter(message=msg)
-                    .exclude(
-                        Q(metadata__mime_type__startswith="image/")
-                        | Q(metadata__mime_type__startswith="audio/")
-                    )
-                    .values_list("url", flat=True)
-                )
-                or []
-            )
-            api_messages[i] = {
-                "role": msg.role,
-                "input_prompt": msg.display_content,
-                "input_images": input_images,
-                "input_audio": input_audio,
-                "input_documents": input_documents,
-                "created_at": msg.created_at.isoformat(),
-            }
-        elif msg.role == CHATML_ROLE_ASSISTANT:
-            output_images = (
-                list(
-                    MessageAttachment.objects.filter(
-                        message=msg, metadata__mime_type__startswith="image/"
-                    ).values_list("url", flat=True)
-                )
-                or []
-            )
-            output_audio = (
-                list(
-                    MessageAttachment.objects.filter(
-                        message=msg, metadata__mime_type__startswith="audio/"
-                    ).values_list("url", flat=True)
-                )
-                or []
-            )
-            output_documents = (
-                list(
-                    MessageAttachment.objects.filter(
-                        message=msg, metadata__mime_type__startswith="application/pdf"
-                    ).values_list("url", flat=True)
-                )
-                or []
-            )
-            buttons, text, _ = parse_bot_html(msg.display_content)
-            api_messages[i] = {
-=======
 def db_msgs_to_api_json(msgs: list["Message"]) -> typing.Iterator[dict]:
     from daras_ai_v2.bots import parse_bot_html
     from routers.bots_api import MSG_ID_PREFIX
@@ -709,7 +634,6 @@
             references = msg.saved_run.state.get("references")
             buttons, text, _ = parse_bot_html(msg.display_content)
             yield {
->>>>>>> e2411ef0
                 "role": msg.role,
                 "created_at": msg.created_at.isoformat(),
                 "status": "completed",
@@ -717,16 +641,6 @@
                 "raw_output_text": [msg.content],
                 "output_text": [text],
                 "buttons": buttons,
-<<<<<<< HEAD
-                "output_images": output_images,
-                "output_audio": output_audio,
-                "output_documents": output_documents,
-                "web_url": msg.saved_run.get_app_url(),
-                "user_message_id": msg.platform_msg_id,
-                "bot_message_id": msg.platform_msg_id.strip(MSG_ID_PREFIX),
-            }
-    return api_messages
-=======
                 "output_images": images,
                 "output_audio": audio,
                 "web_url": msg.saved_run.get_app_url(),
@@ -734,7 +648,6 @@
                 "bot_message_id": msg.platform_msg_id.strip(MSG_ID_PREFIX),
                 "references": references,
             }
->>>>>>> e2411ef0
 
 
 class FeedbackQuerySet(models.QuerySet):
