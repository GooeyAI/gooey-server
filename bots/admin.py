import datetime

from django import forms
from django.conf import settings
from django.contrib import admin
from django.db.models import Max, Count, F
from django.http import HttpResponse
from django.utils import dateformat
from django.utils.timesince import timesince

from bots import models
from bots.admin_links import list_related_html_url, open_in_new_tab, change_obj_url
from bots.models import FeedbackComment, CHATML_ROLE_ASSISSTANT


class BotIntegrationAdminForm(forms.ModelForm):
    class Meta:
        widgets = {
            "platform": forms.Select(
                attrs={
                    "--hideshow-fields": "fb_page_id,fb_page_name,fb_page_access_token,ig_account_id,ig_username,wa_phone_number,wa_phone_number_id",
                    "--show-on-1": "fb_page_id,fb_page_name,fb_page_access_token",
                    "--show-on-2": "fb_page_id,fb_page_name,fb_page_access_token,ig_account_id,ig_username",
                    "--show-on-3": "wa_phone_number,wa_phone_number_id",
                },
            ),
        }

    class Media:
        js = [
            "https://cdn.jsdelivr.net/gh/scientifichackers/django-hideshow@0.0.1/hideshow.js",
        ]


@admin.register(models.SavedRun)
class SavedRunAdmin(admin.ModelAdmin):
    search_fields = ["workflow", "example_id", "run_id", "uid"]
    readonly_fields = ["view_bots", "open_in_firebase", "open_in_gooey"]

    def view_bots(self, saved_run: models.SavedRun):
        return list_related_html_url(saved_run.botintegrations)

    view_bots.short_description = "View Bots"

    def open_in_firebase(self, saved_run: models.SavedRun):
        return open_in_new_tab(saved_run.get_firebase_url())

    open_in_firebase.short_description = "Open in Firebase"

    def open_in_gooey(self, saved_run: models.SavedRun):
        return open_in_new_tab(saved_run.get_app_url())

    open_in_gooey.short_description = "Open in Gooey"


@admin.register(models.BotIntegration)
class BotIntegrationAdmin(admin.ModelAdmin):
    autocomplete_fields = ["saved_run"]
    search_fields = [
        "name",
        "ig_account_id",
        "ig_username",
        "fb_page_id",
        "wa_phone_number",
    ]
    form = BotIntegrationAdminForm
    readonly_fields = ["view_conversations", "created_at", "updated_at"]
    list_display = ["__str__", "platform", "wa_phone_number"]

    def view_conversations(self, bi: models.BotIntegration):
        return list_related_html_url(bi.conversations)

    view_conversations.short_description = "Messages"


@admin.action(description="Export to CSV")
def export_to_csv(modeladmin, request, queryset):
    filename = _get_filename()
    response = HttpResponse(content_type="text/csv")
    response["Content-Disposition"] = f'attachment; filename="{filename}.csv"'
    queryset.to_df().to_csv(response, index=False)
    return response


@admin.action(description="Export to Excel")
def export_to_excel(modeladmin, request, queryset):
    filename = _get_filename()
    response = HttpResponse(
        content_type="application/vnd.openxmlformats-officedocument.spreadsheetml.sheet"
    )
    response["Content-Disposition"] = f'attachment; filename="{filename}.csv"'
    queryset.to_df().to_excel(response, index=False)
    return response


def _get_filename():
    filename = f"Gooey.AI Conversations {dateformat.format(datetime.datetime.now(), settings.DATETIME_FORMAT)}"
    return filename


class LastActiveDeltaFilter(admin.SimpleListFilter):
    title = models.Conversation.last_active_delta.short_description
    parameter_name = models.Conversation.last_active_delta.__name__

    def lookups(self, request, model_admin):
        return [
            (
                int(delta.total_seconds()),
                timesince(datetime.datetime.now() - delta),
            )
            for delta in [
                datetime.timedelta(days=7),
                datetime.timedelta(days=3),
                datetime.timedelta(days=1),
                datetime.timedelta(hours=12),
                datetime.timedelta(hours=1),
            ]
        ]

    def queryset(self, request, queryset):
        if self.value():
            queryset = queryset.filter(
                __last_active_delta__gt=datetime.timedelta(seconds=int(self.value()))
            )
        return queryset


@admin.register(models.Conversation)
class ConversationAdmin(admin.ModelAdmin):
    list_display = [
        "get_display_name",
        "bot_integration",
        "created_at",
        "view_last_msg",
        "view_messages",
        "view_last_active_delta",
        "d1",
        "d3",
    ]
    readonly_fields = [
        "created_at",
        "view_last_msg",
        "view_messages",
    ]
    list_filter = ["bot_integration", "created_at", LastActiveDeltaFilter]
    autocomplete_fields = ["bot_integration"]
    search_fields = [
        "wa_phone_number",
    ] + [f"bot_integration__{field}" for field in BotIntegrationAdmin.search_fields]
    actions = [export_to_csv, export_to_excel]

    def get_queryset(self, request):
        qs = super().get_queryset(request)
        qs = qs.annotate(
            __last_msg=Max("messages__created_at"),
            __msg_count=Count("messages"),
            __last_active_delta=Max("messages__created_at") - F("created_at"),
        )
        return qs

    def view_last_msg(self, convo: models.Conversation):
        msg = convo.messages.latest()
        return change_obj_url(
            msg,
            label=f"{dateformat.format(msg.created_at, settings.DATETIME_FORMAT)}",
        )

    view_last_msg.short_description = "Last Message"
    view_last_msg.admin_order_field = "__last_msg"

    def view_messages(self, convo: models.Conversation):
        return list_related_html_url(convo.messages, show_add=False)

    view_messages.short_description = "Messages"
    view_messages.admin_order_field = "__msg_count"

    def view_last_active_delta(self, convo: models.Conversation):
        return timesince(datetime.datetime.now() - convo.last_active_delta())

    view_last_active_delta.short_description = "Duration"
    view_last_active_delta.admin_order_field = "__last_active_delta"


class FeedbackInline(admin.TabularInline):
    model = models.Feedback
    extra = 0
    can_delete = False
    readonly_fields = ["created_at"]


@admin.register(models.Message)
class MessageAdmin(admin.ModelAdmin):
    autocomplete_fields = ["conversation"]
    list_filter = [
        "role",
        "conversation__bot_integration",
        "created_at",
    ]
    search_fields = [
        "role",
        "content",
        "display_content",
    ] + [f"conversation__{field}" for field in ConversationAdmin.search_fields]
    list_display = [
        "__str__",
        "local_lang",
        "role",
        "created_at",
        "feedbacks",
        "wa_delivered",
    ]
    readonly_fields = [
        "conversation",
        "role",
        "content",
        "display_content",
        "question_answered",
        "question_subject",
        "created_at",
        "wa_msg_id",
        "saved_run",
<<<<<<< HEAD
        #save speech run
=======
        "prev_msg_content",
        "prev_msg_display_content",
        "prev_msg_saved_run",
>>>>>>> 6d0b9e2d
    ]
    ordering = ["created_at"]

    inlines = [FeedbackInline]

    def feedbacks(self, msg: models.Message):
        return msg.feedbacks.count() or None

    feedbacks.short_description = "Feedbacks"

    def get_fieldsets(self, request, msg: models.Message = None):
        fieldsets = [
            (
                None,
                {
                    "fields": [
                        "conversation",
                        "role",
                        "created_at",
                        "wa_msg_id",
                    ]
                },
            ),
        ]
        if msg and msg.role == CHATML_ROLE_ASSISSTANT:
            fieldsets.append(
                (
                    "User Message",
                    {
                        "fields": [
                            "prev_msg_content",
                            "prev_msg_display_content",
                            "prev_msg_saved_run",
                        ]
                    },
                )
            )
        fieldsets.append(
            (
                "Message",
                {
                    "fields": [
                        "content",
                        "display_content",
                        "saved_run",
                    ]
                },
            ),
        )
        return fieldsets

    def wa_delivered(self, msg: models.Message):
        if (
            msg.role != CHATML_ROLE_ASSISSTANT
            or msg.conversation.bot_integration.platform != models.Platform.WHATSAPP
        ):
            raise models.Message.DoesNotExist
        return bool(msg.wa_msg_id)

    wa_delivered.short_description = "Delivered"
    wa_delivered.boolean = True

    def prev_msg_content(self, message: models.Message):
        prev_msg = message.get_previous_by_created_at()
        return change_obj_url(prev_msg, label=prev_msg.content)

    prev_msg_content.short_description = "User Message (English)"

    def prev_msg_display_content(self, message: models.Message):
        prev_msg = message.get_previous_by_created_at()
        return change_obj_url(prev_msg, label=prev_msg.display_content)

    prev_msg_display_content.short_description = "User Message (Original)"

    def prev_msg_saved_run(self, message: models.Message):
        prev_msg = message.get_previous_by_created_at()
        return change_obj_url(prev_msg.saved_run)

    prev_msg_saved_run.short_description = "Speech Run"


class FeedbackCommentInline(admin.StackedInline):
    model = FeedbackComment
    extra = 0
    readonly_fields = [
        "created_at",
    ]
    autocomplete_fields = ["author"]


@admin.register(models.Feedback)
class FeedbackAdmin(admin.ModelAdmin):
    autocomplete_fields = ["message"]
    list_filter = ["rating", "status", "message__conversation__bot_integration"]
    search_fields = (
        ["text", "text_english"]
        + [f"message__{field}" for field in MessageAdmin.search_fields]
        + [
            f"message__conversation__{field}"
            for field in ConversationAdmin.search_fields
        ]
    )
    list_display = [
        "__str__",
        "prev_msg_content",
        "text",
    ]
    readonly_fields = [
        "created_at",
        "prev_msg_content",
        "messsage_content",
        "prev_msg_display_content",
        "messsage_display_content",
        "conversation_link",
        "run_id",
        "text_english",
        "rating",
    ]
    inlines = [FeedbackCommentInline]

    fieldsets = (
        (
            None,
            {
                "fields": [
                    "rating",
                    "conversation_link",
                    "run_id",
                ]
            },
        ),
        (
            "English",
            {
                "fields": (
                    "prev_msg_content",
                    "messsage_content",
                    "text_english",
                ),
            },
        ),
        (
            "Localized",
            {
                "fields": (
                    "prev_msg_display_content",
                    "messsage_display_content",
                    "text",
                ),
            },
        ),
        (
            "Annotations",
            {
                "fields": ("category", "creator", "status"),
            },
        ),
    )

    def prev_msg_content(self, feedback: models.Feedback):
        prev_msg = feedback.message.get_previous_by_created_at()
        return change_obj_url(prev_msg, label=prev_msg.content)

    prev_msg_content.short_description = "User Message (English)"

    def prev_msg_display_content(self, feedback: models.Feedback):
        prev_msg = feedback.message.get_previous_by_created_at()
        return change_obj_url(prev_msg, label=prev_msg.display_content)

    prev_msg_display_content.short_description = "User Message (Original)"

    def run_id(self, feedback: models.Feedback):
        return change_obj_url(feedback.message.conversation.bot_integration.saved_run)

    def conversation_link(self, feedback: models.Feedback):
        return change_obj_url(
            feedback.message.conversation,
            label=f"View Conversation for {feedback.message.conversation.get_display_name()}",
        )

    conversation_link.short_description = "Conversation"

    def messsage_content(self, feedback: models.Feedback):
        return change_obj_url(feedback.message, label=feedback.message.content)

    messsage_content.short_description = "Bot Response (English)"

    def messsage_display_content(self, feedback: models.Feedback):
        return change_obj_url(feedback.message, label=feedback.message.display_content)

    messsage_display_content.short_description = "Bot Response (Original)"<|MERGE_RESOLUTION|>--- conflicted
+++ resolved
@@ -219,13 +219,9 @@
         "created_at",
         "wa_msg_id",
         "saved_run",
-<<<<<<< HEAD
-        #save speech run
-=======
         "prev_msg_content",
         "prev_msg_display_content",
         "prev_msg_saved_run",
->>>>>>> 6d0b9e2d
     ]
     ordering = ["created_at"]
 
