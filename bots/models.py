from __future__ import annotations

import datetime
import typing
from multiprocessing.pool import ThreadPool

import pytz
from django.conf import settings
from django.contrib import admin
from django.contrib.auth import get_user_model
from django.core.exceptions import ValidationError
from django.db import models, transaction
from django.db.models import Q, IntegerChoices, QuerySet
from django.utils import timezone
from django.utils.text import Truncator
from phonenumber_field.modelfields import PhoneNumberField

from app_users.models import AppUser
from bots.admin_links import open_in_new_tab
from bots.custom_fields import PostgresJSONEncoder, CustomURLField
from daras_ai_v2 import icons, urls
from daras_ai_v2.crypto import get_random_doc_id
from daras_ai_v2.fastapi_tricks import get_route_path, get_api_route_url
from daras_ai_v2.language_model import format_chat_entry
from functions.models import CalledFunctionResponse
from gooeysite.bg_db_conn import get_celery_result_db_safe
from gooeysite.custom_create import get_or_create_lazy

if typing.TYPE_CHECKING:
    import celery.result
    from daras_ai_v2.base import BasePage
    from workspaces.models import Workspace

CHATML_ROLE_USER = "user"
CHATML_ROLE_ASSISSTANT = "assistant"

EPOCH = datetime.datetime.utcfromtimestamp(0)


class PublishedRunVisibility(models.IntegerChoices):
    UNLISTED = 1
    PUBLIC = 2
    INTERNAL = 3

    @classmethod
    def choices_for_pr(
        cls, pr: PublishedRun
    ) -> typing.Iterable[PublishedRunVisibility]:
        if not pr.workspace or pr.workspace.is_personal:
            return {cls.UNLISTED, cls.PUBLIC, PublishedRunVisibility(pr.visibility)}
        else:
            # TODO: Add cls.PUBLIC when team-handles are added
            return {cls.UNLISTED, cls.INTERNAL, PublishedRunVisibility(pr.visibility)}

    @classmethod
    def get_default_for_workspace(cls, workspace: typing.Optional["Workspace"]):
        if not workspace or workspace.is_personal:
            return cls.UNLISTED
        else:
            return cls.INTERNAL

    def help_text(self, workspace: typing.Optional["Workspace"] = None):
        from routers.account import profile_route, saved_route

        match self:
            case PublishedRunVisibility.UNLISTED:
                return f"{self.get_icon()} Only me + people with a link"
            case PublishedRunVisibility.PUBLIC if workspace and workspace.is_personal:
<<<<<<< HEAD
                if handle := workspace.handle:
=======
                user = workspace.created_by
                if handle := (workspace.handle or user.handle):
>>>>>>> ef695306
                    profile_url = handle.get_app_url()
                    pretty_profile_url = urls.remove_scheme(profile_url).rstrip("/")
                    return f'{self.get_icon()} Public on <a href="{pretty_profile_url}" target="_blank">{profile_url}</a>'
                else:
                    edit_profile_url = get_route_path(profile_route)
                    return f'{self.get_icon()} Public on <a href="{edit_profile_url}" target="_blank">my profile page</a>'
            case PublishedRunVisibility.PUBLIC:
                return f"{self.get_icon()} Public"
            case PublishedRunVisibility.INTERNAL if workspace:
                saved_route_url = get_route_path(saved_route)
                return f'{self.get_icon()} Members <a href="{saved_route_url}" target="_blank">can find</a> and edit'
            case PublishedRunVisibility.INTERNAL:
                return f"{self.get_icon()} Members can find and edit"

    def get_icon(self):
        match self:
            case PublishedRunVisibility.UNLISTED:
                return icons.lock
            case PublishedRunVisibility.PUBLIC:
                return icons.globe
            case PublishedRunVisibility.INTERNAL:
                return icons.company_solid

    def get_badge_html(self) -> str:
        match self:
            case PublishedRunVisibility.UNLISTED:
                return f"{self.get_icon()} Private"
            case PublishedRunVisibility.PUBLIC:
                return f"{self.get_icon()} Public"
            case PublishedRunVisibility.INTERNAL:
                return f"{self.get_icon()} Internal"


class Platform(models.IntegerChoices):
    FACEBOOK = (1, "Facebook Messenger")
    INSTAGRAM = (2, "Instagram")
    WHATSAPP = (3, "WhatsApp")
    SLACK = (4, "Slack")
    WEB = (5, "Web")
    TWILIO = (6, "Twilio")

    def get_icon(self):
        match self:
            case Platform.WEB:
                return '<i class="fa-regular fa-globe"></i>'
            case Platform.TWILIO:
                return '<img src="https://storage.googleapis.com/dara-c1b52.appspot.com/daras_ai/media/73d11836-3988-11ef-9e06-02420a00011a/favicon-32x32.png" style="height: 1.2em; vertical-align: middle;">'
            case _:
                return f'<i class="fa-brands fa-{self.name.lower()}"></i>'


class Workflow(models.IntegerChoices):
    DOC_SEARCH = (1, "Doc Search")
    DOC_SUMMARY = (2, "Doc Summary")
    GOOGLE_GPT = (3, "Google GPT")
    VIDEO_BOTS = (4, "Copilot")
    LIPSYNC_TTS = (5, "Lipysnc + TTS")
    TEXT_TO_SPEECH = (6, "Text to Speech")
    ASR = (7, "Speech Recognition")
    LIPSYNC = (8, "Lipsync")
    DEFORUM_SD = (9, "Deforum Animation")
    COMPARE_TEXT2IMG = (10, "Compare Text2Img")
    TEXT_2_AUDIO = (11, "Text2Audio")
    IMG_2_IMG = (12, "Img2Img")
    FACE_INPAINTING = (13, "Face Inpainting")
    GOOGLE_IMAGE_GEN = (14, "Google Image Gen")
    COMPARE_UPSCALER = (15, "Compare AI Upscalers")
    SEO_SUMMARY = (16, "SEO Summary")
    EMAIL_FACE_INPAINTING = (17, "Email Face Inpainting")
    SOCIAL_LOOKUP_EMAIL = (18, "Social Lookup Email")
    OBJECT_INPAINTING = (19, "Object Inpainting")
    IMAGE_SEGMENTATION = (20, "Image Segmentation")
    COMPARE_LLM = (21, "Compare LLM")
    CHYRON_PLANT = (22, "Chyron Plant")
    LETTER_WRITER = (23, "Letter Writer")
    SMART_GPT = (24, "Smart GPT")
    QR_CODE = (25, "AI QR Code")
    DOC_EXTRACT = (26, "Doc Extract")
    RELATED_QNA_MAKER = (27, "Related QnA Maker")
    RELATED_QNA_MAKER_DOC = (28, "Related QnA Maker Doc")
    EMBEDDINGS = (29, "Embeddings")
    BULK_RUNNER = (30, "Bulk Runner")
    BULK_EVAL = (31, "Bulk Evaluator")
    FUNCTIONS = (32, "Functions")
    TRANSLATION = (33, "Translation")

    @property
    def short_slug(self):
        return min(self.page_cls.slug_versions, key=len)

    @property
    def short_title(self):
        metadata = self.get_or_create_metadata()
        return metadata.short_title

    @property
    def page_cls(self) -> typing.Type["BasePage"]:
        from daras_ai_v2.all_pages import workflow_map

        return workflow_map[self]

    def get_or_create_metadata(self) -> "WorkflowMetadata":
        return get_or_create_lazy(
            WorkflowMetadata,
            workflow=self,
            create=lambda **kwargs: WorkflowMetadata.objects.create(
                **kwargs,
                short_title=(self.page_cls.get_root_pr().title or self.page_cls.title),
                default_image=self.page_cls.explore_image or "",
                meta_title=(self.page_cls.get_root_pr().title or self.page_cls.title),
                meta_description=(
                    self.page_cls().preview_description(state={})
                    or self.page_cls.get_root_pr().notes
                ),
                meta_image=self.page_cls.explore_image or "",
            ),
        )[0]


class WorkflowMetadata(models.Model):
    workflow = models.IntegerField(choices=Workflow.choices, unique=True)

    short_title = models.TextField(help_text="Title used in breadcrumbs")
    default_image = models.URLField(
        blank=True, default="", help_text="Image shown on explore page"
    )

    meta_title = models.TextField()
    meta_description = models.TextField(blank=True, default="")
    meta_image = CustomURLField(default="", blank=True)

    meta_keywords = models.JSONField(
        default=list, blank=True, help_text="(Not implemented)"
    )
    help_url = models.URLField(blank=True, default="", help_text="(Not implemented)")

    created_at = models.DateTimeField(auto_now_add=True)
    updated_at = models.DateTimeField(auto_now=True)
    price_multiplier = models.FloatField(default=1)

    def __str__(self):
        return self.meta_title


class SavedRunQuerySet(models.QuerySet):
    def to_df(self, tz=pytz.timezone(settings.TIME_ZONE)) -> "pd.DataFrame":
        import pandas as pd

        # export only the first 10,000 records
        qs = self.all()[:10_000]
        # Convert the queryset to a list of dicts
        records = [sr.to_dict() | {"web_url": sr.get_app_url()} for sr in qs]
        # Convert the list of dicts to a dataframe
        df = pd.DataFrame.from_records(records)
        # Identify datetime columns and convert them to the specified timezone
        for column, dtype in df.dtypes.items():
            if not pd.api.types.is_datetime64_any_dtype(dtype):
                continue
            df[column] = df[column].dt.tz_convert(tz)
        return df


class RetentionPolicy(IntegerChoices):
    keep = 0, "Keep"
    delete = 1, "Delete"


class SavedRun(models.Model):
    parent = models.ForeignKey(
        "self",
        on_delete=models.SET_NULL,
        null=True,
        blank=True,
        related_name="children",
    )
    parent_version = models.ForeignKey(
        "bots.PublishedRunVersion",
        on_delete=models.SET_NULL,
        null=True,
        blank=True,
        related_name="children_runs",
    )

    workflow = models.IntegerField(
        choices=Workflow.choices, default=Workflow.VIDEO_BOTS
    )
    run_id = models.CharField(max_length=128, default=None, null=True, blank=True)
    uid = models.CharField(max_length=128, default=None, null=True, blank=True)
    workspace = models.ForeignKey(
        "workspaces.Workspace",
        on_delete=models.SET_NULL,
        related_name="saved_runs",
        null=True,
    )

    state = models.JSONField(default=dict, blank=True, encoder=PostgresJSONEncoder)

    error_msg = models.TextField(
        default="",
        blank=True,
        help_text="The error message. If this is not set, the run is deemed successful.",
    )
    run_time = models.DurationField(default=datetime.timedelta, blank=True)
    run_status = models.TextField(default="", blank=True)

    error_code = models.IntegerField(
        null=True,
        default=None,
        blank=True,
        help_text="The HTTP status code of the error. If this is not set, 500 is assumed.",
    )
    error_type = models.TextField(
        default="", blank=True, help_text="The exception type"
    )

    hidden = models.BooleanField(default=False)
    is_flagged = models.BooleanField(default=False)

    price = models.IntegerField(default=0)
    transaction = models.ForeignKey(
        "app_users.AppUserTransaction",
        on_delete=models.SET_NULL,
        null=True,
        blank=True,
        default=None,
        related_name="saved_runs",
    )

    updated_at = models.DateTimeField(auto_now=True)
    created_at = models.DateTimeField(auto_now_add=True)

    example_id = models.CharField(
        max_length=128, default=None, null=True, blank=True, help_text="(Deprecated)"
    )
    page_title = models.TextField(default="", blank=True, help_text="(Deprecated)")
    page_notes = models.TextField(default="", blank=True, help_text="(Deprecated)")

    retention_policy = models.IntegerField(
        choices=RetentionPolicy.choices, default=RetentionPolicy.keep
    )

    is_api_call = models.BooleanField(default=False)

    objects = SavedRunQuerySet.as_manager()

    class Meta:
        ordering = ["-updated_at"]
        unique_together = [
            ["workflow", "example_id"],
            ["run_id", "uid"],
        ]
        constraints = [
            models.CheckConstraint(
                # ensure that the parent is not the same as the current record
                check=~models.Q(parent=models.F("id")),
                name="parent_not_self",
            ),
        ]
        indexes = [
            models.Index(fields=["-created_at"]),
            models.Index(fields=["-updated_at"]),
            models.Index(fields=["workflow"]),
            models.Index(fields=["uid"]),
            models.Index(fields=["run_id", "uid"]),
            models.Index(fields=["workflow", "run_id", "uid"]),
            models.Index(fields=["workflow", "example_id", "run_id", "uid"]),
            models.Index(fields=["workflow", "example_id", "hidden"]),
            models.Index(fields=["workflow", "uid", "updated_at", "workspace"]),
        ]

    def __str__(self):
        from daras_ai_v2.breadcrumbs import get_title_breadcrumbs

        title = get_title_breadcrumbs(
            Workflow(self.workflow).page_cls, self, self.parent_published_run()
        ).h1_title
        return title or self.get_app_url()

    def parent_published_run(self) -> typing.Optional["PublishedRun"]:
        return self.parent_version and self.parent_version.published_run

    def get_app_url(self, query_params: dict = None):
        return Workflow(self.workflow).page_cls.app_url(
            example_id=self.example_id,
            run_id=self.run_id,
            uid=self.uid,
            query_params=query_params,
        )

    def to_dict(self) -> dict:
        from daras_ai_v2.base import StateKeys

        ret = self.state.copy()
        if self.updated_at:
            ret[StateKeys.updated_at] = self.updated_at
        if self.created_at:
            ret[StateKeys.created_at] = self.created_at
        if self.error_msg:
            ret[StateKeys.error_msg] = self.error_msg
        if self.run_time:
            ret[StateKeys.run_time] = self.run_time.total_seconds()
        if self.run_status:
            ret[StateKeys.run_status] = self.run_status
        if self.hidden:
            ret[StateKeys.hidden] = self.hidden
        if self.is_flagged:
            ret["is_flagged"] = self.is_flagged
        if self.price:
            ret["price"] = self.price
        return ret

    def set(self, state: dict):
        if not state:
            return

        self.copy_from_firebase_state(state)
        self.save()

    def copy_from_firebase_state(self, state: dict) -> "SavedRun":
        from daras_ai_v2.base import StateKeys

        state = state.copy()
        # ignore updated_at from firebase, we use auto_now=True
        state.pop(StateKeys.updated_at, None)
        # self.updated_at = _parse_dt() or EPOCH
        created_at = _parse_dt(state.pop(StateKeys.created_at, None))
        if created_at:
            self.created_at = created_at
        self.error_msg = state.pop(StateKeys.error_msg, None) or ""
        self.run_time = datetime.timedelta(
            seconds=state.pop(StateKeys.run_time, None) or 0
        )
        self.run_status = state.pop(StateKeys.run_status, None) or ""
        self.is_flagged = state.pop("is_flagged", False)
        self.state = state

        return self

    def submit_api_call(
        self,
        *,
        workspace: "Workspace",
        request_body: dict,
        enable_rate_limits: bool = False,
        deduct_credits: bool = True,
        parent_pr: typing.Optional["PublishedRun"] = None,
        current_user: AppUser | None = None,
    ) -> tuple["celery.result.AsyncResult", "SavedRun"]:
        from routers.api import submit_api_call

        # run in a thread to avoid messing up threadlocals
        with ThreadPool(1) as pool:
            page_cls = Workflow(self.workflow).page_cls
            if parent_pr and parent_pr.saved_run == self:
                # avoid passing run_id and uid for examples
                query_params = dict(example_id=parent_pr.published_run_id)
            else:
                query_params = page_cls.clean_query_params(
                    example_id=self.example_id, run_id=self.run_id, uid=self.uid
                )
            return pool.apply(
                submit_api_call,
                kwds=dict(
                    page_cls=page_cls,
                    query_params=query_params,
                    workspace=workspace,
                    current_user=current_user,
                    request_body=request_body,
                    enable_rate_limits=enable_rate_limits,
                    deduct_credits=deduct_credits,
                ),
            )

    def wait_for_celery_result(self, result: "celery.result.AsyncResult"):
        get_celery_result_db_safe(result)
        self.refresh_from_db()

    def get_creator(self) -> AppUser | None:
        if self.uid:
            return AppUser.objects.filter(uid=self.uid).first()
        else:
            return None

    @admin.display(description="Open in Gooey")
    def open_in_gooey(self):
        return open_in_new_tab(self.get_app_url(), label=self.get_app_url())

    def api_output(self, state: dict = None) -> dict:
        state = state or self.state
        if self.state.get("functions"):
            state["called_functions"] = [
                CalledFunctionResponse.from_db(called_fn)
                for called_fn in self.called_functions.all()
            ]
        return state


def _parse_dt(dt) -> datetime.datetime | None:
    if isinstance(dt, str):
        return datetime.datetime.fromisoformat(dt)
    elif isinstance(dt, datetime.datetime):
        return datetime.datetime.fromtimestamp(dt.timestamp(), dt.tzinfo)
    return None


class BotIntegrationQuerySet(models.QuerySet):
    @transaction.atomic()
    def add_fb_pages_for_user(
        self, created_by: AppUser, workspace: "Workspace", fb_pages: list[dict]
    ) -> list["BotIntegration"]:
        saved = []
        for fb_page in fb_pages:
            fb_page_id = fb_page["id"]
            ig_account_id = (
                fb_page.get("instagram_business_account", {}).get("id") or ""
            )
            # save to db / update exiting
            try:
                bi = BotIntegration.objects.get(
                    Q(fb_page_id=fb_page_id) | Q(ig_account_id=ig_account_id)
                )
            except BotIntegration.DoesNotExist:
                bi = BotIntegration(fb_page_id=fb_page_id)
            bi.created_by = created_by
            bi.workspace = workspace
            bi.fb_page_name = fb_page["name"]
            # bi.fb_user_access_token = user_access_token
            bi.fb_page_access_token = fb_page["access_token"]
            if ig_account_id:
                bi.ig_account_id = ig_account_id
            bi.ig_username = (
                fb_page.get("instagram_business_account", {}).get("username") or ""
            )
            if bi.ig_username:
                bi.name = bi.ig_username + " & " + bi.fb_page_name
                bi.platform = Platform.INSTAGRAM
            else:
                bi.platform = Platform.FACEBOOK
                bi.name = bi.fb_page_name
            bi.save()
            saved.append(bi)
        return saved


class BotIntegration(models.Model):
    name = models.CharField(
        max_length=1024,
        help_text="The name of the bot (for display purposes)",
    )

    by_line = models.TextField(blank=True, default="")
    descripton = models.TextField(blank=True, default="")
    conversation_starters = models.JSONField(default=list, blank=True)
    photo_url = CustomURLField(default="", blank=True)
    website_url = CustomURLField(blank=True, default="")

    saved_run = models.ForeignKey(
        "bots.SavedRun",
        on_delete=models.SET_NULL,
        related_name="botintegrations",
        null=True,
        default=None,
        blank=True,
        help_text="The saved run that the bot is based on",
    )
    published_run = models.ForeignKey(
        "bots.PublishedRun",
        on_delete=models.SET_NULL,
        related_name="botintegrations",
        null=True,
        default=None,
        blank=True,
        help_text="The saved run that the bot is based on",
    )
    billing_account_uid = models.TextField(
        help_text="(Deprecated)", db_index=True, blank=True, default=""
    )
    workspace = models.ForeignKey(
        "workspaces.Workspace",
        on_delete=models.CASCADE,
        related_name="botintegrations",
        null=True,
    )
    created_by = models.ForeignKey(
        "app_users.AppUser",
        on_delete=models.SET_NULL,
        related_name="botintegrations",
        null=True,
    )
    user_language = models.TextField(
        default="",
        help_text="The response language (same as user language in video bots)",
        blank=True,
    )
    show_feedback_buttons = models.BooleanField(
        default=False,
        help_text="Show 👍/👎 buttons with every response",
    )
    platform = models.IntegerField(
        choices=Platform.choices,
        help_text="The platform that the bot is integrated with",
    )
    fb_page_id = models.CharField(
        max_length=256,
        blank=True,
        default=None,
        null=True,
        unique=True,
        help_text="Bot's Facebook page id (mandatory)",
    )
    fb_page_name = models.TextField(
        default="",
        blank=True,
        help_text="Bot's Facebook page name (only for display)",
    )
    fb_page_access_token = models.TextField(
        blank=True,
        default="",
        help_text="Bot's Facebook page access token (mandatory)",
        editable=False,
    )
    ig_account_id = models.CharField(
        max_length=256,
        blank=True,
        default=None,
        null=True,
        unique=True,
        help_text="Bot's Instagram account id (mandatory)",
    )
    ig_username = models.TextField(
        blank=True,
        default="",
        help_text="Bot's Instagram username (only for display)",
    )

    wa_phone_number = PhoneNumberField(
        blank=True,
        default="",
        help_text="Bot's WhatsApp phone number (only for display)",
    )
    wa_phone_number_id = models.CharField(
        max_length=256,
        blank=True,
        default=None,
        null=True,
        unique=True,
        help_text="Bot's WhatsApp phone number id (mandatory)",
    )

    wa_business_access_token = models.TextField(
        blank=True,
        default="",
        help_text="Bot's WhatsApp Business access token (mandatory if custom number) -- has these scopes: ['whatsapp_business_management', 'whatsapp_business_messaging', 'public_profile']",
    )
    wa_business_waba_id = models.TextField(
        blank=True,
        default="",
        help_text="Bot's WhatsApp Business API WABA id (only for display) -- this is the one seen on https://business.facebook.com/settings/whatsapp-business-accounts/",
    )
    wa_business_user_id = models.TextField(
        blank=True,
        default="",
        help_text="Bot's WhatsApp Business API user id (only for display)",
    )
    wa_business_name = models.TextField(
        blank=True,
        default="",
        help_text="Bot's WhatsApp Business API name (only for display)",
    )
    wa_business_account_name = models.TextField(
        blank=True,
        default="",
        help_text="Bot's WhatsApp Business API account name (only for display)",
    )
    wa_business_message_template_namespace = models.TextField(
        blank=True,
        default="",
        help_text="Bot's WhatsApp Business API message template namespace",
    )

    slack_team_id = models.CharField(
        max_length=256,
        blank=True,
        default=None,
        null=True,
        help_text="Bot's Slack team id (mandatory)",
    )
    slack_team_name = models.TextField(
        blank=True,
        default="",
        help_text="Bot's Slack team/workspace name (only for display)",
    )
    slack_channel_id = models.CharField(
        max_length=256,
        blank=True,
        default=None,
        null=True,
        help_text="Bot's Public Slack channel id (mandatory)",
    )
    slack_channel_name = models.TextField(
        blank=True,
        default="",
        help_text="Bot's Public Slack channel name without # (only for display)",
    )
    slack_channel_hook_url = models.TextField(
        blank=True,
        default="",
        help_text="Bot's Slack channel hook url (mandatory)",
    )
    slack_access_token = models.TextField(
        blank=True,
        default="",
        help_text="Bot's Slack access token (mandatory)",
        editable=False,
    )
    slack_read_receipt_msg = models.TextField(
        blank=True,
        default="Results may take up to 1 minute, we appreciate your patience.",
        help_text="Bot's Slack read receipt message - if set, and platform is Slack, the bot will send this message to mark the user message as read and then delete it when it has a response ready",
    )
    slack_create_personal_channels = models.BooleanField(
        default=True,
        help_text="If set, the bot will create a personal channel for each user in the public channel",
    )

    web_allowed_origins = models.JSONField(
        default=list,
        blank=True,
        help_text="List of allowed domains for the bot's web integration",
    )
    web_config_extras = models.JSONField(
        default=dict,
        blank=True,
        help_text="Extra configuration for the bot's web integration",
    )

    twilio_phone_number = PhoneNumberField(
        blank=True,
        null=True,
        default=None,
        unique=True,
        help_text="Twilio phone number as found on twilio.com/console/phone-numbers/incoming (mandatory)",
    )
    twilio_phone_number_sid = models.TextField(
        blank=True,
        default="",
        help_text="Twilio phone number sid as found on twilio.com/console/phone-numbers/incoming",
    )
    twilio_account_sid = models.TextField(
        blank=True,
        default="",
        help_text="Account SID, required if using api_key to authenticate",
    )
    twilio_username = models.TextField(
        blank=True,
        default="",
        help_text="Username to authenticate with, either account_sid or api_key",
    )
    twilio_password = models.TextField(
        blank=True,
        default="",
        help_text="Password to authenticate with, auth_token (if using account_sid) or api_secret (if using api_key)",
    )
    twilio_use_missed_call = models.BooleanField(
        default=False,
        help_text="If true, the bot will reject incoming calls and call back the user instead so they don't get charged for the call",
    )
    twilio_initial_text = models.TextField(
        default="",
        blank=True,
        help_text="The initial text to send to the user when a call is started",
    )
    twilio_initial_audio_url = models.TextField(
        default="",
        blank=True,
        help_text="The initial audio url to play to the user when a call is started",
    )
    twilio_waiting_text = models.TextField(
        default="",
        blank=True,
        help_text="The text to send to the user while waiting for a response if using sms",
    )
    twilio_waiting_audio_url = models.TextField(
        default="",
        blank=True,
        help_text="The audio url to play to the user while waiting for a response if using voice",
    )
    twilio_fresh_conversation_per_call = models.BooleanField(
        default=False,
        help_text="If set, the bot will start a new conversation for each call",
    )

    streaming_enabled = models.BooleanField(
        default=True,
        help_text="If set, the bot will stream messages to the frontend",
    )

    created_at = models.DateTimeField(auto_now_add=True)
    updated_at = models.DateTimeField(auto_now=True)

    objects = BotIntegrationQuerySet.as_manager()

    class Meta:
        ordering = ["-updated_at"]
        unique_together = [
            ("slack_channel_id", "slack_team_id"),
            ("twilio_phone_number", "twilio_account_sid"),
        ]
        indexes = [
            models.Index(fields=["workspace", "platform"]),
            models.Index(fields=["fb_page_id", "ig_account_id"]),
        ]

    def __str__(self):
        platform_name = self.get_display_name()
        if self.name and platform_name and self.name != platform_name:
            return f"{self.name} ({platform_name})"
        else:
            return self.name or platform_name

    def get_active_saved_run(self) -> SavedRun | None:
        if self.published_run:
            return self.published_run.saved_run
        elif self.saved_run:
            return self.saved_run
        else:
            return None

    def get_display_name(self):
        return (
            (self.wa_phone_number and self.wa_phone_number.as_international)
            or self.wa_phone_number_id
            or self.fb_page_name
            or self.fb_page_id
            or self.ig_username
            or " | #".join(
                filter(None, [self.slack_team_name, self.slack_channel_name])
            )
            or (self.twilio_phone_number and self.twilio_phone_number.as_international)
            or self.name
            or (
                self.platform == Platform.WEB
                and f"Integration ID {self.api_integration_id()}"
            )
        )

    get_display_name.short_description = "Bot"

    def api_integration_id(self) -> str:
        from routers.bots_api import api_hashids

        return api_hashids.encode(self.id)

    def get_web_widget_config(self, target="#gooey-embed") -> dict:
        config = self.web_config_extras | dict(
            target=target,
            integration_id=self.api_integration_id(),
            branding=(
                self.web_config_extras.get("branding", {})
                | dict(
                    name=self.name,
                    byLine=self.by_line,
                    description=self.descripton,
                    conversationStarters=self.conversation_starters,
                    photoUrl=self.photo_url,
                    websiteUrl=self.website_url,
                )
            ),
        )
        if settings.DEBUG:
            from routers.bots_api import stream_create

            config["apiUrl"] = get_api_route_url(stream_create)
        return config

    def translate(self, text: str) -> str:
        from daras_ai_v2.asr import run_google_translate, should_translate_lang

        if text and should_translate_lang(self.user_language):
            active_run = self.get_active_saved_run()
            return run_google_translate(
                [text],
                self.user_language,
                glossary_url=(
                    active_run.state.get("output_glossary") if active_run else None
                ),
            )[0]
        else:
            return text

    def get_twilio_client(self):
        import twilio.rest

        return twilio.rest.Client(
            account_sid=self.twilio_account_sid or settings.TWILIO_ACCOUNT_SID,
            username=self.twilio_username or settings.TWILIO_API_KEY_SID,
            password=self.twilio_password or settings.TWILIO_API_KEY_SECRET,
        )


class BotIntegrationAnalysisRun(models.Model):
    bot_integration = models.ForeignKey(
        "BotIntegration",
        on_delete=models.CASCADE,
        related_name="analysis_runs",
    )
    saved_run = models.ForeignKey(
        "bots.SavedRun",
        on_delete=models.CASCADE,
        related_name="analysis_runs",
        null=True,
        blank=True,
        default=None,
    )
    published_run = models.ForeignKey(
        "bots.PublishedRun",
        on_delete=models.CASCADE,
        related_name="analysis_runs",
        null=True,
        blank=True,
        default=None,
    )

    cooldown_period = models.DurationField(
        help_text="The time period to wait before running the analysis again",
        null=True,
        blank=True,
        default=None,
    )

    last_run_at = models.DateTimeField(
        null=True, blank=True, default=None, editable=False
    )
    scheduled_task_id = models.TextField(blank=True, default="")

    created_at = models.DateTimeField(editable=False, blank=True, default=timezone.now)

    class Meta:
        unique_together = [
            ("bot_integration", "saved_run", "published_run"),
        ]
        constraints = [
            # ensure only one of saved_run or published_run is set
            models.CheckConstraint(
                check=models.Q(saved_run__isnull=False)
                ^ models.Q(published_run__isnull=False),
                name="saved_run_xor_published_run",
            ),
        ]

    def get_active_saved_run(self) -> SavedRun:
        if self.published_run:
            return self.published_run.saved_run
        elif self.saved_run:
            return self.saved_run
        else:
            raise ValueError("No saved run found")


class BotIntegrationScheduledRun(models.Model):
    bot_integration = models.ForeignKey(
        "BotIntegration",
        on_delete=models.CASCADE,
        related_name="scheduled_runs",
    )
    saved_run = models.ForeignKey(
        "bots.SavedRun",
        on_delete=models.CASCADE,
        related_name="scheduled_runs",
        null=True,
        blank=True,
        default=None,
    )
    published_run = models.ForeignKey(
        "bots.PublishedRun",
        on_delete=models.CASCADE,
        related_name="scheduled_runs",
        null=True,
        blank=True,
        default=None,
    )

    last_run_at = models.DateTimeField(null=True, blank=True, default=None)

    created_at = models.DateTimeField(auto_now_add=True)

    class Meta:
        constraints = [
            # ensure only one of saved_run or published_run is set
            models.CheckConstraint(
                check=models.Q(saved_run__isnull=False)
                ^ models.Q(published_run__isnull=False),
                name="bi_scheduled_runs_saved_run_xor_published_run",
            )
        ]

    def clean(self):
        if (self.published_run or self.saved_run).workflow != Workflow.FUNCTIONS:
            raise ValidationError("Expected a Functions workflow")
        return super().clean()

    def get_app_url(self) -> str:
        if self.published_run:
            return self.published_run.get_app_url()
        elif self.saved_run:
            return self.saved_run.get_app_url()
        else:
            raise ValueError("No saved run found")

    def get_runs(self) -> tuple[SavedRun, PublishedRun | None]:
        if self.published_run:
            return self.published_run.saved_run, self.published_run
        elif self.saved_run:
            return self.saved_run, None
        else:
            raise ValueError("No saved run found")


class ConvoState(models.IntegerChoices):
    INITIAL = 0, "Initial"
    ASK_FOR_FEEDBACK_THUMBS_UP = 1, "Ask for feedback (👍)"
    ASK_FOR_FEEDBACK_THUMBS_DOWN = 2, "Ask for feedback (👎)"


class ConversationQuerySet(models.QuerySet):
    def distinct_by_user_id(self) -> QuerySet["Conversation"]:
        """Get unique conversations"""
        return self.distinct(*Conversation.user_id_fields)

    def to_df(self, tz=pytz.timezone(settings.TIME_ZONE)) -> "pd.DataFrame":
        import pandas as pd

        qs = self.all()
        rows = []
        for convo in qs[:1000]:
            convo: Conversation
            row = {
                "USER": convo.get_display_name(),
                "BOT INTEGRATION": str(convo.bot_integration),
                "CREATED AT": convo.created_at.astimezone(tz).replace(tzinfo=None),
                "MESSAGES": convo.messages.count(),
            }
            try:
                row |= {
                    "LAST MESSAGE": convo.messages.latest()
                    .created_at.astimezone(tz)
                    .replace(tzinfo=None),
                    "DELTA HOURS": round(
                        convo.last_active_delta().total_seconds() / 3600
                    ),
                    "D1": convo.d1(),
                    "D7": convo.d7(),
                    "D30": convo.d30(),
                }
            except Message.DoesNotExist:
                pass
            rows.append(row)
        df = pd.DataFrame.from_records(rows)
        return df

    def to_df_format(
        self, tz=pytz.timezone(settings.TIME_ZONE), row_limit=1000
    ) -> "pd.DataFrame":
        import pandas as pd

        qs = self.all()
        rows = []
        for convo in qs[:row_limit]:
            convo: Conversation
            row = {
                "Name": convo.get_display_name(),
                "Messages": convo.messages.count(),
                "Correct Answers": convo.messages.filter(
                    analysis_result__contains={"Answered": True}
                ).count(),
                "Thumbs up": convo.messages.filter(
                    feedbacks__rating=Feedback.Rating.RATING_THUMBS_UP
                ).count(),
                "Thumbs down": convo.messages.filter(
                    feedbacks__rating=Feedback.Rating.RATING_THUMBS_DOWN
                ).count(),
            }
            try:
                first_time = (
                    convo.messages.earliest()
                    .created_at.astimezone(tz)
                    .replace(tzinfo=None)
                )
                last_time = (
                    convo.messages.latest()
                    .created_at.astimezone(tz)
                    .replace(tzinfo=None)
                )
                row |= {
                    "Last Sent": last_time.strftime(settings.SHORT_DATETIME_FORMAT),
                    "First Sent": first_time.strftime(settings.SHORT_DATETIME_FORMAT),
                    "A7": last_time
                    > datetime.datetime.now() - datetime.timedelta(days=7),
                    "A30": last_time
                    > datetime.datetime.now() - datetime.timedelta(days=30),
                    "R1": last_time - first_time < datetime.timedelta(days=1),
                    "R7": last_time - first_time < datetime.timedelta(days=7),
                    "R30": last_time - first_time < datetime.timedelta(days=30),
                    "Delta Hours": round(
                        convo.last_active_delta().total_seconds() / 3600
                    ),
                }
            except Message.DoesNotExist:
                pass
            row |= {
                "Created At": convo.created_at.astimezone(tz).replace(tzinfo=None),
                "Bot": str(convo.bot_integration),
            }
            rows.append(row)
        df = pd.DataFrame.from_records(
            rows,
            columns=[
                "Name",
                "Messages",
                "Correct Answers",
                "Thumbs up",
                "Thumbs down",
                "Last Sent",
                "First Sent",
                "A7",
                "A30",
                "R1",
                "R7",
                "R30",
                "Delta Hours",
                "Created At",
                "Bot",
            ],
        )
        return df


class Conversation(models.Model):
    bot_integration = models.ForeignKey(
        "BotIntegration", on_delete=models.CASCADE, related_name="conversations"
    )

    state = models.IntegerField(
        choices=ConvoState.choices,
        default=ConvoState.INITIAL,
    )

    fb_page_id = models.TextField(
        blank=True,
        default="",
        db_index=True,
        help_text="User's Facebook page id (mandatory)",
    )
    fb_page_name = models.TextField(
        default="",
        blank=True,
        help_text="User's Facebook page name (only for display)",
    )
    fb_page_access_token = models.TextField(
        blank=True,
        default="",
        help_text="User's Facebook page access token (mandatory)",
        editable=False,
    )
    ig_account_id = models.TextField(
        blank=True,
        default="",
        db_index=True,
        help_text="User's Instagram account id (required if platform is Instagram)",
    )
    ig_username = models.TextField(
        blank=True,
        default="",
        help_text="User's Instagram username (only for display)",
    )

    wa_phone_number = PhoneNumberField(
        blank=True,
        default="",
        db_index=True,
        help_text="User's WhatsApp phone number (required if platform is WhatsApp)",
    )

    slack_user_id = models.TextField(
        max_length=256,
        blank=True,
        default=None,
        null=True,
        help_text="User's Slack ID (mandatory)",
    )
    slack_team_id = models.TextField(
        max_length=256,
        blank=True,
        default=None,
        null=True,
        help_text="Slack team id - redundant with bot integration (mandatory)",
    )
    slack_user_name = models.TextField(
        blank=True,
        default="",
        help_text="User's name in slack (only for display)",
    )
    slack_channel_id = models.TextField(
        max_length=256,
        blank=True,
        default=None,
        null=True,
        help_text="Slack channel id, can be different than the bot integration's public channel (mandatory)",
    )
    slack_channel_name = models.TextField(
        blank=True,
        default="",
        help_text="Bot's Slack channel name without # (only for display)",
    )
    slack_channel_is_personal = models.BooleanField(
        default=False,
        help_text="Whether this is a personal slack channel between the bot and the user",
    )

    twilio_phone_number = PhoneNumberField(
        blank=True,
        default="",
        help_text="User's Twilio phone number (mandatory)",
    )
    twilio_call_sid = models.TextField(
        blank=True,
        default="",
        help_text="Twilio call sid (only used if each call is a new conversation)",
    )

    web_user_id = models.CharField(
        max_length=512,
        blank=True,
        default=None,
        null=True,
        help_text="User's web user id (mandatory if platform is WEB)",
    )

    created_at = models.DateTimeField(auto_now_add=True)
    reset_at = models.DateTimeField(null=True, blank=True, default=None)

    objects = ConversationQuerySet.as_manager()

    user_id_fields = [
        "fb_page_id",
        "ig_account_id",
        "slack_user_id",
        "web_user_id",
        "wa_phone_number",
        "twilio_phone_number",
    ]

    class Meta:
        unique_together = [
            ("slack_channel_id", "slack_user_id", "slack_team_id"),
        ]
        indexes = [
            models.Index(fields=["bot_integration", "fb_page_id", "ig_account_id"]),
            models.Index(fields=["bot_integration", "wa_phone_number"]),
            models.Index(
                fields=[
                    "bot_integration",
                    "slack_user_id",
                    "slack_team_id",
                    "slack_channel_is_personal",
                ],
            ),
            models.Index(
                fields=["bot_integration", "twilio_phone_number", "twilio_call_sid"]
            ),
            models.Index(fields=["-created_at", "bot_integration"]),
        ]

    def __str__(self):
        return f"{self.get_display_name()} <> {self.bot_integration}"

    def get_display_name(self):
        return (
            (self.wa_phone_number and self.wa_phone_number.as_international)
            or " | ".join(
                filter(
                    None,
                    [
                        (
                            self.twilio_phone_number
                            and self.twilio_phone_number.as_international
                        ),
                        self.twilio_call_sid,
                    ],
                )
            )
            or self.ig_username
            or self.fb_page_name
            or " in #".join(
                filter(None, [self.slack_user_name, self.slack_channel_name])
            )
            or self.unique_user_id()
        )

    def unique_user_id(self) -> str | None:
        for col in self.user_id_fields:
            if value := getattr(self, col, None):
                return value
        return self.api_integration_id()

    get_display_name.short_description = "User"

    def last_active_delta(self) -> datetime.timedelta:
        return abs(self.messages.latest().created_at - self.created_at)

    last_active_delta.short_description = "Duration"

    def d1(self):
        return self.last_active_delta() > datetime.timedelta(days=1)

    d1.short_description = "D1"
    d1.boolean = True

    def d7(self):
        return self.last_active_delta() > datetime.timedelta(days=7)

    d7.short_description = "D7"
    d7.boolean = True

    def d30(self):
        return self.last_active_delta() > datetime.timedelta(days=30)

    d30.short_description = "D30"
    d30.boolean = True

    def msgs_for_llm_context(self):
        return self.messages.all().as_llm_context(reset_at=self.reset_at)

    def api_integration_id(self) -> str:
        from routers.bots_api import api_hashids

        return api_hashids.encode(self.id)


class MessageQuerySet(models.QuerySet):
    def distinct_by_user_id(self) -> QuerySet["Message"]:
        """Get unique users"""
        return self.distinct(*Message.convo_user_id_fields)

    def to_df(self, tz=pytz.timezone(settings.TIME_ZONE)) -> "pd.DataFrame":
        import pandas as pd

        qs = self.all().prefetch_related("feedbacks")
        rows = []
        for message in qs[:10000]:
            message: Message
            row = {
                "USER": message.conversation.get_display_name(),
                "BOT": str(message.conversation.bot_integration),
                "CREATED AT": message.created_at.astimezone(tz).replace(tzinfo=None),
                "MESSAGE (ENGLISH)": message.content,
                "MESSAGE (ORIGINAL)": message.display_content,
                "ROLE": message.get_role_display(),
                "QUESTION_ANSWERED": message.question_answered,
                "QUESTION_SUBJECT": message.question_subject,
            }
            row |= {
                f"FEEDBACK {i + 1}": feedback.get_display_text()
                for i, feedback in enumerate(message.feedbacks.all())
            }
            rows.append(row)
        df = pd.DataFrame.from_records(rows)
        return df

    def to_df_format(
        self, tz=pytz.timezone(settings.TIME_ZONE), row_limit=10000
    ) -> "pd.DataFrame":
        import pandas as pd

        qs = self.all().prefetch_related("feedbacks")
        rows = []
        for message in qs[:row_limit]:
            message: Message
            row = {
                "Name": message.conversation.get_display_name(),
                "Role": message.role,
                "Message (EN)": message.content,
                "Sent": message.created_at.astimezone(tz)
                .replace(tzinfo=None)
                .strftime(settings.SHORT_DATETIME_FORMAT),
                "Message (Local)": message.display_content,
                "Analysis JSON": message.analysis_result,
                "Feedback": (
                    message.feedbacks.first().get_display_text()
                    if message.feedbacks.first()
                    else None
                ),  # only show first feedback as per Sean's request
                "Run Time": (
                    message.saved_run.run_time if message.saved_run else 0
                ),  # user messages have no run/run_time
                "Run URL": (
                    message.saved_run.get_app_url()
                    if message.saved_run and message.role == CHATML_ROLE_ASSISSTANT
                    else ""
                ),
                "Photo Input": ", ".join(
                    (message.saved_run and message.saved_run.state.get("input_images"))
                    or []
                ),
                "Audio Input": (
                    (message.saved_run and message.saved_run.state.get("input_audio"))
                    or ""
                ),
            }
            rows.append(row)
        df = pd.DataFrame.from_records(
            rows,
            columns=[
                "Name",
                "Role",
                "Message (EN)",
                "Sent",
                "Message (Local)",
                "Analysis JSON",
                "Feedback",
                "Run Time",
                "Run URL",
                "Photo Input",
                "Audio Input",
            ],
        )
        return df

    def to_df_analysis_format(
        self, tz=pytz.timezone(settings.TIME_ZONE), row_limit=10000
    ) -> "pd.DataFrame":
        import pandas as pd

        qs = self.filter(role=CHATML_ROLE_ASSISSTANT).prefetch_related("feedbacks")
        rows = []
        for message in qs[:row_limit]:
            message: Message
            row = {
                "Name": message.conversation.get_display_name(),
                "Question (EN)": message.get_previous_by_created_at().content,
                "Answer (EN)": message.content,
                "Sent": message.created_at.astimezone(tz)
                .replace(tzinfo=None)
                .strftime(settings.SHORT_DATETIME_FORMAT),
                "Question (Local)": message.get_previous_by_created_at().display_content,
                "Answer (Local)": message.display_content,
                "Analysis JSON": message.analysis_result,
                "Run URL": (message.saved_run and message.saved_run.get_app_url()),
            }
            rows.append(row)
        df = pd.DataFrame.from_records(
            rows,
            columns=[
                "Name",
                "Question (EN)",
                "Answer (EN)",
                "Sent",
                "Question (Local)",
                "Answer (Local)",
                "Analysis JSON",
                "Run URL",
            ],
        )
        return df

    def as_llm_context(
        self, limit: int = 50, reset_at: datetime.datetime = None
    ) -> list["ConversationEntry"]:
        if reset_at:
            self = self.filter(created_at__gt=reset_at)
        msgs = self.order_by("-created_at").prefetch_related("attachments")[:limit]
        entries = [None] * len(msgs)
        for i, msg in enumerate(reversed(msgs)):
            entries[i] = format_chat_entry(
                role=msg.role,
                content=msg.content,
                images=msg.attachments.filter(
                    metadata__mime_type__startswith="image/"
                ).values_list("url", flat=True),
            )
        return entries


class Message(models.Model):
    conversation = models.ForeignKey(
        "Conversation", on_delete=models.CASCADE, related_name="messages"
    )
    role = models.CharField(
        choices=(
            # ("system", "System"),
            (CHATML_ROLE_USER, "User"),
            (CHATML_ROLE_ASSISSTANT, "Bot"),
        ),
        max_length=10,
    )
    content = models.TextField(help_text="The content that the AI sees")

    display_content = models.TextField(
        blank=True,
        help_text="The local language content that's actually displayed to the user",
    )

    saved_run = models.ForeignKey(
        "bots.SavedRun",
        on_delete=models.SET_NULL,
        related_name="messages",
        null=True,
        blank=True,
        default=None,
        help_text="The saved run that generated this message",
    )

    platform_msg_id = models.TextField(
        blank=True,
        null=True,
        default=None,
        help_text="The platform's delivered message id",
    )

    created_at = models.DateTimeField(auto_now_add=True)

    analysis_result = models.JSONField(
        blank=True,
        default=dict,
        help_text="The result of the analysis of this message",
    )
    analysis_run = models.ForeignKey(
        "bots.SavedRun",
        on_delete=models.SET_NULL,
        related_name="analysis_messages",
        null=True,
        blank=True,
        default=None,
        help_text="The analysis run that generated the analysis of this message",
    )

    question_answered = models.TextField(
        blank=True,
        default="",
        help_text="Bot's ability to answer given question (DEPRECATED)",
    )
    question_subject = models.TextField(
        blank=True,
        default="",
        help_text="Subject of given question (DEPRECATED)",
    )

    response_time = models.DurationField(
        default=None,
        null=True,
        help_text="The time it took for the bot to respond to the corresponding user message",
    )

    _analysis_started = False

    objects = MessageQuerySet.as_manager()

    convo_user_id_fields = [
        f"conversation__{col}" for col in Conversation.user_id_fields
    ]

    class Meta:
        ordering = ("-created_at",)
        get_latest_by = "created_at"
        unique_together = [
            ("platform_msg_id", "conversation"),
        ]
        indexes = [
            models.Index(fields=["conversation", "-created_at"]),
            models.Index(fields=["-created_at"]),
        ]

    def __str__(self):
        return Truncator(self.content).words(30)

    def local_lang(self):
        return Truncator(self.display_content).words(30)


class MessageAttachment(models.Model):
    message = models.ForeignKey(
        "bots.Message",
        on_delete=models.CASCADE,
        related_name="attachments",
    )
    url = CustomURLField()
    metadata = models.ForeignKey(
        "files.FileMetadata",
        on_delete=models.SET_NULL,
        null=True,
        blank=True,
        default=None,
        related_name="message_attachments",
    )
    created_at = models.DateTimeField(auto_now_add=True, db_index=True)

    class Meta:
        ordering = ["created_at"]

    def __str__(self):
        if self.metadata_id:
            return f"{self.metadata.name} ({self.url})"
        return self.url


class FeedbackQuerySet(models.QuerySet):
    def to_df(self, tz=pytz.timezone(settings.TIME_ZONE)) -> "pd.DataFrame":
        import pandas as pd

        qs = self.all().prefetch_related("message", "message__conversation")
        rows = []
        for feedback in qs[:10000]:
            feedback: Feedback
            row = {
                "USER": feedback.message.conversation.get_display_name(),
                "BOT": str(feedback.message.conversation.bot_integration),
                "USER MESSAGE CREATED AT": feedback.message.get_previous_by_created_at()
                .created_at.astimezone(tz)
                .replace(tzinfo=None),
                "USER MESSAGE (ENGLISH)": feedback.message.get_previous_by_created_at().content,
                "USER MESSAGE (ORIGINAL)": feedback.message.get_previous_by_created_at().display_content,
                "BOT MESSAGE CREATED AT": feedback.message.created_at.astimezone(
                    tz
                ).replace(tzinfo=None),
                "BOT MESSAGE (ENGLISH)": feedback.message.content,
                "BOT MESSAGE (ORIGINAL)": feedback.message.display_content,
                "FEEDBACK RATING": feedback.rating,
                "FEEDBACK (ORIGINAL)": feedback.text,
                "FEEDBACK (ENGLISH)": feedback.text_english,
                "FEEDBACK CREATED AT": feedback.created_at.astimezone(tz).replace(
                    tzinfo=None
                ),
                "QUESTION_ANSWERED": feedback.message.question_answered,
            }
            rows.append(row)
        df = pd.DataFrame.from_records(rows)
        return df

    def to_df_format(
        self, tz=pytz.timezone(settings.TIME_ZONE), row_limit=10000
    ) -> "pd.DataFrame":
        import pandas as pd

        qs = self.all().prefetch_related("message", "message__conversation")
        rows = []
        for feedback in qs[:row_limit]:
            feedback: Feedback
            row = {
                "Name": feedback.message.conversation.get_display_name(),
                "Question (EN)": feedback.message.get_previous_by_created_at().content,
                "Answer (EN)": feedback.message.content,
                "Sent": feedback.message.get_previous_by_created_at()
                .created_at.astimezone(tz)
                .replace(tzinfo=None)
                .strftime(settings.SHORT_DATETIME_FORMAT),
                "Question (Local)": feedback.message.get_previous_by_created_at().display_content,
                "Answer (Local)": feedback.message.display_content,
                "Rating": Feedback.Rating(feedback.rating).label,
                "Feedback (EN)": feedback.text_english,
                "Feedback (Local)": feedback.text,
                "Run URL": feedback.message.saved_run.get_app_url(),
            }
            rows.append(row)
        df = pd.DataFrame.from_records(
            rows,
            columns=[
                "Name",
                "Question (EN)",
                "Answer (EN)",
                "Sent",
                "Question (Local)",
                "Answer (Local)",
                "Rating",
                "Feedback (EN)",
                "Feedback (Local)",
                "Run URL",
            ],
        )
        return df


class Feedback(models.Model):
    message = models.ForeignKey(
        "Message", on_delete=models.CASCADE, related_name="feedbacks"
    )

    class Rating(models.IntegerChoices):
        RATING_THUMBS_UP = 1, "👍🏾"
        RATING_THUMBS_DOWN = 2, "👎🏾"

    class FeedbackCategory(models.IntegerChoices):
        UNSPECIFIED = 1, "Unspecified"
        INCOMING = 2, "Incoming"
        TRANSLATION = 3, "Translation"
        RETRIEVAL = 4, "Retrieval"
        SUMMARIZATION = 5, "Summarization"
        TRANSLATION_OF_ANSWER = 6, "Translation of answer"

    class FeedbackCreator(models.IntegerChoices):
        UNSPECIFIED = 1, "Unspecified"
        USER = 2, "User"
        FARMER = 3, "Farmer"
        AGENT = 4, "Agent"
        ADMIN = 5, "Admin"
        GOOEY_TEAM_MEMBER = 6, "Gooey team member"

    class Status(models.IntegerChoices):
        UNTRIAGED = 1, "Untriaged"
        TEST = 2, "Test"
        NEEDS_INVESTIGATION = 3, "Needs investigation"
        RESOLVED = 4, "Resolved"

    rating = models.IntegerField(
        choices=Rating.choices,
    )
    text = models.TextField(
        blank=True, default="", verbose_name="Feedback Text (Original)"
    )
    text_english = models.TextField(
        blank=True, default="", verbose_name="Feedback Text (English)"
    )
    status = models.IntegerField(
        choices=Status.choices,
        default=Status.UNTRIAGED,
    )
    category = models.IntegerField(
        choices=FeedbackCategory.choices,
        default=FeedbackCategory.UNSPECIFIED,
    )
    creator = models.IntegerField(
        choices=FeedbackCreator.choices,
        default=FeedbackCreator.UNSPECIFIED,
    )
    created_at = models.DateTimeField(auto_now_add=True)

    objects = FeedbackQuerySet.as_manager()

    class Meta:
        indexes = [
            models.Index(fields=["-created_at"]),
        ]
        ordering = ["-created_at"]
        get_latest_by = "created_at"

    def __str__(self):
        ret = self.get_display_text()
        if self.message.content:
            ret += f" to “{Truncator(self.message.content).words(30)}”"
        return ret

    def get_display_text(self):
        ret = self.get_rating_display()
        text = self.text_english or self.text
        if text:
            ret += f" - “{Truncator(text).words(30)}”"
        return ret


class FeedbackComment(models.Model):
    feedback = models.ForeignKey(
        Feedback, on_delete=models.CASCADE, related_name="comments"
    )
    author = models.ForeignKey(get_user_model(), on_delete=models.CASCADE)
    comment = models.TextField()
    created_at = models.DateTimeField(auto_now_add=True)


class PublishedRunQuerySet(models.QuerySet):
    def get_or_create_with_version(
        self,
        *,
        workflow: Workflow,
        published_run_id: str,
        saved_run: SavedRun,
        user: AppUser | None,
        workspace: typing.Optional["Workspace"],
        title: str,
        notes: str,
        visibility: PublishedRunVisibility | None = None,
    ):
        return get_or_create_lazy(
            PublishedRun,
            workflow=workflow,
            published_run_id=published_run_id,
            create=lambda **kwargs: self.create_with_version(
                **kwargs,
                saved_run=saved_run,
                user=user,
                workspace=workspace,
                title=title,
                notes=notes,
                visibility=visibility,
            ),
        )

    def create_with_version(
        self,
        *,
        workflow: Workflow,
        published_run_id: str,
        saved_run: SavedRun,
        user: AppUser | None,
        workspace: typing.Optional["Workspace"],
        title: str,
        notes: str,
        visibility: PublishedRunVisibility | None = None,
    ):
        workspace_id = (
            workspace
            and workspace.id
            or PublishedRun._meta.get_field("workspace").get_default()
        )
        if not visibility:
            visibility = PublishedRunVisibility.get_default_for_workspace(workspace)

        with transaction.atomic():
            pr = self.create(
                workflow=workflow,
                published_run_id=published_run_id,
                created_by=user,
                last_edited_by=user,
                workspace_id=workspace_id,
                title=title,
            )
            pr.add_version(
                user=user,
                saved_run=saved_run,
                title=title,
                visibility=visibility,
                notes=notes,
            )
            return pr


def get_default_published_run_workspace():
    from workspaces.models import Workspace

    created_by, _ = AppUser.objects.filter(
        email__endswith="dara.network",
    )[:1].get_or_create(
        defaults=dict(
            email="support@dara.network", is_anonymous=False, balance=0, uid="<_blank>"
        ),
    )
    return Workspace.objects.get_or_create(
        domain_name="dara.network",
        defaults=dict(
            name="Gooey.AI (Dara.network Inc)",
            created_by=created_by,
            is_paying=True,
        ),
    )[0].id


class PublishedRun(models.Model):
    # published_run_id was earlier SavedRun.example_id
    published_run_id = models.CharField(
        max_length=128,
        blank=True,
    )

    saved_run = models.ForeignKey(
        "bots.SavedRun",
        on_delete=models.PROTECT,
        related_name="published_runs",
        null=True,
    )
    workflow = models.IntegerField(
        choices=Workflow.choices,
    )
    title = models.TextField(blank=True, default="")
    notes = models.TextField(blank=True, default="")
    visibility = models.IntegerField(
        choices=PublishedRunVisibility.choices,
        default=PublishedRunVisibility.UNLISTED,
    )
    is_approved_example = models.BooleanField(default=False)
    example_priority = models.IntegerField(
        default=1,
        help_text="Priority of the example in the example list",
    )

    created_by = models.ForeignKey(
        "app_users.AppUser",
        on_delete=models.SET_NULL,  # TODO: set to sentinel instead (e.g. github's ghost user)
        null=True,
        related_name="published_runs",
        blank=True,
    )
    last_edited_by = models.ForeignKey(
        "app_users.AppUser",
        on_delete=models.SET_NULL,  # TODO: set to sentinel instead (e.g. github's ghost user)
        null=True,
        blank=True,
    )

    workspace = models.ForeignKey(
        "workspaces.Workspace",
        on_delete=models.CASCADE,
        default=get_default_published_run_workspace,
    )

    created_at = models.DateTimeField(auto_now_add=True)
    updated_at = models.DateTimeField(auto_now=True)

    objects = PublishedRunQuerySet.as_manager()

    class Meta:
        get_latest_by = "updated_at"

        ordering = ["-updated_at"]
        unique_together = [
            ["workflow", "published_run_id"],
        ]

        indexes = [
            models.Index(fields=["workflow", "created_by"]),
            models.Index(fields=["workflow", "published_run_id"]),
            models.Index(
                fields=[
                    "is_approved_example",
                    "visibility",
                    "published_run_id",
                    "updated_at",
                    "workflow",
                    "example_priority",
                ]
            ),
            models.Index(
                fields=["-updated_at", "workspace", "created_by", "visibility"]
            ),
        ]

    def __str__(self):
        return self.title or self.get_app_url()

    @admin.display(description="Open in Gooey")
    def open_in_gooey(self):
        return open_in_new_tab(self.get_app_url(), label=self.get_app_url())

    def duplicate(
        self,
        *,
        user: AppUser,
        workspace: "Workspace",
        title: str,
        notes: str,
        visibility: PublishedRunVisibility | None = None,
    ) -> "PublishedRun":
        return PublishedRun.objects.create_with_version(
            workflow=Workflow(self.workflow),
            published_run_id=get_random_doc_id(),
            saved_run=self.saved_run,
            user=user,
            workspace=workspace,
            title=title,
            notes=notes,
            visibility=visibility,
        )

    def get_app_url(self, query_params: dict = None):
        return Workflow(self.workflow).page_cls.app_url(
            example_id=self.published_run_id, query_params=query_params
        )

    def add_version(
        self,
        *,
        user: AppUser | None,
        saved_run: SavedRun,
        visibility: PublishedRunVisibility | None = None,
        title: str = "",
        notes: str = "",
        change_notes: str = "",
    ):
        assert saved_run.workflow == self.workflow

        visibility = visibility or self.visibility
        with transaction.atomic():
            version = PublishedRunVersion(
                published_run=self,
                version_id=get_random_doc_id(),
                saved_run=saved_run,
                changed_by=user,
                title=title,
                notes=notes,
                visibility=visibility,
                change_notes=change_notes,
            )
            version.save()
            self.update_fields_to_latest_version()

    def is_root(self):
        return not self.published_run_id

    def update_fields_to_latest_version(self):
        latest_version = self.versions.latest()
        self.saved_run = latest_version.saved_run
        self.last_edited_by = latest_version.changed_by
        self.title = latest_version.title
        self.notes = latest_version.notes
        self.visibility = latest_version.visibility

        self.save()

    def get_run_count(self):
        annotated_versions = self.versions.annotate(
            children_runs_count=models.Count("children_runs")
        )
        return (
            annotated_versions.aggregate(run_count=models.Sum("children_runs_count"))[
                "run_count"
            ]
            or 0
        )

    def submit_api_call(
        self,
        *,
        workspace: "Workspace",
        request_body: dict,
        enable_rate_limits: bool = False,
        deduct_credits: bool = True,
        current_user: AppUser | None = None,
    ) -> tuple["celery.result.AsyncResult", "SavedRun"]:
        return self.saved_run.submit_api_call(
            workspace=workspace,
            current_user=current_user,
            request_body=request_body,
            enable_rate_limits=enable_rate_limits,
            deduct_credits=deduct_credits,
            parent_pr=self,
        )

    @classmethod
    def approved_example_q(cls):
        return (
            Q(is_approved_example=True)
            & ~Q(visibility=PublishedRunVisibility.UNLISTED)
            & ~Q(published_run_id="")
        )


class PublishedRunVersion(models.Model):
    version_id = models.CharField(max_length=128, unique=True)

    published_run = models.ForeignKey(
        PublishedRun,
        on_delete=models.CASCADE,
        related_name="versions",
    )
    saved_run = models.ForeignKey(
        SavedRun,
        on_delete=models.PROTECT,
        related_name="published_run_versions",
    )
    changed_by = models.ForeignKey(
        "app_users.AppUser",
        on_delete=models.SET_NULL,  # TODO: set to sentinel instead (e.g. github's ghost user)
        null=True,
        blank=True,
    )
    title = models.TextField(blank=True, default="")
    notes = models.TextField(blank=True, default="")
    change_notes = models.TextField(blank=True, default="")
    visibility = models.IntegerField(
        choices=PublishedRunVisibility.choices,
        default=PublishedRunVisibility.UNLISTED,
    )
    created_at = models.DateTimeField(auto_now_add=True)

    class Meta:
        ordering = ["-created_at"]
        get_latest_by = "created_at"
        indexes = [
            models.Index(fields=["published_run", "-created_at"]),
            models.Index(fields=["version_id"]),
            models.Index(fields=["changed_by"]),
        ]

    def __str__(self):
        return f"{self.published_run} - {self.version_id}"<|MERGE_RESOLUTION|>--- conflicted
+++ resolved
@@ -66,12 +66,7 @@
             case PublishedRunVisibility.UNLISTED:
                 return f"{self.get_icon()} Only me + people with a link"
             case PublishedRunVisibility.PUBLIC if workspace and workspace.is_personal:
-<<<<<<< HEAD
                 if handle := workspace.handle:
-=======
-                user = workspace.created_by
-                if handle := (workspace.handle or user.handle):
->>>>>>> ef695306
                     profile_url = handle.get_app_url()
                     pretty_profile_url = urls.remove_scheme(profile_url).rstrip("/")
                     return f'{self.get_icon()} Public on <a href="{pretty_profile_url}" target="_blank">{profile_url}</a>'
