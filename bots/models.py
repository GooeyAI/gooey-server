from __future__ import annotations

import datetime
import typing
from multiprocessing.pool import ThreadPool

import pytz
from django.conf import settings
from django.contrib import admin
from django.contrib.auth import get_user_model
from django.db import models, transaction
from django.db.models import Q
from django.utils.text import Truncator
from furl import furl
from phonenumber_field.modelfields import PhoneNumberField

from app_users.models import AppUser
from bots.admin_links import open_in_new_tab
from bots.custom_fields import PostgresJSONEncoder, CustomURLField
from daras_ai_v2.crypto import get_random_doc_id
from daras_ai_v2.language_model import format_chat_entry

if typing.TYPE_CHECKING:
    from daras_ai_v2.base import BasePage
    import celery.result

CHATML_ROLE_USER = "user"
CHATML_ROLE_ASSISSTANT = "assistant"


EPOCH = datetime.datetime.utcfromtimestamp(0)


class PublishedRunVisibility(models.IntegerChoices):
    UNLISTED = 1
    PUBLIC = 2

    def help_text(self):
        match self:
            case PublishedRunVisibility.UNLISTED:
                return "Only me + people with a link"
            case PublishedRunVisibility.PUBLIC:
                return "Public"
            case _:
                return self.label


class Platform(models.IntegerChoices):
    FACEBOOK = 1
    INSTAGRAM = (2, "Instagram & FB")
    WHATSAPP = 3
    SLACK = 4

    def get_favicon(self):
        if self == Platform.WHATSAPP:
            return f"https://static.facebook.com/images/whatsapp/www/favicon.png"
        else:
            return f"https://www.{self.name.lower()}.com/favicon.ico"


class Workflow(models.IntegerChoices):
    DOC_SEARCH = (1, "Doc Search")
    DOC_SUMMARY = (2, "Doc Summary")
    GOOGLE_GPT = (3, "Google GPT")
    VIDEO_BOTS = (4, "Copilot")
    LIPSYNC_TTS = (5, "Lipysnc + TTS")
    TEXT_TO_SPEECH = (6, "Text to Speech")
    ASR = (7, "Speech Recognition")
    LIPSYNC = (8, "Lipsync")
    DEFORUM_SD = (9, "Deforum Animation")
    COMPARE_TEXT2IMG = (10, "Compare Text2Img")
    TEXT_2_AUDIO = (11, "Text2Audio")
    IMG_2_IMG = (12, "Img2Img")
    FACE_INPAINTING = (13, "Face Inpainting")
    GOOGLE_IMAGE_GEN = (14, "Google Image Gen")
    COMPARE_UPSCALER = (15, "Compare AI Upscalers")
    SEO_SUMMARY = (16, "SEO Summary")
    EMAIL_FACE_INPAINTING = (17, "Email Face Inpainting")
    SOCIAL_LOOKUP_EMAIL = (18, "Social Lookup Email")
    OBJECT_INPAINTING = (19, "Object Inpainting")
    IMAGE_SEGMENTATION = (20, "Image Segmentation")
    COMPARE_LLM = (21, "Compare LLM")
    CHYRON_PLANT = (22, "Chyron Plant")
    LETTER_WRITER = (23, "Letter Writer")
    SMART_GPT = (24, "Smart GPT")
    QR_CODE = (25, "AI QR Code")
    DOC_EXTRACT = (26, "Doc Extract")
    RELATED_QNA_MAKER = (27, "Related QnA Maker")
    RELATED_QNA_MAKER_DOC = (28, "Related QnA Maker Doc")
    EMBEDDINGS = (29, "Embeddings")
    BULK_RUNNER = (30, "Bulk Runner")
    BULK_EVAL = (31, "Bulk Evaluator")

    @property
    def short_slug(self):
        return min(self.page_cls.slug_versions, key=len)

    def get_app_url(self, example_id: str, run_id: str, uid: str):
        """return the url to the gooey app"""
        query_params = {}
        if run_id and uid:
            query_params |= dict(run_id=run_id, uid=uid)
        if example_id:
            query_params |= dict(example_id=example_id)
        return str(
            furl(settings.APP_BASE_URL, query_params=query_params)
            / self.short_slug
            / "/"
        )

    @property
    def page_cls(self) -> typing.Type["BasePage"]:
        from daras_ai_v2.all_pages import workflow_map

        return workflow_map[self]

    def get_or_create_metadata(self) -> WorkflowMetadata:
        metadata, _created = WorkflowMetadata.objects.get_or_create(
            workflow=self,
            defaults=dict(
                short_title=lambda: (
                    self.page_cls.get_root_published_run().title or self.page_cls.title
                ),
                default_image=self.page_cls.explore_image or None,
                meta_title=lambda: (
                    self.page_cls.get_root_published_run().title or self.page_cls.title
                ),
                meta_description=lambda: (
                    self.page_cls().preview_description(state={})
                    or self.page_cls.get_root_published_run().notes
                ),
                meta_image=lambda: (self.page_cls.explore_image or None),
            ),
        )
        return metadata


class WorkflowMetadata(models.Model):
    workflow = models.IntegerField(choices=Workflow.choices, unique=True)
    short_title = models.TextField()
    help_url = models.URLField(blank=True, default="")

    # TODO: support the below fields
    default_image = models.URLField(
        blank=True, default="", help_text="(not implemented)"
    )

    meta_title = models.TextField()
    meta_description = models.TextField(blank=True, default="")
    meta_image = CustomURLField(default="", blank=True)
    meta_keywords = models.JSONField(
        default=list, blank=True, help_text="(not implemented)"
    )

    created_at = models.DateTimeField(auto_now_add=True)
    updated_at = models.DateTimeField(auto_now=True)

    def __str__(self):
        return self.meta_title


class SavedRunQuerySet(models.QuerySet):
    def to_df(self, tz=pytz.timezone(settings.TIME_ZONE)) -> "pd.DataFrame":
        import pandas as pd

        # export only the first 10,000 records
        qs = self.all()[:10_000]
        # Convert the queryset to a list of dicts
        records = [sr.to_dict() | {"web_url": sr.get_app_url()} for sr in qs]
        # Convert the list of dicts to a dataframe
        df = pd.DataFrame.from_records(records)
        # Identify datetime columns and convert them to the specified timezone
        for column, dtype in df.dtypes.items():
            if not pd.api.types.is_datetime64_any_dtype(dtype):
                continue
            df[column] = df[column].dt.tz_convert(tz)
        return df


class SavedRun(models.Model):
    parent = models.ForeignKey(
        "self",
        on_delete=models.SET_NULL,
        null=True,
        blank=True,
        related_name="children",
    )
    parent_version = models.ForeignKey(
        "bots.PublishedRunVersion",
        on_delete=models.SET_NULL,
        null=True,
        blank=True,
        related_name="children_runs",
    )

    workflow = models.IntegerField(
        choices=Workflow.choices, default=Workflow.VIDEO_BOTS
    )
    run_id = models.CharField(max_length=128, default=None, null=True, blank=True)
    uid = models.CharField(max_length=128, default=None, null=True, blank=True)

    state = models.JSONField(default=dict, blank=True, encoder=PostgresJSONEncoder)

    error_msg = models.TextField(default="", blank=True)
    run_time = models.DurationField(default=datetime.timedelta, blank=True)
    run_status = models.TextField(default="", blank=True)

    hidden = models.BooleanField(default=False)
    is_flagged = models.BooleanField(default=False)

    price = models.IntegerField(default=0)
    transaction = models.ForeignKey(
        "app_users.AppUserTransaction",
        on_delete=models.SET_NULL,
        null=True,
        blank=True,
        default=None,
        related_name="saved_runs",
    )

    updated_at = models.DateTimeField(auto_now=True)
    created_at = models.DateTimeField(auto_now_add=True)

    example_id = models.CharField(
        max_length=128, default=None, null=True, blank=True, help_text="(Deprecated)"
    )
    page_title = models.TextField(default="", blank=True, help_text="(Deprecated)")
    page_notes = models.TextField(default="", blank=True, help_text="(Deprecated)")

    objects = SavedRunQuerySet.as_manager()

    class Meta:
        ordering = ["-updated_at"]
        unique_together = [
            ["workflow", "example_id"],
            ["workflow", "run_id", "uid"],
        ]
        constraints = [
            models.CheckConstraint(
                # ensure that the parent is not the same as the current record
                check=~models.Q(parent=models.F("id")),
                name="parent_not_self",
            ),
        ]
        indexes = [
            models.Index(fields=["-created_at"]),
            models.Index(fields=["-updated_at"]),
            models.Index(fields=["workflow"]),
            models.Index(fields=["workflow", "run_id", "uid"]),
            models.Index(fields=["workflow", "example_id", "run_id", "uid"]),
            models.Index(fields=["workflow", "example_id", "hidden"]),
            models.Index(fields=["workflow", "uid", "updated_at"]),
        ]

    def __str__(self):
        return self.get_app_url()

    def get_app_url(self):
        workflow = Workflow(self.workflow)
        return workflow.get_app_url(self.example_id, self.run_id, self.uid)

    def to_dict(self) -> dict:
        from daras_ai_v2.base import StateKeys

        ret = self.state.copy()
        if self.updated_at:
            ret[StateKeys.updated_at] = self.updated_at
        if self.created_at:
            ret[StateKeys.created_at] = self.created_at
        if self.error_msg:
            ret[StateKeys.error_msg] = self.error_msg
        if self.run_time:
            ret[StateKeys.run_time] = self.run_time.total_seconds()
        if self.run_status:
            ret[StateKeys.run_status] = self.run_status
        if self.hidden:
            ret[StateKeys.hidden] = self.hidden
        if self.is_flagged:
            ret["is_flagged"] = self.is_flagged
        if self.price:
            ret["price"] = self.price
        return ret

    def set(self, state: dict):
        if not state:
            return

        self.copy_from_firebase_state(state)
        self.save()

    def copy_from_firebase_state(self, state: dict) -> "SavedRun":
        from daras_ai_v2.base import StateKeys

        state = state.copy()
        # ignore updated_at from firebase, we use auto_now=True
        state.pop(StateKeys.updated_at, None)
        # self.updated_at = _parse_dt() or EPOCH
        created_at = _parse_dt(state.pop(StateKeys.created_at, None))
        if created_at:
            self.created_at = created_at
        self.error_msg = state.pop(StateKeys.error_msg, None) or ""
        self.run_time = datetime.timedelta(
            seconds=state.pop(StateKeys.run_time, None) or 0
        )
        self.run_status = state.pop(StateKeys.run_status, None) or ""
        self.is_flagged = state.pop("is_flagged", False)
        self.state = state

        return self

    def submit_api_call(
        self,
        *,
        current_user: AppUser,
        request_body: dict,
    ) -> tuple["celery.result.AsyncResult", "SavedRun"]:
        from routers.api import submit_api_call

        # run in a thread to avoid messing up threadlocals
        with ThreadPool(1) as pool:
            page, result, run_id, uid = pool.apply(
                submit_api_call,
                kwds=dict(
                    page_cls=Workflow(self.workflow).page_cls,
                    query_params=dict(
                        example_id=self.example_id, run_id=self.run_id, uid=self.uid
                    ),
                    user=current_user,
                    request_body=request_body,
                ),
            )
        return result, page.run_doc_sr(run_id, uid)

    def get_creator(self) -> AppUser | None:
        if self.uid:
            return AppUser.objects.filter(uid=self.uid).first()
        else:
            return None

    @admin.display(description="Open in Gooey")
    def open_in_gooey(self):
        return open_in_new_tab(self.get_app_url(), label=self.get_app_url())


def _parse_dt(dt) -> datetime.datetime | None:
    if isinstance(dt, str):
        return datetime.datetime.fromisoformat(dt)
    elif isinstance(dt, datetime.datetime):
        return datetime.datetime.fromtimestamp(dt.timestamp(), dt.tzinfo)
    return None


class BotIntegrationQuerySet(models.QuerySet):
    @transaction.atomic()
    def reset_fb_pages_for_user(
        self, uid: str, fb_pages: list[dict]
    ) -> list[BotIntegration]:
        saved = []
        for fb_page in fb_pages:
            fb_page_id = fb_page["id"]
            ig_account_id = (
                fb_page.get("instagram_business_account", {}).get("id") or ""
            )
            # save to db / update exiting
            try:
                bi = BotIntegration.objects.get(
                    Q(fb_page_id=fb_page_id) | Q(ig_account_id=ig_account_id)
                )
            except BotIntegration.DoesNotExist:
                bi = BotIntegration(fb_page_id=fb_page_id)
            bi.billing_account_uid = uid
            bi.fb_page_name = fb_page["name"]
            # bi.fb_user_access_token = user_access_token
            bi.fb_page_access_token = fb_page["access_token"]
            if ig_account_id:
                bi.ig_account_id = ig_account_id
            bi.ig_username = (
                fb_page.get("instagram_business_account", {}).get("username") or ""
            )
            if bi.ig_username:
                bi.name = bi.ig_username + " & " + bi.fb_page_name
                bi.platform = Platform.INSTAGRAM
            else:
                bi.platform = Platform.FACEBOOK
                bi.name = bi.fb_page_name
            bi.save()
            saved.append(bi)
        # delete pages that are no longer connected for this user
        self.filter(
            Q(platform=Platform.FACEBOOK) | Q(platform=Platform.INSTAGRAM),
            billing_account_uid=uid,
        ).exclude(
            id__in=[bi.id for bi in saved],
        ).delete()
        return saved


class BotIntegration(models.Model):
    name = models.CharField(
        max_length=1024,
        help_text="The name of the bot (for display purposes)",
    )
    saved_run = models.ForeignKey(
        "bots.SavedRun",
        on_delete=models.SET_NULL,
        related_name="botintegrations",
        null=True,
        default=None,
        blank=True,
        help_text="The saved run that the bot is based on",
    )
    published_run = models.ForeignKey(
        "bots.PublishedRun",
        on_delete=models.SET_NULL,
        related_name="botintegrations",
        null=True,
        default=None,
        blank=True,
        help_text="The saved run that the bot is based on",
    )
    billing_account_uid = models.TextField(
        help_text="The gooey account uid where the credits will be deducted from",
        db_index=True,
    )
    user_language = models.TextField(
        default="en",
        help_text="The response language (same as user language in video bots)",
    )
    show_feedback_buttons = models.BooleanField(
        default=False,
        help_text="Show 👍/👎 buttons with every response",
    )
    platform = models.IntegerField(
        choices=Platform.choices,
        help_text="The platform that the bot is integrated with",
    )
    fb_page_id = models.CharField(
        max_length=256,
        blank=True,
        default=None,
        null=True,
        unique=True,
        help_text="Bot's Facebook page id (mandatory)",
    )
    fb_page_name = models.TextField(
        default="",
        blank=True,
        help_text="Bot's Facebook page name (only for display)",
    )
    fb_page_access_token = models.TextField(
        blank=True,
        default="",
        help_text="Bot's Facebook page access token (mandatory)",
        editable=False,
    )
    ig_account_id = models.CharField(
        max_length=256,
        blank=True,
        default=None,
        null=True,
        unique=True,
        help_text="Bot's Instagram account id (mandatory)",
    )
    ig_username = models.TextField(
        blank=True,
        default="",
        help_text="Bot's Instagram username (only for display)",
    )

    wa_phone_number = PhoneNumberField(
        blank=True,
        default="",
        help_text="Bot's WhatsApp phone number (only for display)",
    )
    wa_phone_number_id = models.CharField(
        max_length=256,
        blank=True,
        default=None,
        null=True,
        unique=True,
        help_text="Bot's WhatsApp phone number id (mandatory)",
    )

    slack_team_id = models.CharField(
        max_length=256,
        blank=True,
        default=None,
        null=True,
        help_text="Bot's Slack team id (mandatory)",
    )
    slack_team_name = models.TextField(
        blank=True,
        default="",
        help_text="Bot's Slack team/workspace name (only for display)",
    )
    slack_channel_id = models.CharField(
        max_length=256,
        blank=True,
        default=None,
        null=True,
        help_text="Bot's Public Slack channel id (mandatory)",
    )
    slack_channel_name = models.TextField(
        blank=True,
        default="",
        help_text="Bot's Public Slack channel name without # (only for display)",
    )
    slack_channel_hook_url = models.TextField(
        blank=True,
        default="",
        help_text="Bot's Slack channel hook url (mandatory)",
    )
    slack_access_token = models.TextField(
        blank=True,
        default="",
        help_text="Bot's Slack access token (mandatory)",
        editable=False,
    )
    slack_read_receipt_msg = models.TextField(
        blank=True,
        default="Results may take up to 1 minute, we appreciate your patience.",
        help_text="Bot's Slack read receipt message - if set, and platform is Slack, the bot will send this message to mark the user message as read and then delete it when it has a response ready",
    )
    slack_create_personal_channels = models.BooleanField(
        default=True,
        help_text="If set, the bot will create a personal channel for each user in the public channel",
    )

    analysis_run = models.ForeignKey(
        "bots.SavedRun",
        on_delete=models.SET_NULL,
        related_name="analysis_botintegrations",
        null=True,
        blank=True,
        default=None,
        help_text="If provided, the message content will be analyzed for this bot using this saved run",
    )

    created_at = models.DateTimeField(auto_now_add=True)
    updated_at = models.DateTimeField(auto_now=True)

    objects = BotIntegrationQuerySet.as_manager()

    class Meta:
        ordering = ["-updated_at"]
        unique_together = [
            ("slack_channel_id", "slack_team_id"),
        ]
        indexes = [
            models.Index(fields=["billing_account_uid", "platform"]),
            models.Index(fields=["fb_page_id", "ig_account_id"]),
        ]

    def __str__(self):
        platform_name = self.get_display_name()
        if self.name and platform_name and self.name != platform_name:
            return f"{self.name} ({platform_name})"
        else:
            return self.name or platform_name

    def get_active_saved_run(self) -> SavedRun | None:
        if self.published_run:
            return self.published_run.saved_run
        elif self.saved_run:
            return self.saved_run
        else:
            return None

    def get_display_name(self):
        return (
            (self.wa_phone_number and self.wa_phone_number.as_international)
            or self.ig_username
            or self.fb_page_name
            or self.wa_phone_number_id
            or self.fb_page_id
            or " | #".join(
                filter(None, [self.slack_team_name, self.slack_channel_name])
            )
        )

    get_display_name.short_description = "Bot"


class ConvoState(models.IntegerChoices):
    INITIAL = 0, "Initial"
    ASK_FOR_FEEDBACK_THUMBS_UP = 1, "Ask for feedback (👍)"
    ASK_FOR_FEEDBACK_THUMBS_DOWN = 2, "Ask for feedback (👎)"


class ConversationQuerySet(models.QuerySet):
    def to_df(self, tz=pytz.timezone(settings.TIME_ZONE)) -> "pd.DataFrame":
        import pandas as pd

        qs = self.all()
        rows = []
        for convo in qs[:1000]:
            convo: Conversation
            row = {
                "USER": convo.get_display_name(),
                "BOT INTEGRATION": str(convo.bot_integration),
                "CREATED AT": convo.created_at.astimezone(tz).replace(tzinfo=None),
                "MESSAGES": convo.messages.count(),
            }
            try:
                row |= {
                    "LAST MESSAGE": convo.messages.latest()
                    .created_at.astimezone(tz)
                    .replace(tzinfo=None),
                    "DELTA HOURS": round(
                        convo.last_active_delta().total_seconds() / 3600
                    ),
                    "D1": convo.d1(),
                    "D7": convo.d7(),
                    "D30": convo.d30(),
                }
            except Message.DoesNotExist:
                pass
            rows.append(row)
        df = pd.DataFrame.from_records(rows)
        return df


class Conversation(models.Model):
    bot_integration = models.ForeignKey(
        "BotIntegration", on_delete=models.CASCADE, related_name="conversations"
    )

    state = models.IntegerField(
        choices=ConvoState.choices,
        default=ConvoState.INITIAL,
    )

    fb_page_id = models.TextField(
        blank=True,
        default="",
        db_index=True,
        help_text="User's Facebook page id (mandatory)",
    )
    fb_page_name = models.TextField(
        default="",
        blank=True,
        help_text="User's Facebook page name (only for display)",
    )
    fb_page_access_token = models.TextField(
        blank=True,
        default="",
        help_text="User's Facebook page access token (mandatory)",
        editable=False,
    )
    ig_account_id = models.TextField(
        blank=True,
        default="",
        db_index=True,
        help_text="User's Instagram account id (required if platform is Instagram)",
    )
    ig_username = models.TextField(
        blank=True,
        default="",
        help_text="User's Instagram username (only for display)",
    )

    wa_phone_number = PhoneNumberField(
        blank=True,
        default="",
        db_index=True,
        help_text="User's WhatsApp phone number (required if platform is WhatsApp)",
    )

    slack_user_id = models.TextField(
        max_length=256,
        blank=True,
        default=None,
        null=True,
        help_text="User's Slack ID (mandatory)",
    )
    slack_team_id = models.TextField(
        max_length=256,
        blank=True,
        default=None,
        null=True,
        help_text="Slack team id - redundant with bot integration (mandatory)",
    )
    slack_user_name = models.TextField(
        blank=True,
        default="",
        help_text="User's name in slack (only for display)",
    )
    slack_channel_id = models.TextField(
        max_length=256,
        blank=True,
        default=None,
        null=True,
        help_text="Slack channel id, can be different than the bot integration's public channel (mandatory)",
    )
    slack_channel_name = models.TextField(
        blank=True,
        default="",
        help_text="Bot's Slack channel name without # (only for display)",
    )
    slack_channel_is_personal = models.BooleanField(
        default=False,
        help_text="Whether this is a personal slack channel between the bot and the user",
    )

    created_at = models.DateTimeField(auto_now_add=True)

    objects = ConversationQuerySet.as_manager()

    class Meta:
        unique_together = [
            ("slack_channel_id", "slack_user_id", "slack_team_id"),
        ]
        indexes = [
            models.Index(fields=["bot_integration", "fb_page_id", "ig_account_id"]),
            models.Index(fields=["bot_integration", "wa_phone_number"]),
            models.Index(
                fields=[
                    "bot_integration",
                    "slack_user_id",
                    "slack_team_id",
                    "slack_channel_is_personal",
                ],
            ),
        ]

    def __str__(self):
        return f"{self.get_display_name()} <> {self.bot_integration}"

    def get_display_name(self):
        return (
            (self.wa_phone_number and self.wa_phone_number.as_international)
            or self.ig_username
            or self.fb_page_name
            or " in #".join(
                filter(None, [self.slack_user_name, self.slack_channel_name])
            )
            or self.fb_page_id
            or self.slack_user_id
        )

    get_display_name.short_description = "User"

    def last_active_delta(self) -> datetime.timedelta:
        return abs(self.messages.latest().created_at - self.created_at)

    last_active_delta.short_description = "Duration"

    def d1(self):
        return self.last_active_delta() > datetime.timedelta(days=1)

    d1.short_description = "D1"
    d1.boolean = True

    def d7(self):
        return self.last_active_delta() > datetime.timedelta(days=7)

    d7.short_description = "D7"
    d7.boolean = True

    def d30(self):
        return self.last_active_delta() > datetime.timedelta(days=30)

    d30.short_description = "D30"
    d30.boolean = True


class MessageQuerySet(models.QuerySet):
    def to_df(self, tz=pytz.timezone(settings.TIME_ZONE)) -> "pd.DataFrame":
        import pandas as pd

        qs = self.all().prefetch_related("feedbacks")
        rows = []
        for message in qs[:10000]:
            message: Message
            row = {
                "USER": message.conversation.get_display_name(),
                "BOT": str(message.conversation.bot_integration),
                "CREATED AT": message.created_at.astimezone(tz).replace(tzinfo=None),
                "MESSAGE (ENGLISH)": message.content,
                "MESSAGE (ORIGINAL)": message.display_content,
                "ROLE": message.get_role_display(),
                "QUESTION_ANSWERED": message.question_answered,
                "QUESTION_SUBJECT": message.question_subject,
            }
            row |= {
                f"FEEDBACK {i + 1}": feedback.get_display_text()
                for i, feedback in enumerate(message.feedbacks.all())
            }
            rows.append(row)
        df = pd.DataFrame.from_records(rows)
        return df

    def as_llm_context(self, limit: int = 100) -> list["ConversationEntry"]:
        msgs = self.order_by("-created_at").prefetch_related("attachments")[:limit]
        entries = [None] * len(msgs)
        for i, msg in enumerate(reversed(msgs)):
            entries[i] = format_chat_entry(
                role=msg.role,
                content=msg.content,
                images=msg.attachments.values_list("url", flat=True),
            )
        return entries


class Message(models.Model):
    conversation = models.ForeignKey(
        "Conversation", on_delete=models.CASCADE, related_name="messages"
    )
    role = models.CharField(
        choices=(
            # ("system", "System"),
            (CHATML_ROLE_USER, "User"),
            (CHATML_ROLE_ASSISSTANT, "Bot"),
        ),
        max_length=10,
    )
    content = models.TextField(help_text="The content that the AI sees")

    display_content = models.TextField(
        blank=True,
        help_text="The local language content that's actually displayed to the user",
    )

    saved_run = models.ForeignKey(
        "bots.SavedRun",
        on_delete=models.SET_NULL,
        related_name="messages",
        null=True,
        blank=True,
        default=None,
        help_text="The saved run that generated this message",
    )

    platform_msg_id = models.TextField(
        blank=True,
        null=True,
        default=None,
        unique=True,
        help_text="The platform's delivered message id",
    )

    created_at = models.DateTimeField(auto_now_add=True)

    analysis_result = models.JSONField(
        blank=True,
        default=dict,
        help_text="The result of the analysis of this message",
    )
    analysis_run = models.ForeignKey(
        "bots.SavedRun",
        on_delete=models.SET_NULL,
        related_name="analysis_messages",
        null=True,
        blank=True,
        default=None,
        help_text="The analysis run that generated the analysis of this message",
    )

    question_answered = models.TextField(
        blank=True,
        default="",
        help_text="Bot's ability to answer given question (DEPRECATED)",
    )
    question_subject = models.TextField(
        blank=True,
        default="",
        help_text="Subject of given question (DEPRECATED)",
    )

    _analysis_started = False

    objects = MessageQuerySet.as_manager()

    class Meta:
        ordering = ("-created_at",)
        get_latest_by = "created_at"
        indexes = [models.Index(fields=["conversation", "-created_at"])]

    def __str__(self):
        return Truncator(self.content).words(30)

    def local_lang(self):
        return Truncator(self.display_content).words(30)


class MessageAttachment(models.Model):
    message = models.ForeignKey(
        "bots.Message",
        on_delete=models.CASCADE,
        related_name="attachments",
    )
    url = CustomURLField()
    metadata = models.ForeignKey(
        "files.FileMetadata",
        on_delete=models.SET_NULL,
        null=True,
        blank=True,
        default=None,
        related_name="message_attachments",
    )
    created_at = models.DateTimeField(auto_now_add=True, db_index=True)

    class Meta:
        ordering = ["created_at"]

    def __str__(self):
        if self.metadata_id:
            return f"{self.metadata.name} ({self.url})"
        return self.url


class FeedbackQuerySet(models.QuerySet):
    def to_df(self, tz=pytz.timezone(settings.TIME_ZONE)) -> "pd.DataFrame":
        import pandas as pd

        qs = self.all().prefetch_related("message", "message__conversation")
        rows = []
        for feedback in qs[:10000]:
            feedback: Feedback
            row = {
                "USER": feedback.message.conversation.get_display_name(),
                "BOT": str(feedback.message.conversation.bot_integration),
                "USER MESSAGE CREATED AT": feedback.message.get_previous_by_created_at()
                .created_at.astimezone(tz)
                .replace(tzinfo=None),
                "USER MESSAGE (ENGLISH)": feedback.message.get_previous_by_created_at().content,
                "USER MESSAGE (ORIGINAL)": feedback.message.get_previous_by_created_at().display_content,
                "BOT MESSAGE CREATED AT": feedback.message.created_at.astimezone(
                    tz
                ).replace(tzinfo=None),
                "BOT MESSAGE (ENGLISH)": feedback.message.content,
                "BOT MESSAGE (ORIGINAL)": feedback.message.display_content,
                "FEEDBACK RATING": feedback.rating,
                "FEEDBACK (ORIGINAL)": feedback.text,
                "FEEDBACK (ENGLISH)": feedback.text_english,
                "FEEDBACK CREATED AT": feedback.created_at.astimezone(tz).replace(
                    tzinfo=None
                ),
                "QUESTION_ANSWERED": feedback.message.question_answered,
            }
            rows.append(row)
        df = pd.DataFrame.from_records(rows)
        return df


class Feedback(models.Model):
    message = models.ForeignKey(
        "Message", on_delete=models.CASCADE, related_name="feedbacks"
    )

    class Rating(models.IntegerChoices):
        RATING_THUMBS_UP = 1, "👍🏾"
        RATING_THUMBS_DOWN = 2, "👎🏾"

    class FeedbackCategory(models.IntegerChoices):
        UNSPECIFIED = 1, "Unspecified"
        INCOMING = 2, "Incoming"
        TRANSLATION = 3, "Translation"
        RETRIEVAL = 4, "Retrieval"
        SUMMARIZATION = 5, "Summarization"
        TRANSLATION_OF_ANSWER = 6, "Translation of answer"

    class FeedbackCreator(models.IntegerChoices):
        UNSPECIFIED = 1, "Unspecified"
        USER = 2, "User"
        FARMER = 3, "Farmer"
        AGENT = 4, "Agent"
        ADMIN = 5, "Admin"
        GOOEY_TEAM_MEMBER = 6, "Gooey team member"

    class Status(models.IntegerChoices):
        UNTRIAGED = 1, "Untriaged"
        TEST = 2, "Test"
        NEEDS_INVESTIGATION = 3, "Needs investigation"
        RESOLVED = 4, "Resolved"

    rating = models.IntegerField(
        choices=Rating.choices,
    )
    text = models.TextField(
        blank=True, default="", verbose_name="Feedback Text (Original)"
    )
    text_english = models.TextField(
        blank=True, default="", verbose_name="Feedback Text (English)"
    )
    status = models.IntegerField(
        choices=Status.choices,
        default=Status.UNTRIAGED,
    )
    category = models.IntegerField(
        choices=FeedbackCategory.choices,
        default=FeedbackCategory.UNSPECIFIED,
    )
    creator = models.IntegerField(
        choices=FeedbackCreator.choices,
        default=FeedbackCreator.UNSPECIFIED,
    )
    created_at = models.DateTimeField(auto_now_add=True)

    objects = FeedbackQuerySet.as_manager()

    class Meta:
        indexes = [
            models.Index(fields=["-created_at"]),
        ]
        ordering = ["-created_at"]
        get_latest_by = "created_at"

    def __str__(self):
        ret = self.get_display_text()
        if self.message.content:
            ret += f" to “{Truncator(self.message.content).words(30)}”"
        return ret

    def get_display_text(self):
        ret = self.get_rating_display()
        text = self.text_english or self.text
        if text:
            ret += f" - “{Truncator(text).words(30)}”"
        return ret


class FeedbackComment(models.Model):
    feedback = models.ForeignKey(
        Feedback, on_delete=models.CASCADE, related_name="comments"
    )
    author = models.ForeignKey(get_user_model(), on_delete=models.CASCADE)
    comment = models.TextField()
    created_at = models.DateTimeField(auto_now_add=True)


class PublishedRunQuerySet(models.QuerySet):
    def create_published_run(
        self,
        *,
        workflow: Workflow,
        published_run_id: str,
        saved_run: SavedRun,
        user: AppUser,
        title: str,
        notes: str,
        visibility: PublishedRunVisibility,
<<<<<<< HEAD
        is_approved_example: bool,
=======
>>>>>>> bf3bbed6
    ):
        with transaction.atomic():
            published_run = PublishedRun(
                workflow=workflow,
                published_run_id=published_run_id,
                created_by=user,
                last_edited_by=user,
                title=title,
<<<<<<< HEAD
                is_approved_example=is_approved_example,
=======
>>>>>>> bf3bbed6
            )
            published_run.save()
            published_run.add_version(
                user=user,
                saved_run=saved_run,
                title=title,
                visibility=visibility,
                notes=notes,
<<<<<<< HEAD
                is_approved_example=is_approved_example,
=======
>>>>>>> bf3bbed6
            )
            return published_run


class PublishedRun(models.Model):
    # published_run_id was earlier SavedRun.example_id
    published_run_id = models.CharField(
        max_length=128,
        blank=True,
    )

    saved_run = models.ForeignKey(
        "bots.SavedRun",
        on_delete=models.PROTECT,
        related_name="published_runs",
        null=True,
    )
    workflow = models.IntegerField(
        choices=Workflow.choices,
    )
    title = models.TextField(blank=True, default="")
    notes = models.TextField(blank=True, default="")
    visibility = models.IntegerField(
        choices=PublishedRunVisibility.choices,
        default=PublishedRunVisibility.UNLISTED,
    )
    is_approved_example = models.BooleanField(default=False)

    created_by = models.ForeignKey(
        "app_users.AppUser",
        on_delete=models.SET_NULL,  # TODO: set to sentinel instead (e.g. github's ghost user)
        null=True,
        related_name="published_runs",
    )
    last_edited_by = models.ForeignKey(
        "app_users.AppUser",
        on_delete=models.SET_NULL,  # TODO: set to sentinel instead (e.g. github's ghost user)
        null=True,
    )

    created_at = models.DateTimeField(auto_now_add=True)
    updated_at = models.DateTimeField(auto_now=True)

    objects = PublishedRunQuerySet.as_manager()

    class Meta:
        get_latest_by = "updated_at"

        ordering = ["-updated_at"]
        unique_together = [
            ["workflow", "published_run_id"],
        ]

        indexes = [
            models.Index(fields=["workflow"]),
            models.Index(fields=["workflow", "created_by"]),
            models.Index(fields=["workflow", "published_run_id"]),
            models.Index(fields=["workflow", "visibility", "is_approved_example"]),
            models.Index(
                fields=[
                    "workflow",
                    "visibility",
                    "is_approved_example",
                    "published_run_id",
                ]
            ),
        ]

    def __str__(self):
        return self.title or self.get_app_url()

    @admin.display(description="Open in Gooey")
    def open_in_gooey(self):
        return open_in_new_tab(self.get_app_url(), label=self.get_app_url())

    def duplicate(
        self,
        *,
        user: AppUser,
        title: str,
        notes: str,
        visibility: PublishedRunVisibility,
    ) -> PublishedRun:
        return PublishedRun.objects.create_published_run(
            workflow=Workflow(self.workflow),
            published_run_id=get_random_doc_id(),
            saved_run=self.saved_run,
            user=user,
            title=title,
            notes=notes,
            visibility=visibility,
            is_approved_example=False,
        )

    def get_app_url(self):
        return Workflow(self.workflow).get_app_url(
            example_id=self.published_run_id, run_id="", uid=""
        )

    def add_version(
        self,
        *,
        user: AppUser,
        saved_run: SavedRun,
        visibility: PublishedRunVisibility,
        title: str,
        notes: str,
        is_approved_example: bool | None = None,
    ):
        assert saved_run.workflow == self.workflow

        with transaction.atomic():
            version = PublishedRunVersion(
                published_run=self,
                version_id=get_random_doc_id(),
                saved_run=saved_run,
                changed_by=user,
                title=title,
                notes=notes,
                visibility=visibility,
            )
            version.save()
            update_fields = self.update_fields_to_latest_version()
            if is_approved_example is not None:
                self.is_approved_example = is_approved_example
                update_fields.append("is_approved_example")
            self.save(update_fields=update_fields)

    def is_editor(self, user: AppUser):
        return self.created_by == user

    def is_root_example(self):
        return not self.published_run_id

    def update_fields_to_latest_version(self) -> list[str]:
        latest_version = self.versions.latest()
        self.saved_run = latest_version.saved_run
        self.last_edited_by = latest_version.changed_by
        self.title = latest_version.title
        self.notes = latest_version.notes
        self.visibility = latest_version.visibility

        return ["saved_run", "last_edited_by", "title", "notes", "visibility"]


class PublishedRunVersion(models.Model):
    version_id = models.CharField(max_length=128, unique=True)

    published_run = models.ForeignKey(
        PublishedRun,
        on_delete=models.CASCADE,
        related_name="versions",
    )
    saved_run = models.ForeignKey(
        SavedRun,
        on_delete=models.PROTECT,
        related_name="published_run_versions",
    )
    changed_by = models.ForeignKey(
        "app_users.AppUser",
        on_delete=models.SET_NULL,  # TODO: set to sentinel instead (e.g. github's ghost user)
        null=True,
    )
    title = models.TextField(blank=True, default="")
    notes = models.TextField(blank=True, default="")
    visibility = models.IntegerField(
        choices=PublishedRunVisibility.choices,
        default=PublishedRunVisibility.UNLISTED,
    )
    created_at = models.DateTimeField(auto_now_add=True)

    class Meta:
        ordering = ["-created_at"]
        get_latest_by = "created_at"
        indexes = [
            models.Index(fields=["published_run", "-created_at"]),
            models.Index(fields=["version_id"]),
        ]

    def __str__(self):
        return f"{self.published_run} - {self.version_id}"<|MERGE_RESOLUTION|>--- conflicted
+++ resolved
@@ -1040,10 +1040,7 @@
         title: str,
         notes: str,
         visibility: PublishedRunVisibility,
-<<<<<<< HEAD
         is_approved_example: bool,
-=======
->>>>>>> bf3bbed6
     ):
         with transaction.atomic():
             published_run = PublishedRun(
@@ -1052,10 +1049,7 @@
                 created_by=user,
                 last_edited_by=user,
                 title=title,
-<<<<<<< HEAD
                 is_approved_example=is_approved_example,
-=======
->>>>>>> bf3bbed6
             )
             published_run.save()
             published_run.add_version(
@@ -1064,10 +1058,7 @@
                 title=title,
                 visibility=visibility,
                 notes=notes,
-<<<<<<< HEAD
                 is_approved_example=is_approved_example,
-=======
->>>>>>> bf3bbed6
             )
             return published_run
 
