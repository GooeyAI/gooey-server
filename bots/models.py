--- conflicted
+++ resolved
@@ -17,15 +17,11 @@
 
 from app_users.models import AppUser
 from bots.admin_links import open_in_new_tab
-<<<<<<< HEAD
-from bots.custom_fields import PostgresJSONEncoder
-from daras_ai_v2.secrets_utils import GCPSecret
-
-=======
+
 from bots.custom_fields import PostgresJSONEncoder, CustomURLField
 from daras_ai_v2.crypto import get_random_doc_id
 from daras_ai_v2.language_model import format_chat_entry
->>>>>>> 4783f7db
+from daras_ai_v2.secrets_utils import GCPSecret
 
 if typing.TYPE_CHECKING:
     from daras_ai_v2.base import BasePage
@@ -1222,7 +1218,6 @@
     created_at = models.DateTimeField(auto_now_add=True)
 
 
-<<<<<<< HEAD
 class UserSecretQuerySet(models.QuerySet):
     def create_secret(
         self, user: AppUser, name: str, value: str, provider: UserSecretProvider
@@ -1304,7 +1299,8 @@
     def delete_secret(self):
         self.delete()
         GCPSecret(self.gcp_secret_id).delete()
-=======
+
+
 class PublishedRunQuerySet(models.QuerySet):
     def create_published_run(
         self,
@@ -1520,5 +1516,4 @@
         ]
 
     def __str__(self):
-        return f"{self.published_run} - {self.version_id}"
->>>>>>> 4783f7db
+        return f"{self.published_run} - {self.version_id}"