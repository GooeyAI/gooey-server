from __future__ import annotations

import datetime
import typing
from collections import defaultdict
from multiprocessing.pool import ThreadPool

import phonenumber_field.formfields
import phonenumber_field.modelfields
import pytz
from django.conf import settings
from django.contrib import admin
from django.contrib.auth import get_user_model
from django.core import validators
from django.core.exceptions import ValidationError
from django.db import models, transaction
from django.db.models import IntegerChoices, OuterRef, Q, QuerySet, Subquery
from django.utils import timezone
from django.utils.text import Truncator, slugify
from furl import furl

from app_users.models import AppUser
from bots.admin_links import open_in_new_tab
from bots.custom_fields import CustomURLField, PostgresJSONEncoder
from daras_ai_v2 import icons, urls
from daras_ai_v2.crypto import get_random_doc_id
from daras_ai_v2.fastapi_tricks import (
    get_api_route_url,
    get_app_route_url,
    get_route_path,
)
from daras_ai_v2.language_model import format_chat_entry
from functions.models import CalledFunctionResponse
from gooeysite.bg_db_conn import get_celery_result_db_safe
from gooeysite.custom_create import get_or_create_lazy

if typing.TYPE_CHECKING:
    import celery.result
<<<<<<< HEAD

=======
    import pandas as pd
>>>>>>> 3b930393
    from daras_ai_v2.base import BasePage
    from daras_ai_v2.language_model import ConversationEntry
    from workspaces.models import Workspace

CHATML_ROLE_USER = "user"
CHATML_ROLE_ASSISSTANT = "assistant"

EPOCH = datetime.datetime.utcfromtimestamp(0)


class WorkflowAccessLevel(models.IntegerChoices):
    VIEW_ONLY = 1
    FIND_AND_VIEW = 2
    EDIT = 4

    # migration: set pr.public_access=VIEW_ONLY, pr.workspace_access=EDIT
    INTERNAL = (3, "Internal (Deprecated)")

    @classmethod
    def get_team_sharing_options(
        cls, pr: "PublishedRun", current_user: "AppUser"
    ) -> typing.List[WorkflowAccessLevel]:
        if not cls.can_user_delete_published_run(
            workspace=pr.workspace,
            user=current_user,
            pr=pr,
        ):
            options = [WorkflowAccessLevel(pr.workspace_access)]
        elif pr.workspace.can_have_private_published_runs():
            options = [cls.VIEW_ONLY, cls.FIND_AND_VIEW, cls.EDIT]
        else:
            options = [cls.FIND_AND_VIEW, cls.EDIT]

        if (perm := WorkflowAccessLevel(pr.workspace_access)) not in options:
            options.append(perm)
        return options

    @classmethod
    def get_public_sharing_options(
        cls, pr: "PublishedRun"
    ) -> typing.List[WorkflowAccessLevel]:
        if pr.workspace.can_have_private_published_runs():
            options = [cls.VIEW_ONLY, cls.FIND_AND_VIEW]
        else:
            options = [cls.FIND_AND_VIEW]

        if (perm := WorkflowAccessLevel(pr.public_access)) not in options:
            options.append(perm)
        return options

    def get_team_sharing_icon(self) -> str:
        match self:
            case WorkflowAccessLevel.VIEW_ONLY:
                return icons.eye_slash
            case WorkflowAccessLevel.FIND_AND_VIEW:
                return icons.eye
            case WorkflowAccessLevel.EDIT:
                return icons.company_solid
            case _:
                raise ValueError("Invalid permission for team sharing")

    def get_public_sharing_icon(self):
        match self:
            case WorkflowAccessLevel.VIEW_ONLY | WorkflowAccessLevel.INTERNAL:
                return icons.eye_slash
            case WorkflowAccessLevel.FIND_AND_VIEW:
                return icons.globe
            case _:
                raise ValueError("Invalid permission for public sharing")

    def get_team_sharing_label(self):
        match self:
            case WorkflowAccessLevel.VIEW_ONLY:
                return "Unlisted"
            case WorkflowAccessLevel.FIND_AND_VIEW:
                return "Visible"
            case WorkflowAccessLevel.EDIT:
                return "Edit"
            case _:
                raise ValueError("Invalid permission for team sharing")

    def get_public_sharing_label(self):
        match self:
            case WorkflowAccessLevel.VIEW_ONLY | WorkflowAccessLevel.INTERNAL:
                return "Unlisted"
            case WorkflowAccessLevel.FIND_AND_VIEW:
                return "Public"
            case _:
                raise ValueError("Invalid permission for public sharing")

    def get_team_sharing_text(self, pr: "PublishedRun", current_user: "AppUser"):
        from routers.account import saved_route

        match self:
            case WorkflowAccessLevel.VIEW_ONLY:
                text = ": Only members with a link can view"
            case WorkflowAccessLevel.FIND_AND_VIEW:
                if self.can_user_delete_published_run(
                    workspace=pr.workspace,
                    user=current_user,
                    pr=pr,
                ):
                    text = f": Members [can find]({get_route_path(saved_route)}) but can't update"
                else:
                    text = (
                        f": Members [can find]({get_route_path(saved_route)}) and view."
                    )
                    if pr.created_by_id:
                        text += f"<br/>{pr.created_by.full_name()} + admins can update."
                    else:
                        text += "<br/>Admins can update."
            case WorkflowAccessLevel.EDIT:
                text = f": Members [can find]({get_route_path(saved_route)}) and edit"
            case _:
                raise ValueError("Invalid permission for team sharing")

        icon, label = self.get_team_sharing_icon(), self.get_team_sharing_label()
        return f"{icon} **{label}**" + text

    def get_public_sharing_text(self, pr: "PublishedRun") -> str:
        from routers.account import profile_route

        match self:
            case WorkflowAccessLevel.VIEW_ONLY | WorkflowAccessLevel.INTERNAL:
                text = ": Only people with a link can view"
            case WorkflowAccessLevel.FIND_AND_VIEW:
                profile_url = (
                    pr.workspace.handle_id and pr.workspace.handle.get_app_url()
                )
                if profile_url:
                    pretty_url = urls.remove_scheme(profile_url).rstrip("/")
                    text = f" on [{pretty_url}]({profile_url}) (view only)"
                else:
                    text = f" on [your profile page]({get_route_path(profile_route)})"
            case WorkflowAccessLevel.EDIT:
                raise ValueError("Invalid permission for public sharing")

        icon, label = self.get_public_sharing_icon(), self.get_public_sharing_label()
        return f"{icon} **{label}**" + text

    @classmethod
    def can_user_delete_published_run(
        cls, *, workspace: Workspace, user: AppUser, pr: PublishedRun
    ) -> bool:
        if pr.is_root():
            return False
        if user.is_admin():
            return True
        return bool(
            user
            and workspace.id == pr.workspace_id
            and (
                pr.created_by_id == user.id
                or pr.workspace.get_admins().filter(id=user.id).exists()
            )
        )

    @classmethod
    def can_user_edit_published_run(
        cls, *, workspace: Workspace, user: AppUser, pr: PublishedRun
    ) -> bool:
        if user.is_admin():
            return True
        return bool(
            user
            and workspace.id == pr.workspace_id
            and (
                (
                    pr.workspace_access == WorkflowAccessLevel.EDIT
                    and pr.workspace.memberships.filter(user=user).exists()
                )
                or pr.created_by_id == user.id
                or pr.workspace.get_admins().filter(id=user.id).exists()
            )
        )


class Platform(models.IntegerChoices):
    FACEBOOK = (1, "Facebook Messenger")
    INSTAGRAM = (2, "Instagram")
    WHATSAPP = (3, "WhatsApp")
    SLACK = (4, "Slack")
    WEB = (5, "Web")
    TWILIO = (6, "Twilio")

    def get_icon(self):
        match self:
            case Platform.WEB:
                return icons.globe
            case Platform.WHATSAPP:
                return icons.whatsapp
            case Platform.FACEBOOK:
                return icons.fb_messenger
            case Platform.INSTAGRAM:
                return icons.instagram
            case Platform.SLACK:
                return icons.slack
            case Platform.TWILIO:
                return icons.phone
            case _:
                return f'<i class="fa-brands fa-{self.name.lower()}"></i>'

    def get_title(self):
        match self:
            case Platform.TWILIO:
                return "Voice"
            case Platform.FACEBOOK:
                return "Messenger"
            case _:
                return self.label


class Workflow(models.IntegerChoices):
    DOC_SEARCH = (1, "Doc Search")
    DOC_SUMMARY = (2, "Doc Summary")
    GOOGLE_GPT = (3, "Google GPT")
    VIDEO_BOTS = (4, "Copilot")
    LIPSYNC_TTS = (5, "Lipysnc + TTS")
    TEXT_TO_SPEECH = (6, "Text to Speech")
    ASR = (7, "Speech Recognition")
    LIPSYNC = (8, "Lipsync")
    DEFORUM_SD = (9, "Deforum Animation")
    COMPARE_TEXT2IMG = (10, "Compare Text2Img")
    TEXT_2_AUDIO = (11, "Text2Audio")
    IMG_2_IMG = (12, "Img2Img")
    FACE_INPAINTING = (13, "Face Inpainting")
    GOOGLE_IMAGE_GEN = (14, "Google Image Gen")
    COMPARE_UPSCALER = (15, "Compare AI Upscalers")
    SEO_SUMMARY = (16, "SEO Summary")
    EMAIL_FACE_INPAINTING = (17, "Email Face Inpainting")
    SOCIAL_LOOKUP_EMAIL = (18, "Social Lookup Email")
    OBJECT_INPAINTING = (19, "Object Inpainting")
    IMAGE_SEGMENTATION = (20, "Image Segmentation")
    COMPARE_LLM = (21, "Compare LLM")
    CHYRON_PLANT = (22, "Chyron Plant")
    LETTER_WRITER = (23, "Letter Writer")
    SMART_GPT = (24, "Smart GPT")
    QR_CODE = (25, "AI QR Code")
    DOC_EXTRACT = (26, "Doc Extract")
    RELATED_QNA_MAKER = (27, "Related QnA Maker")
    RELATED_QNA_MAKER_DOC = (28, "Related QnA Maker Doc")
    EMBEDDINGS = (29, "Embeddings")
    BULK_RUNNER = (30, "Bulk Runner")
    BULK_EVAL = (31, "Bulk Evaluator")
    FUNCTIONS = (32, "Functions")
    TRANSLATION = (33, "Translation")
    MODEL_TRAINER = (34, "Translation")

    @property
    def short_slug(self):
        return min(self.page_cls.slug_versions, key=len)

    @property
    def short_title(self):
        metadata = self.get_or_create_metadata()
        return metadata.short_title

    @property
    def page_cls(self) -> typing.Type["BasePage"]:
        from daras_ai_v2.all_pages import workflow_map

        return workflow_map[self]

    def get_or_create_metadata(self) -> "WorkflowMetadata":
        return get_or_create_lazy(
            WorkflowMetadata,
            workflow=self,
            create=lambda **kwargs: WorkflowMetadata.objects.create(
                **kwargs,
                short_title=(self.page_cls.get_root_pr().title or self.page_cls.title),
                default_image=self.page_cls.explore_image or "",
                meta_title=(self.page_cls.get_root_pr().title or self.page_cls.title),
                meta_description=(
                    self.page_cls().preview_description(state={})
                    or self.page_cls.get_root_pr().notes
                ),
                meta_image=self.page_cls.explore_image or "",
            ),
        )[0]


class WorkflowMetadata(models.Model):
    workflow = models.IntegerField(choices=Workflow.choices, unique=True)

    short_title = models.TextField(help_text="Title used in breadcrumbs")
    default_image = models.URLField(
        blank=True, default="", help_text="Image shown on explore page"
    )

    meta_title = models.TextField()
    meta_description = models.TextField(blank=True, default="")
    meta_image = CustomURLField(default="", blank=True)

    meta_keywords = models.JSONField(
        default=list, blank=True, help_text="(Not implemented)"
    )
    help_url = models.URLField(blank=True, default="", help_text="(Not implemented)")

    created_at = models.DateTimeField(auto_now_add=True)
    updated_at = models.DateTimeField(auto_now=True)
    price_multiplier = models.FloatField(default=1)
    emoji = models.TextField(blank=True, default="")

    def __str__(self):
        return self.meta_title


class SavedRunQuerySet(models.QuerySet):
    def to_df(self, tz=pytz.timezone(settings.TIME_ZONE)) -> "pd.DataFrame":
        import pandas as pd

        # export only the first 10,000 records
        qs = self.all()[:10_000]
        # Convert the queryset to a list of dicts
        records = [sr.to_dict() | {"web_url": sr.get_app_url()} for sr in qs]
        # Convert the list of dicts to a dataframe
        df = pd.DataFrame.from_records(records)
        # Identify datetime columns and convert them to the specified timezone
        for column, dtype in df.dtypes.items():
            if not pd.api.types.is_datetime64_any_dtype(dtype):
                continue
            df[column] = df[column].dt.tz_convert(tz)
        return df


class RetentionPolicy(IntegerChoices):
    keep = 0, "Keep"
    delete = 1, "Delete"


class SavedRun(models.Model):
    parent = models.ForeignKey(
        "self",
        on_delete=models.SET_NULL,
        null=True,
        blank=True,
        related_name="children",
    )
    parent_version = models.ForeignKey(
        "bots.PublishedRunVersion",
        on_delete=models.SET_NULL,
        null=True,
        blank=True,
        related_name="children_runs",
    )

    workflow = models.IntegerField(
        choices=Workflow.choices, default=Workflow.VIDEO_BOTS
    )
    run_id = models.CharField(max_length=128, default=None, null=True, blank=True)
    uid = models.CharField(max_length=128, default=None, null=True, blank=True)
    workspace = models.ForeignKey(
        "workspaces.Workspace",
        on_delete=models.SET_NULL,
        related_name="saved_runs",
        null=True,
    )

    state = models.JSONField(default=dict, blank=True, encoder=PostgresJSONEncoder)

    error_msg = models.TextField(
        default="",
        blank=True,
        help_text="The error message. If this is not set, the run is deemed successful.",
    )
    run_time = models.DurationField(default=datetime.timedelta, blank=True)
    run_status = models.TextField(default="", blank=True)

    error_code = models.IntegerField(
        null=True,
        default=None,
        blank=True,
        help_text="The HTTP status code of the error. If this is not set, 500 is assumed.",
    )
    error_type = models.TextField(
        default="", blank=True, help_text="The exception type"
    )

    hidden = models.BooleanField(default=False)
    is_flagged = models.BooleanField(default=False)

    price = models.IntegerField(default=0)
    transaction = models.ForeignKey(
        "app_users.AppUserTransaction",
        on_delete=models.SET_NULL,
        null=True,
        blank=True,
        default=None,
        related_name="saved_runs",
    )

    updated_at = models.DateTimeField(auto_now=True)
    created_at = models.DateTimeField(auto_now_add=True)

    example_id = models.CharField(
        max_length=128, default=None, null=True, blank=True, help_text="(Deprecated)"
    )
    page_title = models.TextField(default="", blank=True, help_text="(Deprecated)")
    page_notes = models.TextField(default="", blank=True, help_text="(Deprecated)")

    retention_policy = models.IntegerField(
        choices=RetentionPolicy.choices, default=RetentionPolicy.keep
    )

    is_api_call = models.BooleanField(default=False)

    objects = SavedRunQuerySet.as_manager()

    class Meta:
        ordering = ["-updated_at"]
        unique_together = [
            ["workflow", "example_id"],
            ["run_id", "uid"],
        ]
        constraints = [
            models.CheckConstraint(
                # ensure that the parent is not the same as the current record
                check=~models.Q(parent=models.F("id")),
                name="parent_not_self",
            ),
        ]
        indexes = [
            models.Index(fields=["-created_at"]),
            models.Index(fields=["-updated_at"]),
            models.Index(fields=["workflow"]),
            models.Index(fields=["uid"]),
            models.Index(fields=["run_id", "uid"]),
            models.Index(fields=["workflow", "run_id", "uid"]),
            models.Index(fields=["workflow", "example_id", "run_id", "uid"]),
            models.Index(fields=["workflow", "example_id", "hidden"]),
            models.Index(fields=["workflow", "uid", "updated_at", "workspace"]),
        ]

    def __str__(self):
        from daras_ai_v2.breadcrumbs import get_title_breadcrumbs

        title = get_title_breadcrumbs(
            Workflow(self.workflow).page_cls, self, self.parent_published_run()
        ).h1_title
        return title or self.get_app_url()

    def parent_published_run(self) -> typing.Optional["PublishedRun"]:
        return self.parent_version and self.parent_version.published_run

    def get_app_url(self, query_params: dict = None):
        return Workflow(self.workflow).page_cls.app_url(
            example_id=self.example_id,
            run_id=self.run_id,
            uid=self.uid,
            query_params=query_params,
        )

    def to_dict(self) -> dict:
        from daras_ai_v2.base import StateKeys

        ret = self.state.copy()
        if self.updated_at:
            ret[StateKeys.updated_at] = self.updated_at
        if self.created_at:
            ret[StateKeys.created_at] = self.created_at
        if self.error_msg:
            ret[StateKeys.error_msg] = self.error_msg
        if self.run_time:
            ret[StateKeys.run_time] = self.run_time.total_seconds()
        if self.run_status:
            ret[StateKeys.run_status] = self.run_status
        if self.hidden:
            ret[StateKeys.hidden] = self.hidden
        if self.is_flagged:
            ret["is_flagged"] = self.is_flagged
        if self.price:
            ret["price"] = self.price
        return ret

    def set(self, state: dict):
        if not state:
            return

        self.copy_from_firebase_state(state)
        self.save()

    def copy_from_firebase_state(self, state: dict) -> "SavedRun":
        from daras_ai_v2.base import StateKeys

        state = state.copy()
        # ignore updated_at from firebase, we use auto_now=True
        state.pop(StateKeys.updated_at, None)
        # self.updated_at = _parse_dt() or EPOCH
        created_at = _parse_dt(state.pop(StateKeys.created_at, None))
        if created_at:
            self.created_at = created_at
        self.error_msg = state.pop(StateKeys.error_msg, None) or ""
        self.run_time = datetime.timedelta(
            seconds=state.pop(StateKeys.run_time, None) or 0
        )
        self.run_status = state.pop(StateKeys.run_status, None) or ""
        self.is_flagged = state.pop("is_flagged", False)
        self.state = state

        return self

    def submit_api_call(
        self,
        *,
        workspace: "Workspace",
        request_body: dict,
        enable_rate_limits: bool = False,
        deduct_credits: bool = True,
        parent_pr: typing.Optional["PublishedRun"] = None,
        current_user: AppUser | None = None,
    ) -> tuple["celery.result.AsyncResult", "SavedRun"]:
        from routers.api import submit_api_call

        # run in a thread to avoid messing up threadlocals
        with ThreadPool(1) as pool:
            page_cls = Workflow(self.workflow).page_cls
            if parent_pr and parent_pr.saved_run == self:
                # avoid passing run_id and uid for examples
                query_params = dict(example_id=parent_pr.published_run_id)
            else:
                query_params = page_cls.clean_query_params(
                    example_id=self.example_id, run_id=self.run_id, uid=self.uid
                )
            return pool.apply(
                submit_api_call,
                kwds=dict(
                    page_cls=page_cls,
                    query_params=query_params,
                    workspace=workspace,
                    current_user=current_user,
                    request_body=request_body,
                    enable_rate_limits=enable_rate_limits,
                    deduct_credits=deduct_credits,
                ),
            )

    def wait_for_celery_result(self, result: "celery.result.AsyncResult"):
        get_celery_result_db_safe(result)
        self.refresh_from_db()

    def get_creator(self) -> AppUser | None:
        if self.uid:
            return AppUser.objects.filter(uid=self.uid).first()
        else:
            return None

    @admin.display(description="Open in Gooey")
    def open_in_gooey(self):
        return open_in_new_tab(self.get_app_url(), label=self.get_app_url())

    def api_output(self, state: dict = None) -> dict:
        state = state or self.state
        if self.state.get("functions"):
            state["called_functions"] = [
                CalledFunctionResponse.from_db(called_fn)
                for called_fn in self.called_functions.all()
            ]
        return state


def _parse_dt(dt) -> datetime.datetime | None:
    if isinstance(dt, str):
        return datetime.datetime.fromisoformat(dt)
    elif isinstance(dt, datetime.datetime):
        return datetime.datetime.fromtimestamp(dt.timestamp(), dt.tzinfo)
    return None


class BotIntegrationQuerySet(models.QuerySet):
    @transaction.atomic()
    def add_fb_pages_for_user(
        self, created_by: AppUser, workspace: "Workspace", fb_pages: list[dict]
    ) -> list["BotIntegration"]:
        saved = []
        for fb_page in fb_pages:
            fb_page_id = fb_page["id"]
            ig_account_id = (
                fb_page.get("instagram_business_account", {}).get("id") or ""
            )
            # save to db / update exiting
            try:
                bi = BotIntegration.objects.get(
                    Q(fb_page_id=fb_page_id) | Q(ig_account_id=ig_account_id)
                )
            except BotIntegration.DoesNotExist:
                bi = BotIntegration(fb_page_id=fb_page_id)
            bi.created_by = created_by
            bi.workspace = workspace
            bi.fb_page_name = fb_page["name"]
            # bi.fb_user_access_token = user_access_token
            bi.fb_page_access_token = fb_page["access_token"]
            if ig_account_id:
                bi.ig_account_id = ig_account_id
            bi.ig_username = (
                fb_page.get("instagram_business_account", {}).get("username") or ""
            )
            if bi.ig_username:
                bi.name = bi.ig_username + " & " + bi.fb_page_name
                bi.platform = Platform.INSTAGRAM
            else:
                bi.platform = Platform.FACEBOOK
                bi.name = bi.fb_page_name
            bi.save()
            saved.append(bi)
        return saved


def validate_phonenumber(value):
    from phonenumber_field.phonenumber import to_python

    phone_number = to_python(value)
    if _is_invalid_phone_number(phone_number):
        raise ValidationError(
            "The phone number entered is not valid.", code="invalid_phone_number"
        )


class WhatsappPhoneNumberFormField(phonenumber_field.formfields.PhoneNumberField):
    default_validators = [validate_phonenumber]

    def to_python(self, value):
        from phonenumber_field.phonenumber import to_python

        phone_number = to_python(value, region=self.region)

        if phone_number in validators.EMPTY_VALUES:
            return self.empty_value

        if _is_invalid_phone_number(phone_number):
            raise ValidationError(self.error_messages["invalid"])

        return phone_number


def _is_invalid_phone_number(phone_number) -> bool:
    from phonenumber_field.phonenumber import PhoneNumber

    return (
        isinstance(phone_number, PhoneNumber)
        and not phone_number.is_valid()
        # facebook test numbers
        and not str(phone_number.as_e164).startswith("+1555")
    )


class WhatsappPhoneNumberField(phonenumber_field.modelfields.PhoneNumberField):
    default_validators = [validate_phonenumber]

    def formfield(self, **kwargs):
        kwargs["form_class"] = WhatsappPhoneNumberFormField
        return super().formfield(**kwargs)


class BotIntegration(models.Model):
    name = models.CharField(
        max_length=1024,
        help_text="The name of the bot (for display purposes)",
    )

    by_line = models.TextField(blank=True, default="")
    descripton = models.TextField(blank=True, default="")
    conversation_starters = models.JSONField(default=list, blank=True)
    photo_url = CustomURLField(default="", blank=True)
    website_url = CustomURLField(blank=True, default="")

    saved_run = models.ForeignKey(
        "bots.SavedRun",
        on_delete=models.SET_NULL,
        related_name="botintegrations",
        null=True,
        default=None,
        blank=True,
        help_text="The saved run that the bot is based on",
    )
    published_run = models.ForeignKey(
        "bots.PublishedRun",
        on_delete=models.SET_NULL,
        related_name="botintegrations",
        null=True,
        default=None,
        blank=True,
        help_text="The saved run that the bot is based on",
    )
    billing_account_uid = models.TextField(
        help_text="(Deprecated)", db_index=True, blank=True, default=""
    )
    workspace = models.ForeignKey(
        "workspaces.Workspace",
        on_delete=models.CASCADE,
        related_name="botintegrations",
        null=True,
    )
    created_by = models.ForeignKey(
        "app_users.AppUser",
        on_delete=models.SET_NULL,
        related_name="botintegrations",
        null=True,
    )
    user_language = models.TextField(
        default="",
        help_text="The response language (same as user language in video bots)",
        blank=True,
    )
    show_feedback_buttons = models.BooleanField(
        default=False,
        help_text="Show 👍/👎 buttons with every response",
    )
    platform = models.IntegerField(
        choices=Platform.choices,
        help_text="The platform that the bot is integrated with",
    )
    fb_page_id = models.CharField(
        max_length=256,
        blank=True,
        default=None,
        null=True,
        unique=True,
        help_text="Bot's Facebook page id (mandatory)",
    )
    fb_page_name = models.TextField(
        default="",
        blank=True,
        help_text="Bot's Facebook page name (only for display)",
    )
    fb_page_access_token = models.TextField(
        blank=True,
        default="",
        help_text="Bot's Facebook page access token (mandatory)",
        editable=False,
    )
    ig_account_id = models.CharField(
        max_length=256,
        blank=True,
        default=None,
        null=True,
        unique=True,
        help_text="Bot's Instagram account id (mandatory)",
    )
    ig_username = models.TextField(
        blank=True,
        default="",
        help_text="Bot's Instagram username (only for display)",
    )

    wa_phone_number = WhatsappPhoneNumberField(
        blank=True,
        default="",
        help_text="Bot's WhatsApp phone number (only for display)",
        validators=[validate_phonenumber],
    )
    wa_phone_number_id = models.CharField(
        max_length=256,
        blank=True,
        default=None,
        null=True,
        unique=True,
        help_text="Bot's WhatsApp phone number id (mandatory)",
    )

    wa_business_access_token = models.TextField(
        blank=True,
        default="",
        help_text="Bot's WhatsApp Business access token (mandatory if custom number) -- has these scopes: ['whatsapp_business_management', 'whatsapp_business_messaging', 'public_profile']",
    )
    wa_business_waba_id = models.TextField(
        blank=True,
        default="",
        help_text="Bot's WhatsApp Business API WABA id (only for display) -- this is the one seen on https://business.facebook.com/settings/whatsapp-business-accounts/",
    )
    wa_business_user_id = models.TextField(
        blank=True,
        default="",
        help_text="Bot's WhatsApp Business API user id (only for display)",
    )
    wa_business_name = models.TextField(
        blank=True,
        default="",
        help_text="Bot's WhatsApp Business API name (only for display)",
    )
    wa_business_account_name = models.TextField(
        blank=True,
        default="",
        help_text="Bot's WhatsApp Business API account name (only for display)",
    )
    wa_business_message_template_namespace = models.TextField(
        blank=True,
        default="",
        help_text="Bot's WhatsApp Business API message template namespace",
    )

    slack_team_id = models.CharField(
        max_length=256,
        blank=True,
        default=None,
        null=True,
        help_text="Bot's Slack team id (mandatory)",
    )
    slack_team_name = models.TextField(
        blank=True,
        default="",
        help_text="Bot's Slack team/workspace name (only for display)",
    )
    slack_channel_id = models.CharField(
        max_length=256,
        blank=True,
        default=None,
        null=True,
        help_text="Bot's Public Slack channel id (mandatory)",
    )
    slack_channel_name = models.TextField(
        blank=True,
        default="",
        help_text="Bot's Public Slack channel name without # (only for display)",
    )
    slack_channel_hook_url = models.TextField(
        blank=True,
        default="",
        help_text="Bot's Slack channel hook url (mandatory)",
    )
    slack_access_token = models.TextField(
        blank=True,
        default="",
        help_text="Bot's Slack access token (mandatory)",
        editable=False,
    )
    slack_read_receipt_msg = models.TextField(
        blank=True,
        default="Results may take up to 1 minute, we appreciate your patience.",
        help_text="Bot's Slack read receipt message - if set, and platform is Slack, the bot will send this message to mark the user message as read and then delete it when it has a response ready",
    )
    slack_create_personal_channels = models.BooleanField(
        default=True,
        help_text="If set, the bot will create a personal channel for each user in the public channel",
    )

    web_allowed_origins = models.JSONField(
        default=list,
        blank=True,
        help_text="List of allowed domains for the bot's web integration",
    )
    web_config_extras = models.JSONField(
        default=dict,
        blank=True,
        help_text="Extra configuration for the bot's web integration",
    )

    twilio_phone_number = phonenumber_field.modelfields.PhoneNumberField(
        blank=True,
        null=True,
        default=None,
        unique=True,
        help_text="Twilio phone number as found on twilio.com/console/phone-numbers/incoming (mandatory)",
    )
    twilio_phone_number_sid = models.TextField(
        blank=True,
        default="",
        help_text="Twilio phone number sid as found on twilio.com/console/phone-numbers/incoming",
    )
    twilio_account_sid = models.TextField(
        blank=True,
        default="",
        help_text="Account SID, required if using api_key to authenticate",
    )
    twilio_username = models.TextField(
        blank=True,
        default="",
        help_text="Username to authenticate with, either account_sid or api_key",
    )
    twilio_password = models.TextField(
        blank=True,
        default="",
        help_text="Password to authenticate with, auth_token (if using account_sid) or api_secret (if using api_key)",
    )
    twilio_use_missed_call = models.BooleanField(
        default=False,
        help_text="If true, the bot will reject incoming calls and call back the user instead so they don't get charged for the call",
    )
    twilio_initial_text = models.TextField(
        default="",
        blank=True,
        help_text="The initial text to send to the user when a call is started",
    )
    twilio_initial_audio_url = models.TextField(
        default="",
        blank=True,
        help_text="The initial audio url to play to the user when a call is started",
    )
    twilio_waiting_text = models.TextField(
        default="",
        blank=True,
        help_text="The text to send to the user while waiting for a response if using sms",
    )
    twilio_waiting_audio_url = models.TextField(
        default="",
        blank=True,
        help_text="The audio url to play to the user while waiting for a response if using voice",
    )
    twilio_fresh_conversation_per_call = models.BooleanField(
        default=False,
        help_text="If set, the bot will start a new conversation for each call",
    )

    streaming_enabled = models.BooleanField(
        default=True,
        help_text="If set, the bot will stream messages to the frontend",
    )
    demo_button_qr_code_image = models.TextField(
        null=True, blank=True, help_text="QR code image for the demo button"
    )
    demo_button_qr_code_run = models.ForeignKey(
        "SavedRun",
        on_delete=models.SET_NULL,
        null=True,
        blank=True,
    )

    created_at = models.DateTimeField(auto_now_add=True)
    updated_at = models.DateTimeField(auto_now=True)

    objects = BotIntegrationQuerySet.as_manager()

    class Meta:
        ordering = ["-updated_at"]
        unique_together = [
            ("slack_channel_id", "slack_team_id"),
            ("twilio_phone_number", "twilio_account_sid"),
        ]
        indexes = [
            models.Index(fields=["workspace", "platform"]),
            models.Index(fields=["fb_page_id", "ig_account_id"]),
        ]

    def __str__(self):
        platform_name = self.get_display_name()
        if self.name and platform_name and self.name != platform_name:
            return f"{self.name} ({platform_name})"
        else:
            return self.name or platform_name

    def get_active_saved_run(self) -> SavedRun | None:
        if self.published_run:
            return self.published_run.saved_run
        elif self.saved_run:
            return self.saved_run
        else:
            return None

    def get_display_name(self):
        return (
            (self.wa_phone_number and self.wa_phone_number.as_international)
            or self.wa_phone_number_id
            or self.fb_page_name
            or self.fb_page_id
            or self.ig_username
            or " | #".join(
                filter(None, [self.slack_team_name, self.slack_channel_name])
            )
            or (self.twilio_phone_number and self.twilio_phone_number.as_international)
            or self.name
            or (
                self.platform == Platform.WEB
                and f"Integration ID {self.api_integration_id()}"
            )
        )

    get_display_name.short_description = "Bot"

    def get_bot_test_link(self) -> str | None:
        from routers.root import chat_route

        if self.wa_phone_number:
            return (furl("https://wa.me/") / self.wa_phone_number.as_e164).tostr()
        elif self.slack_team_id:
            return (
                furl("https://app.slack.com/client")
                / self.slack_team_id
                / self.slack_channel_id
            ).tostr()
        elif self.ig_username:
            return (furl("http://instagram.com/") / self.ig_username).tostr()
        elif self.fb_page_name:
            return (furl("https://www.facebook.com/") / self.fb_page_id).tostr()
        elif self.platform == Platform.WEB:
            return get_app_route_url(
                chat_route,
                path_params=dict(
                    integration_id=self.api_integration_id(),
                    integration_name=slugify(self.name) or "untitled",
                ),
            )
        elif self.twilio_phone_number:
            return str(furl("tel:") / self.twilio_phone_number.as_e164)
        else:
            return None

    def api_integration_id(self) -> str:
        from routers.bots_api import api_hashids

        return api_hashids.encode(self.id)

    def get_web_widget_config(self, target="#gooey-embed") -> dict:
        config = self.web_config_extras | dict(
            target=target,
            integration_id=self.api_integration_id(),
            branding=(
                self.web_config_extras.get("branding", {})
                | dict(
                    name=self.name,
                    byLine=self.by_line,
                    description=self.descripton,
                    conversationStarters=self.conversation_starters,
                    photoUrl=self.photo_url,
                    websiteUrl=self.website_url,
                )
            ),
        )
        if settings.DEBUG:
            from routers.bots_api import stream_create

            config["apiUrl"] = get_api_route_url(stream_create)
        return config

    def translate(self, text: str) -> str:
        from daras_ai_v2.asr import run_google_translate, should_translate_lang

        if text and should_translate_lang(self.user_language):
            active_run = self.get_active_saved_run()
            return run_google_translate(
                [text],
                self.user_language,
                glossary_url=(
                    active_run.state.get("output_glossary") if active_run else None
                ),
            )[0]
        else:
            return text

    def get_twilio_client(self):
        import twilio.rest

        return twilio.rest.Client(
            account_sid=self.twilio_account_sid or settings.TWILIO_ACCOUNT_SID,
            username=self.twilio_username or settings.TWILIO_API_KEY_SID,
            password=self.twilio_password or settings.TWILIO_API_KEY_SECRET,
        )


class BotIntegrationAnalysisRun(models.Model):
    bot_integration = models.ForeignKey(
        "BotIntegration",
        on_delete=models.CASCADE,
        related_name="analysis_runs",
    )
    saved_run = models.ForeignKey(
        "bots.SavedRun",
        on_delete=models.CASCADE,
        related_name="analysis_runs",
        null=True,
        blank=True,
        default=None,
    )
    published_run = models.ForeignKey(
        "bots.PublishedRun",
        on_delete=models.CASCADE,
        related_name="analysis_runs",
        null=True,
        blank=True,
        default=None,
    )

    cooldown_period = models.DurationField(
        help_text="The time period to wait before running the analysis again",
        null=True,
        blank=True,
        default=None,
    )

    last_run_at = models.DateTimeField(
        null=True, blank=True, default=None, editable=False
    )
    scheduled_task_id = models.TextField(blank=True, default="")

    created_at = models.DateTimeField(editable=False, blank=True, default=timezone.now)

    class Meta:
        unique_together = [
            ("bot_integration", "saved_run", "published_run"),
        ]
        constraints = [
            # ensure only one of saved_run or published_run is set
            models.CheckConstraint(
                check=models.Q(saved_run__isnull=False)
                ^ models.Q(published_run__isnull=False),
                name="saved_run_xor_published_run",
            ),
        ]

    def get_active_saved_run(self) -> SavedRun:
        if self.published_run:
            return self.published_run.saved_run
        elif self.saved_run:
            return self.saved_run
        else:
            raise ValueError("No saved run found")


class BotIntegrationScheduledRun(models.Model):
    bot_integration = models.ForeignKey(
        "BotIntegration",
        on_delete=models.CASCADE,
        related_name="scheduled_runs",
    )
    saved_run = models.ForeignKey(
        "bots.SavedRun",
        on_delete=models.CASCADE,
        related_name="scheduled_runs",
        null=True,
        blank=True,
        default=None,
    )
    published_run = models.ForeignKey(
        "bots.PublishedRun",
        on_delete=models.CASCADE,
        related_name="scheduled_runs",
        null=True,
        blank=True,
        default=None,
    )

    last_run_at = models.DateTimeField(null=True, blank=True, default=None)

    created_at = models.DateTimeField(auto_now_add=True)

    class Meta:
        constraints = [
            # ensure only one of saved_run or published_run is set
            models.CheckConstraint(
                check=models.Q(saved_run__isnull=False)
                ^ models.Q(published_run__isnull=False),
                name="bi_scheduled_runs_saved_run_xor_published_run",
            )
        ]

    def clean(self):
        if (self.published_run or self.saved_run).workflow != Workflow.FUNCTIONS:
            raise ValidationError("Expected a Functions workflow")
        return super().clean()

    def get_app_url(self) -> str:
        if self.published_run:
            return self.published_run.get_app_url()
        elif self.saved_run:
            return self.saved_run.get_app_url()
        else:
            raise ValueError("No saved run found")

    def get_runs(self) -> tuple[SavedRun, PublishedRun | None]:
        if self.published_run:
            return self.published_run.saved_run, self.published_run
        elif self.saved_run:
            return self.saved_run, None
        else:
            raise ValueError("No saved run found")


class ConvoState(models.IntegerChoices):
    INITIAL = 0, "Initial"
    ASK_FOR_FEEDBACK_THUMBS_UP = 1, "Ask for feedback (👍)"
    ASK_FOR_FEEDBACK_THUMBS_DOWN = 2, "Ask for feedback (👎)"


class ConversationQuerySet(models.QuerySet):
    def distinct_by_user_id(self) -> QuerySet["Conversation"]:
        """Get unique conversations"""
        return self.distinct(*Conversation.user_id_fields)

    def to_df(self, tz=pytz.timezone(settings.TIME_ZONE)) -> "pd.DataFrame":
        import pandas as pd

        qs = self.all()
        rows = []
        for convo in qs[:1000]:
            convo: Conversation
            row = {
                "USER": convo.get_display_name(),
                "BOT INTEGRATION": str(convo.bot_integration),
                "CREATED AT": convo.created_at.astimezone(tz).replace(tzinfo=None),
                "MESSAGES": convo.messages.count(),
            }
            try:
                row |= {
                    "LAST MESSAGE": convo.messages.latest()
                    .created_at.astimezone(tz)
                    .replace(tzinfo=None),
                    "DELTA HOURS": round(
                        convo.last_active_delta().total_seconds() / 3600
                    ),
                    "D1": convo.d1(),
                    "D7": convo.d7(),
                    "D30": convo.d30(),
                }
            except Message.DoesNotExist:
                pass
            rows.append(row)
        df = pd.DataFrame.from_records(rows)
        return df

    def to_df_format(
        self, tz=pytz.timezone(settings.TIME_ZONE), row_limit=1000
    ) -> "pd.DataFrame":
        import pandas as pd

        qs = self.all()
        rows = []
        for convo in qs[:row_limit]:
            convo: Conversation
            row = {
                "Name": convo.get_display_name(),
                "Messages": convo.messages.count(),
                "Correct Answers": convo.messages.filter(
                    analysis_result__contains={"Answered": True}
                ).count(),
                "Thumbs up": convo.messages.filter(
                    feedbacks__rating=Feedback.Rating.RATING_THUMBS_UP
                ).count(),
                "Thumbs down": convo.messages.filter(
                    feedbacks__rating=Feedback.Rating.RATING_THUMBS_DOWN
                ).count(),
            }
            try:
                first_time = (
                    convo.messages.earliest()
                    .created_at.astimezone(tz)
                    .replace(tzinfo=None)
                )
                last_time = (
                    convo.messages.latest()
                    .created_at.astimezone(tz)
                    .replace(tzinfo=None)
                )
                row |= {
                    "Last Sent": last_time.strftime(settings.SHORT_DATETIME_FORMAT),
                    "First Sent": first_time.strftime(settings.SHORT_DATETIME_FORMAT),
                    "A7": last_time
                    > datetime.datetime.now() - datetime.timedelta(days=7),
                    "A30": last_time
                    > datetime.datetime.now() - datetime.timedelta(days=30),
                    "R1": last_time - first_time < datetime.timedelta(days=1),
                    "R7": last_time - first_time < datetime.timedelta(days=7),
                    "R30": last_time - first_time < datetime.timedelta(days=30),
                    "Delta Hours": round(
                        convo.last_active_delta().total_seconds() / 3600
                    ),
                }
            except Message.DoesNotExist:
                pass
            row |= {
                "Created At": convo.created_at.astimezone(tz).replace(tzinfo=None),
                "Bot": str(convo.bot_integration),
            }
            rows.append(row)
        df = pd.DataFrame.from_records(
            rows,
            columns=[
                "Name",
                "Messages",
                "Correct Answers",
                "Thumbs up",
                "Thumbs down",
                "Last Sent",
                "First Sent",
                "A7",
                "A30",
                "R1",
                "R7",
                "R30",
                "Delta Hours",
                "Created At",
                "Bot",
            ],
        )
        return df


class Conversation(models.Model):
    bot_integration = models.ForeignKey(
        "BotIntegration", on_delete=models.CASCADE, related_name="conversations"
    )

    state = models.IntegerField(
        choices=ConvoState.choices,
        default=ConvoState.INITIAL,
    )

    fb_page_id = models.TextField(
        blank=True,
        default="",
        db_index=True,
        help_text="User's Facebook page id (mandatory)",
    )
    fb_page_name = models.TextField(
        default="",
        blank=True,
        help_text="User's Facebook page name (only for display)",
    )
    fb_page_access_token = models.TextField(
        blank=True,
        default="",
        help_text="User's Facebook page access token (mandatory)",
        editable=False,
    )
    ig_account_id = models.TextField(
        blank=True,
        default="",
        db_index=True,
        help_text="User's Instagram account id (required if platform is Instagram)",
    )
    ig_username = models.TextField(
        blank=True,
        default="",
        help_text="User's Instagram username (only for display)",
    )

    wa_phone_number = WhatsappPhoneNumberField(
        blank=True,
        default="",
        db_index=True,
        help_text="User's WhatsApp phone number (required if platform is WhatsApp)",
    )

    slack_user_id = models.TextField(
        max_length=256,
        blank=True,
        default=None,
        null=True,
        help_text="User's Slack ID (mandatory)",
    )
    slack_team_id = models.TextField(
        max_length=256,
        blank=True,
        default=None,
        null=True,
        help_text="Slack team id - redundant with bot integration (mandatory)",
    )
    slack_user_name = models.TextField(
        blank=True,
        default="",
        help_text="User's name in slack (only for display)",
    )
    slack_channel_id = models.TextField(
        max_length=256,
        blank=True,
        default=None,
        null=True,
        help_text="Slack channel id, can be different than the bot integration's public channel (mandatory)",
    )
    slack_channel_name = models.TextField(
        blank=True,
        default="",
        help_text="Bot's Slack channel name without # (only for display)",
    )
    slack_channel_is_personal = models.BooleanField(
        default=False,
        help_text="Whether this is a personal slack channel between the bot and the user",
    )

    twilio_phone_number = phonenumber_field.modelfields.PhoneNumberField(
        blank=True,
        default="",
        help_text="User's Twilio phone number (mandatory)",
    )
    twilio_call_sid = models.TextField(
        blank=True,
        default="",
        help_text="Twilio call sid (only used if each call is a new conversation)",
    )

    web_user_id = models.CharField(
        max_length=512,
        blank=True,
        default=None,
        null=True,
        help_text="User's web user id (mandatory if platform is WEB)",
    )

    created_at = models.DateTimeField(auto_now_add=True)
    reset_at = models.DateTimeField(null=True, blank=True, default=None)

    objects = ConversationQuerySet.as_manager()

    user_id_fields = [
        "fb_page_id",
        "ig_account_id",
        "slack_user_id",
        "web_user_id",
        "wa_phone_number",
        "twilio_phone_number",
    ]

    class Meta:
        unique_together = [
            ("slack_channel_id", "slack_user_id", "slack_team_id"),
        ]
        indexes = [
            models.Index(fields=["bot_integration", "fb_page_id", "ig_account_id"]),
            models.Index(fields=["bot_integration", "wa_phone_number"]),
            models.Index(
                fields=[
                    "bot_integration",
                    "slack_user_id",
                    "slack_team_id",
                    "slack_channel_is_personal",
                ],
            ),
            models.Index(
                fields=["bot_integration", "twilio_phone_number", "twilio_call_sid"]
            ),
            models.Index(fields=["-created_at", "bot_integration"]),
        ]

    def __str__(self):
        return f"{self.get_display_name()} <> {self.bot_integration}"

    def get_display_name(self):
        return (
            (self.wa_phone_number and self.wa_phone_number.as_international)
            or " | ".join(
                filter(
                    None,
                    [
                        (
                            self.twilio_phone_number
                            and self.twilio_phone_number.as_international
                        ),
                        self.twilio_call_sid,
                    ],
                )
            )
            or self.ig_username
            or self.fb_page_name
            or " in #".join(
                filter(None, [self.slack_user_name, self.slack_channel_name])
            )
            or self.unique_user_id()
        )

    def unique_user_id(self) -> str | None:
        for col in self.user_id_fields:
            if value := getattr(self, col, None):
                return value
        return self.api_integration_id()

    get_display_name.short_description = "User"

    def last_active_delta(self) -> datetime.timedelta:
        return abs(self.messages.latest().created_at - self.created_at)

    last_active_delta.short_description = "Duration"

    def d1(self):
        return self.last_active_delta() > datetime.timedelta(days=1)

    d1.short_description = "D1"
    d1.boolean = True

    def d7(self):
        return self.last_active_delta() > datetime.timedelta(days=7)

    d7.short_description = "D7"
    d7.boolean = True

    def d30(self):
        return self.last_active_delta() > datetime.timedelta(days=30)

    d30.short_description = "D30"
    d30.boolean = True

    def msgs_for_llm_context(self):
        return self.messages.all().as_llm_context(reset_at=self.reset_at)

    def api_integration_id(self) -> str:
        from routers.bots_api import api_hashids

        return api_hashids.encode(self.id)


class MessageQuerySet(models.QuerySet):
    def previous_by_created_at(self):
        return self.model.objects.filter(
            id__in=self.annotate(
                prev_id=Subquery(
                    self.model.objects.filter(
                        created_at__lt=OuterRef("created_at"),
                    ).values("id")[:1]
                )
            ).values("prev_id")
        )

    def distinct_by_user_id(self) -> QuerySet["Message"]:
        """Get unique users"""
        return self.distinct(*Message.convo_user_id_fields)

    def to_df(
        self, tz=pytz.timezone(settings.TIME_ZONE), row_limit=10000
    ) -> "pd.DataFrame":
        import pandas as pd

        rows = [
            {
                "Sent": (
                    row["sent"]
                    .replace(tzinfo=None)
                    .strftime(settings.SHORT_DATETIME_FORMAT)
                ),
                "Name": row.get("name"),
                "User Message (EN)": row.get("user_message"),
                "Assistant Message (EN)": row.get("assistant_message"),
                "User Message (Local)": row.get("user_message_local"),
                "Assistant Message (Local)": row.get("assistant_message_local"),
                "Analysis Result": row.get("analysis_result"),
                "Feedback": row.get("feedback"),
                "Run Time": row.get("run_time_sec"),
                "Run URL": row.get("run_url"),
                "Input Images": ", ".join(row.get("input_images") or []),
                "Input Audio": row.get("input_audio"),
                "User Message ID": row.get("user_message_id"),
                "Conversation ID": row.get("conversation_id"),
            }
            for row in self.to_json(tz=tz, row_limit=row_limit)
            if row.get("sent")
        ]
        df = pd.DataFrame.from_records(rows)
        return df

    def to_json(
        self, tz=pytz.timezone(settings.TIME_ZONE), row_limit=10000
    ) -> list[dict]:
        from routers.bots_api import MSG_ID_PREFIX

        conversations = defaultdict(list)

        qs = self.order_by("-created_at").prefetch_related(
            "feedbacks", "conversation", "saved_run"
        )
        for message in qs[:row_limit]:
            message: Message
            rows = conversations[message.conversation_id]

            # since we've sorted by -created_at, we'll get alternating assistant and user messages
            if message.role == CHATML_ROLE_ASSISSTANT:
                row = {
                    "assistant_message": message.content,
                    "assistant_message_local": message.display_content,
                    "analysis_result": message.analysis_result,
                }
                rows.append(row)
                if message.feedbacks.first():
                    row["feedback"] = message.feedbacks.first().get_display_text()
                saved_run = message.saved_run
                if saved_run:
                    row["run_time_sec"] = int(saved_run.run_time.total_seconds())
                    row["run_url"] = saved_run.get_app_url()
                    input_images = saved_run.state.get("input_images")
                    if input_images:
                        row["input_images"] = input_images
                    input_audio = saved_run.state.get("input_audio")
                    if input_audio:
                        row["input_audio"] = input_audio

            elif message.role == CHATML_ROLE_USER and rows:
                row = rows[-1]
                row.update(
                    {
                        "sent": message.created_at.astimezone(tz),
                        "name": message.conversation.get_display_name(),
                        "user_message": message.content,
                        "user_message_local": message.display_content,
                        "user_message_id": (
                            message.platform_msg_id
                            and message.platform_msg_id.removeprefix(MSG_ID_PREFIX)
                        ),
                        "conversation_id": message.conversation.api_integration_id(),
                    }
                )

        return [
            row
            for rows in conversations.values()
            # reversed so that user message is first and easier to read
            for row in reversed(rows)
            # drop rows that have only one of user/assistant message
            if "user_message" in row and "assistant_message" in row
        ]

    def as_llm_context(
        self, limit: int = 50, reset_at: datetime.datetime = None
    ) -> list["ConversationEntry"]:
        if reset_at:
            self = self.filter(created_at__gt=reset_at)
        msgs = self.order_by("-created_at").prefetch_related("attachments")[:limit]
        entries = [None] * len(msgs)
        for i, msg in enumerate(reversed(msgs)):
            entries[i] = format_chat_entry(
                role=msg.role,
                content_text=msg.content,
                input_images=msg.attachments.filter(
                    metadata__mime_type__startswith="image/"
                ).values_list("url", flat=True),
            )
        return entries


class Message(models.Model):
    conversation = models.ForeignKey(
        "Conversation", on_delete=models.CASCADE, related_name="messages"
    )
    role = models.CharField(
        choices=(
            # ("system", "System"),
            (CHATML_ROLE_USER, "User"),
            (CHATML_ROLE_ASSISSTANT, "Bot"),
        ),
        max_length=10,
    )
    content = models.TextField(help_text="The content that the AI sees")

    display_content = models.TextField(
        blank=True,
        help_text="The local language content that's actually displayed to the user",
    )

    saved_run = models.ForeignKey(
        "bots.SavedRun",
        on_delete=models.SET_NULL,
        related_name="messages",
        null=True,
        blank=True,
        default=None,
        help_text="The saved run that generated this message",
    )

    platform_msg_id = models.TextField(
        blank=True,
        null=True,
        default=None,
        help_text="The platform's delivered message id",
    )

    created_at = models.DateTimeField(auto_now_add=True)

    analysis_result = models.JSONField(
        blank=True,
        default=dict,
        help_text="The result of the analysis of this message",
    )
    analysis_run = models.ForeignKey(
        "bots.SavedRun",
        on_delete=models.SET_NULL,
        related_name="analysis_messages",
        null=True,
        blank=True,
        default=None,
        help_text="The analysis run that generated the analysis of this message",
    )

    question_answered = models.TextField(
        blank=True,
        default="",
        help_text="Bot's ability to answer given question (DEPRECATED)",
    )
    question_subject = models.TextField(
        blank=True,
        default="",
        help_text="Subject of given question (DEPRECATED)",
    )

    response_time = models.DurationField(
        default=None,
        null=True,
        help_text="The time it took for the bot to respond to the corresponding user message",
    )

    _analysis_started = False

    objects = MessageQuerySet.as_manager()

    convo_user_id_fields = [
        f"conversation__{col}" for col in Conversation.user_id_fields
    ]

    class Meta:
        ordering = ("-created_at",)
        get_latest_by = "created_at"
        unique_together = [
            ("platform_msg_id", "conversation"),
        ]
        indexes = [
            models.Index(fields=["conversation", "-created_at"]),
            models.Index(fields=["-created_at"]),
        ]

    def __str__(self):
        return Truncator(self.content).words(30)

    def local_lang(self):
        return Truncator(self.display_content).words(30)


class MessageAttachment(models.Model):
    message = models.ForeignKey(
        "bots.Message",
        on_delete=models.CASCADE,
        related_name="attachments",
    )
    url = CustomURLField()
    metadata = models.ForeignKey(
        "files.FileMetadata",
        on_delete=models.SET_NULL,
        null=True,
        blank=True,
        default=None,
        related_name="message_attachments",
    )
    created_at = models.DateTimeField(auto_now_add=True, db_index=True)

    class Meta:
        ordering = ["created_at"]

    def __str__(self):
        if self.metadata_id:
            return f"{self.metadata.name} ({self.url})"
        return self.url


class FeedbackQuerySet(models.QuerySet):
    def to_df(self, tz=pytz.timezone(settings.TIME_ZONE)) -> "pd.DataFrame":
        import pandas as pd

        qs = self.all().prefetch_related("message", "message__conversation")
        rows = []
        for feedback in qs[:10000]:
            feedback: Feedback
            row = {
                "USER": feedback.message.conversation.get_display_name(),
                "BOT": str(feedback.message.conversation.bot_integration),
                "USER MESSAGE CREATED AT": feedback.message.get_previous_by_created_at()
                .created_at.astimezone(tz)
                .replace(tzinfo=None),
                "USER MESSAGE (ENGLISH)": feedback.message.get_previous_by_created_at().content,
                "USER MESSAGE (ORIGINAL)": feedback.message.get_previous_by_created_at().display_content,
                "BOT MESSAGE CREATED AT": feedback.message.created_at.astimezone(
                    tz
                ).replace(tzinfo=None),
                "BOT MESSAGE (ENGLISH)": feedback.message.content,
                "BOT MESSAGE (ORIGINAL)": feedback.message.display_content,
                "FEEDBACK RATING": feedback.rating,
                "FEEDBACK (ORIGINAL)": feedback.text,
                "FEEDBACK (ENGLISH)": feedback.text_english,
                "FEEDBACK CREATED AT": feedback.created_at.astimezone(tz).replace(
                    tzinfo=None
                ),
                "QUESTION_ANSWERED": feedback.message.question_answered,
            }
            rows.append(row)
        df = pd.DataFrame.from_records(rows)
        return df

    def to_df_format(
        self, tz=pytz.timezone(settings.TIME_ZONE), row_limit=10000
    ) -> "pd.DataFrame":
        import pandas as pd

        qs = self.all().prefetch_related("message", "message__conversation")
        rows = []
        for feedback in qs[:row_limit]:
            feedback: Feedback
            row = {
                "Name": feedback.message.conversation.get_display_name(),
                "Question (EN)": feedback.message.get_previous_by_created_at().content,
                "Answer (EN)": feedback.message.content,
                "Sent": feedback.message.get_previous_by_created_at()
                .created_at.astimezone(tz)
                .replace(tzinfo=None)
                .strftime(settings.SHORT_DATETIME_FORMAT),
                "Question (Local)": feedback.message.get_previous_by_created_at().display_content,
                "Answer (Local)": feedback.message.display_content,
                "Rating": Feedback.Rating(feedback.rating).label,
                "Feedback (EN)": feedback.text_english,
                "Feedback (Local)": feedback.text,
                "Run URL": feedback.message.saved_run.get_app_url(),
            }
            rows.append(row)
        df = pd.DataFrame.from_records(
            rows,
            columns=[
                "Name",
                "Question (EN)",
                "Answer (EN)",
                "Sent",
                "Question (Local)",
                "Answer (Local)",
                "Rating",
                "Feedback (EN)",
                "Feedback (Local)",
                "Run URL",
            ],
        )
        return df


class Feedback(models.Model):
    message = models.ForeignKey(
        "Message", on_delete=models.CASCADE, related_name="feedbacks"
    )

    class Rating(models.IntegerChoices):
        RATING_THUMBS_UP = 1, "👍🏾"
        RATING_THUMBS_DOWN = 2, "👎🏾"

    class FeedbackCategory(models.IntegerChoices):
        UNSPECIFIED = 1, "Unspecified"
        INCOMING = 2, "Incoming"
        TRANSLATION = 3, "Translation"
        RETRIEVAL = 4, "Retrieval"
        SUMMARIZATION = 5, "Summarization"
        TRANSLATION_OF_ANSWER = 6, "Translation of answer"

    class FeedbackCreator(models.IntegerChoices):
        UNSPECIFIED = 1, "Unspecified"
        USER = 2, "User"
        FARMER = 3, "Farmer"
        AGENT = 4, "Agent"
        ADMIN = 5, "Admin"
        GOOEY_TEAM_MEMBER = 6, "Gooey team member"

    class Status(models.IntegerChoices):
        UNTRIAGED = 1, "Untriaged"
        TEST = 2, "Test"
        NEEDS_INVESTIGATION = 3, "Needs investigation"
        RESOLVED = 4, "Resolved"

    rating = models.IntegerField(
        choices=Rating.choices,
    )
    text = models.TextField(
        blank=True, default="", verbose_name="Feedback Text (Original)"
    )
    text_english = models.TextField(
        blank=True, default="", verbose_name="Feedback Text (English)"
    )
    status = models.IntegerField(
        choices=Status.choices,
        default=Status.UNTRIAGED,
    )
    category = models.IntegerField(
        choices=FeedbackCategory.choices,
        default=FeedbackCategory.UNSPECIFIED,
    )
    creator = models.IntegerField(
        choices=FeedbackCreator.choices,
        default=FeedbackCreator.UNSPECIFIED,
    )
    created_at = models.DateTimeField(auto_now_add=True)

    objects = FeedbackQuerySet.as_manager()

    class Meta:
        indexes = [
            models.Index(fields=["-created_at"]),
        ]
        ordering = ["-created_at"]
        get_latest_by = "created_at"

    def __str__(self):
        ret = self.get_display_text()
        if self.message.content:
            ret += f" to “{Truncator(self.message.content).words(30)}”"
        return ret

    def get_display_text(self):
        ret = self.get_rating_display()
        text = self.text_english or self.text
        if text:
            ret += f" - “{Truncator(text).words(30)}”"
        return ret


class FeedbackComment(models.Model):
    feedback = models.ForeignKey(
        Feedback, on_delete=models.CASCADE, related_name="comments"
    )
    author = models.ForeignKey(get_user_model(), on_delete=models.CASCADE)
    comment = models.TextField()
    created_at = models.DateTimeField(auto_now_add=True)


class PublishedRunQuerySet(models.QuerySet):
    def get_or_create_with_version(
        self,
        *,
        workflow: Workflow,
        published_run_id: str,
        saved_run: SavedRun,
        user: AppUser | None,
        workspace: typing.Optional["Workspace"],
        title: str,
        notes: str,
        public_access: WorkflowAccessLevel | None = None,
        photo_url: str = "",
    ):
        return get_or_create_lazy(
            PublishedRun,
            workflow=workflow,
            published_run_id=published_run_id,
            create=lambda **kwargs: self.create_with_version(
                **kwargs,
                saved_run=saved_run,
                user=user,
                workspace=workspace,
                title=title,
                notes=notes,
                public_access=public_access,
                photo_url=photo_url,
            ),
        )

    def create_with_version(
        self,
        *,
        workflow: Workflow,
        published_run_id: str,
        saved_run: SavedRun,
        user: AppUser | None,
        workspace: typing.Optional["Workspace"],
        title: str,
        notes: str,
        public_access: WorkflowAccessLevel | None = None,
        photo_url: str = "",
    ):
        workspace_id = (
            workspace
            and workspace.id
            or PublishedRun._meta.get_field("workspace").get_default()
        )
        if not public_access:
            if workspace and workspace.can_have_private_published_runs():
                public_access = WorkflowAccessLevel.VIEW_ONLY
            else:
                public_access = WorkflowAccessLevel.FIND_AND_VIEW

        with transaction.atomic():
            pr = self.create(
                workflow=workflow,
                published_run_id=published_run_id,
                created_by=user,
                last_edited_by=user,
                workspace_id=workspace_id,
                title=title,
                photo_url=photo_url,
            )
            pr.add_version(
                user=user,
                saved_run=saved_run,
                title=title,
                public_access=public_access,
                notes=notes,
                photo_url=photo_url,
            )
            return pr


def get_default_published_run_workspace():
    from workspaces.models import Workspace

    created_by, _ = AppUser.objects.filter(
        email__endswith="dara.network",
    )[:1].get_or_create(
        defaults=dict(
            email="support@dara.network", is_anonymous=False, balance=0, uid="<_blank>"
        ),
    )
    return Workspace.objects.get_or_create(
        domain_name="dara.network",
        defaults=dict(
            name="Gooey.AI (Dara.network Inc)",
            created_by=created_by,
            is_paying=True,
        ),
    )[0].id


class PublishedRun(models.Model):
    # published_run_id was earlier SavedRun.example_id
    published_run_id = models.CharField(
        max_length=128,
        blank=True,
    )

    saved_run = models.ForeignKey(
        "bots.SavedRun",
        on_delete=models.PROTECT,
        related_name="published_runs",
        null=True,
    )
    workflow = models.IntegerField(
        choices=Workflow.choices,
    )
    title = models.TextField(blank=True, default="")
    notes = models.TextField(blank=True, default="")
    public_access = models.IntegerField(
        choices=WorkflowAccessLevel.choices,
        default=WorkflowAccessLevel.FIND_AND_VIEW,
    )
    workspace_access = models.IntegerField(
        choices=WorkflowAccessLevel.choices,
        default=WorkflowAccessLevel.EDIT,
    )
    is_approved_example = models.BooleanField(default=False)
    example_priority = models.IntegerField(
        default=1,
        help_text="Priority of the example in the example list",
    )

    run_count = models.IntegerField(default=0)

    created_by = models.ForeignKey(
        "app_users.AppUser",
        on_delete=models.SET_NULL,
        null=True,
        related_name="published_runs",
        blank=True,
    )
    last_edited_by = models.ForeignKey(
        "app_users.AppUser",
        on_delete=models.SET_NULL,
        null=True,
        blank=True,
    )

    workspace = models.ForeignKey(
        "workspaces.Workspace",
        on_delete=models.CASCADE,
        default=get_default_published_run_workspace,
    )

    created_at = models.DateTimeField(auto_now_add=True)
    updated_at = models.DateTimeField(auto_now=True)

    objects = PublishedRunQuerySet.as_manager()
    photo_url = CustomURLField(default="", blank=True)

    class Meta:
        get_latest_by = "updated_at"

        ordering = ["-updated_at"]
        unique_together = [
            ["workflow", "published_run_id"],
        ]

        indexes = [
            models.Index(fields=["workflow", "created_by"]),
            models.Index(fields=["workflow", "published_run_id"]),
            models.Index(
                fields=[
                    "is_approved_example",
                    "public_access",
                    "workspace_access",
                    "published_run_id",
                    "updated_at",
                    "workflow",
                    "example_priority",
                ]
            ),
            models.Index(
                fields=[
                    "-updated_at",
                    "workspace",
                    "created_by",
                    "public_access",
                    "workspace_access",
                ]
            ),
            models.Index(fields=["published_run_id"]),
            # GinIndex(
            #     SearchVector("title", "notes", config="english"),
            #     name="publishedrun_search_vector_idx",
            # ),
        ]

    def __str__(self):
        return self.title or self.get_app_url()

    @admin.display(description="Open in Gooey")
    def open_in_gooey(self):
        return open_in_new_tab(self.get_app_url(), label=self.get_app_url())

    def duplicate(
        self,
        *,
        user: AppUser,
        workspace: "Workspace",
        title: str,
        notes: str,
        public_access: WorkflowAccessLevel | None = None,
    ) -> "PublishedRun":
        return PublishedRun.objects.create_with_version(
            workflow=Workflow(self.workflow),
            published_run_id=get_random_doc_id(),
            saved_run=self.saved_run,
            user=user,
            workspace=workspace,
            title=title,
            notes=notes,
            public_access=public_access,
        )

    def get_app_url(self, query_params: dict = None):
        return Workflow(self.workflow).page_cls.app_url(
            example_id=self.published_run_id, query_params=query_params
        )

    def add_version(
        self,
        *,
        user: AppUser | None,
        saved_run: SavedRun,
        public_access: WorkflowAccessLevel | None = None,
        workspace_access: WorkflowAccessLevel | None = None,
        title: str = "",
        notes: str = "",
        change_notes: str = "",
        photo_url: str = "",
    ):
        assert saved_run.workflow == self.workflow

        if public_access is None:
            public_access = self.public_access
        if workspace_access is None:
            workspace_access = self.workspace_access
        with transaction.atomic():
            version = PublishedRunVersion(
                published_run=self,
                version_id=get_random_doc_id(),
                saved_run=saved_run,
                changed_by=user,
                title=title,
                notes=notes,
                public_access=public_access,
                workspace_access=workspace_access,
                change_notes=change_notes,
                photo_url=photo_url,
            )
            version.save()
            self.update_fields_to_latest_version()

    def is_root(self):
        return not self.published_run_id

    def update_fields_to_latest_version(self):
        latest_version = self.versions.latest()
        self.saved_run = latest_version.saved_run
        self.last_edited_by = latest_version.changed_by
        self.title = latest_version.title
        self.notes = latest_version.notes
        self.public_access = latest_version.public_access
        self.workspace_access = latest_version.workspace_access
        self.photo_url = latest_version.photo_url

        self.save()

    def get_share_icon(self):
        if self.workspace.is_personal:
            return WorkflowAccessLevel(self.public_access).get_public_sharing_icon()
        else:
            return WorkflowAccessLevel(self.workspace_access).get_team_sharing_icon()

    def get_share_badge_html(self):
        if self.workspace.is_personal:
            perm = WorkflowAccessLevel(self.public_access)
            return f"{perm.get_public_sharing_icon()} {perm.get_public_sharing_label()}"
        else:
            perm = WorkflowAccessLevel(self.workspace_access)
            return f"{perm.get_team_sharing_icon()} {perm.get_team_sharing_label()}"

    def submit_api_call(
        self,
        *,
        workspace: "Workspace",
        request_body: dict,
        enable_rate_limits: bool = False,
        deduct_credits: bool = True,
        current_user: AppUser | None = None,
    ) -> tuple["celery.result.AsyncResult", "SavedRun"]:
        return self.saved_run.submit_api_call(
            workspace=workspace,
            current_user=current_user,
            request_body=request_body,
            enable_rate_limits=enable_rate_limits,
            deduct_credits=deduct_credits,
            parent_pr=self,
        )

    @classmethod
    def approved_example_q(cls):
        return (
            Q(is_approved_example=True)
            & ~Q(public_access=WorkflowAccessLevel.VIEW_ONLY.value)
            & ~Q(published_run_id="")
        )


class PublishedRunVersion(models.Model):
    version_id = models.CharField(max_length=128, unique=True)

    published_run = models.ForeignKey(
        PublishedRun,
        on_delete=models.CASCADE,
        related_name="versions",
    )
    saved_run = models.ForeignKey(
        SavedRun,
        on_delete=models.PROTECT,
        related_name="published_run_versions",
    )
    changed_by = models.ForeignKey(
        "app_users.AppUser",
        on_delete=models.SET_NULL,
        null=True,
        blank=True,
    )
    title = models.TextField(blank=True, default="")
    notes = models.TextField(blank=True, default="")
    change_notes = models.TextField(blank=True, default="")
    public_access = models.IntegerField(
        choices=WorkflowAccessLevel.choices,
        default=WorkflowAccessLevel.VIEW_ONLY,
    )
    workspace_access = models.IntegerField(
        choices=WorkflowAccessLevel.choices,
        default=WorkflowAccessLevel.EDIT,
    )
    created_at = models.DateTimeField(auto_now_add=True)
    photo_url = CustomURLField(default="", blank=True)

    class Meta:
        ordering = ["-created_at"]
        get_latest_by = "created_at"
        indexes = [
            models.Index(fields=["published_run", "-created_at"]),
            models.Index(fields=["version_id"]),
            models.Index(fields=["changed_by"]),
        ]

    def __str__(self):
        return f"{self.published_run} - {self.version_id}"<|MERGE_RESOLUTION|>--- conflicted
+++ resolved
@@ -36,11 +36,7 @@
 
 if typing.TYPE_CHECKING:
     import celery.result
-<<<<<<< HEAD
-
-=======
     import pandas as pd
->>>>>>> 3b930393
     from daras_ai_v2.base import BasePage
     from daras_ai_v2.language_model import ConversationEntry
     from workspaces.models import Workspace
@@ -699,7 +695,6 @@
         max_length=1024,
         help_text="The name of the bot (for display purposes)",
     )
-
     by_line = models.TextField(blank=True, default="")
     descripton = models.TextField(blank=True, default="")
     conversation_starters = models.JSONField(default=list, blank=True)
