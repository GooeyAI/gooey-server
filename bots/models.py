import datetime
import typing
from multiprocessing.pool import ThreadPool

import pytz
from django.conf import settings
from django.contrib import admin
from django.contrib.auth import get_user_model
from django.db import models, transaction
from django.db.models import Q, IntegerChoices, QuerySet
from django.utils import timezone
from django.utils.text import Truncator
from phonenumber_field.modelfields import PhoneNumberField

from app_users.models import AppUser
from bots.admin_links import open_in_new_tab
from bots.custom_fields import PostgresJSONEncoder, CustomURLField
from daras_ai_v2 import icons, urls
from daras_ai_v2.crypto import get_random_doc_id
from daras_ai_v2.fastapi_tricks import get_route_path
from daras_ai_v2.language_model import format_chat_entry
from functions.models import CalledFunctionResponse
from gooeysite.bg_db_conn import get_celery_result_db_safe
from gooeysite.custom_create import get_or_create_lazy

if typing.TYPE_CHECKING:
    import celery.result
    from daras_ai_v2.base import BasePage
    from workspaces.models import Workspace

CHATML_ROLE_USER = "user"
CHATML_ROLE_ASSISSTANT = "assistant"

EPOCH = datetime.datetime.utcfromtimestamp(0)


class PublishedRunVisibility(models.IntegerChoices):
    UNLISTED = 1
    PUBLIC = 2
    INTERNAL = 3

    @classmethod
    def choices_for_workspace(
        cls, workspace: typing.Optional["Workspace"]
    ) -> typing.Iterable["PublishedRunVisibility"]:
        if not workspace or workspace.is_personal:
            return [cls.UNLISTED, cls.PUBLIC]
        else:
            # TODO: Add cls.PUBLIC when team-handles are added
            return [cls.UNLISTED, cls.INTERNAL]

    def help_text(self, workspace: typing.Optional["Workspace"] = None):
        from routers.account import profile_route, saved_route

        match self:
            case PublishedRunVisibility.UNLISTED:
                return f"{self.get_icon()} Only me + people with a link"
            case PublishedRunVisibility.PUBLIC if workspace and workspace.is_personal:
                user = workspace.created_by
                if user.handle:
                    profile_url = user.handle.get_app_url()
                    pretty_profile_url = urls.remove_scheme(profile_url).rstrip("/")
                    return f'{self.get_icon()} Public on <a href="{pretty_profile_url}" target="_blank">{profile_url}</a>'
                else:
                    edit_profile_url = get_route_path(profile_route)
                    return f'{self.get_icon()} Public on <a href="{edit_profile_url}" target="_blank">my profile page</a>'
            case PublishedRunVisibility.PUBLIC:
                return f"{self.get_icon()} Public"
            case PublishedRunVisibility.INTERNAL if workspace:
                saved_route_url = get_route_path(saved_route)
                return f'{self.get_icon()} Members <a href="{saved_route_url}" target="_blank">can find</a> and edit'
            case PublishedRunVisibility.INTERNAL:
                return f"{self.get_icon()} Members can find and edit"

    def get_icon(self):
        match self:
            case PublishedRunVisibility.UNLISTED:
                return icons.lock
            case PublishedRunVisibility.PUBLIC:
                return icons.globe
            case PublishedRunVisibility.INTERNAL:
                return icons.company_solid

    def get_badge_html(self) -> str:
        match self:
            case PublishedRunVisibility.UNLISTED:
                return f"{self.get_icon()} Private"
            case PublishedRunVisibility.PUBLIC:
                return f"{self.get_icon()} Public"
            case PublishedRunVisibility.INTERNAL:
                return f"{self.get_icon()} Internal"


class Platform(models.IntegerChoices):
    FACEBOOK = (1, "Facebook Messenger")
    INSTAGRAM = (2, "Instagram")
    WHATSAPP = (3, "WhatsApp")
    SLACK = (4, "Slack")
    WEB = (5, "Web")
    TWILIO = (6, "Twilio")

    def get_icon(self):
        match self:
            case Platform.WEB:
                return '<i class="fa-regular fa-globe"></i>'
            case Platform.TWILIO:
                return '<img src="https://storage.googleapis.com/dara-c1b52.appspot.com/daras_ai/media/73d11836-3988-11ef-9e06-02420a00011a/favicon-32x32.png" style="height: 1.2em; vertical-align: middle;">'
            case _:
                return f'<i class="fa-brands fa-{self.name.lower()}"></i>'


class Workflow(models.IntegerChoices):
    DOC_SEARCH = (1, "Doc Search")
    DOC_SUMMARY = (2, "Doc Summary")
    GOOGLE_GPT = (3, "Google GPT")
    VIDEO_BOTS = (4, "Copilot")
    LIPSYNC_TTS = (5, "Lipysnc + TTS")
    TEXT_TO_SPEECH = (6, "Text to Speech")
    ASR = (7, "Speech Recognition")
    LIPSYNC = (8, "Lipsync")
    DEFORUM_SD = (9, "Deforum Animation")
    COMPARE_TEXT2IMG = (10, "Compare Text2Img")
    TEXT_2_AUDIO = (11, "Text2Audio")
    IMG_2_IMG = (12, "Img2Img")
    FACE_INPAINTING = (13, "Face Inpainting")
    GOOGLE_IMAGE_GEN = (14, "Google Image Gen")
    COMPARE_UPSCALER = (15, "Compare AI Upscalers")
    SEO_SUMMARY = (16, "SEO Summary")
    EMAIL_FACE_INPAINTING = (17, "Email Face Inpainting")
    SOCIAL_LOOKUP_EMAIL = (18, "Social Lookup Email")
    OBJECT_INPAINTING = (19, "Object Inpainting")
    IMAGE_SEGMENTATION = (20, "Image Segmentation")
    COMPARE_LLM = (21, "Compare LLM")
    CHYRON_PLANT = (22, "Chyron Plant")
    LETTER_WRITER = (23, "Letter Writer")
    SMART_GPT = (24, "Smart GPT")
    QR_CODE = (25, "AI QR Code")
    DOC_EXTRACT = (26, "Doc Extract")
    RELATED_QNA_MAKER = (27, "Related QnA Maker")
    RELATED_QNA_MAKER_DOC = (28, "Related QnA Maker Doc")
    EMBEDDINGS = (29, "Embeddings")
    BULK_RUNNER = (30, "Bulk Runner")
    BULK_EVAL = (31, "Bulk Evaluator")
    FUNCTIONS = (32, "Functions")
    TRANSLATION = (33, "Translation")

    @property
    def short_slug(self):
        return min(self.page_cls.slug_versions, key=len)

    @property
    def short_title(self):
        metadata = self.get_or_create_metadata()
        return metadata.short_title

    @property
    def page_cls(self) -> typing.Type["BasePage"]:
        from daras_ai_v2.all_pages import workflow_map

        return workflow_map[self]

    def get_or_create_metadata(self) -> "WorkflowMetadata":
        return get_or_create_lazy(
            WorkflowMetadata,
            workflow=self,
            create=lambda **kwargs: WorkflowMetadata.objects.create(
                **kwargs,
                short_title=(self.page_cls.get_root_pr().title or self.page_cls.title),
                default_image=self.page_cls.explore_image or "",
                meta_title=(self.page_cls.get_root_pr().title or self.page_cls.title),
                meta_description=(
                    self.page_cls().preview_description(state={})
                    or self.page_cls.get_root_pr().notes
                ),
                meta_image=self.page_cls.explore_image or "",
            ),
        )[0]


class WorkflowMetadata(models.Model):
    workflow = models.IntegerField(choices=Workflow.choices, unique=True)

    short_title = models.TextField(help_text="Title used in breadcrumbs")
    default_image = models.URLField(
        blank=True, default="", help_text="Image shown on explore page"
    )

    meta_title = models.TextField()
    meta_description = models.TextField(blank=True, default="")
    meta_image = CustomURLField(default="", blank=True)

    meta_keywords = models.JSONField(
        default=list, blank=True, help_text="(Not implemented)"
    )
    help_url = models.URLField(blank=True, default="", help_text="(Not implemented)")

    created_at = models.DateTimeField(auto_now_add=True)
    updated_at = models.DateTimeField(auto_now=True)
    price_multiplier = models.FloatField(default=1)

    def __str__(self):
        return self.meta_title


class SavedRunQuerySet(models.QuerySet):
    def to_df(self, tz=pytz.timezone(settings.TIME_ZONE)) -> "pd.DataFrame":
        import pandas as pd

        # export only the first 10,000 records
        qs = self.all()[:10_000]
        # Convert the queryset to a list of dicts
        records = [sr.to_dict() | {"web_url": sr.get_app_url()} for sr in qs]
        # Convert the list of dicts to a dataframe
        df = pd.DataFrame.from_records(records)
        # Identify datetime columns and convert them to the specified timezone
        for column, dtype in df.dtypes.items():
            if not pd.api.types.is_datetime64_any_dtype(dtype):
                continue
            df[column] = df[column].dt.tz_convert(tz)
        return df


class RetentionPolicy(IntegerChoices):
    keep = 0, "Keep"
    delete = 1, "Delete"


class SavedRun(models.Model):
    parent = models.ForeignKey(
        "self",
        on_delete=models.SET_NULL,
        null=True,
        blank=True,
        related_name="children",
    )
    parent_version = models.ForeignKey(
        "bots.PublishedRunVersion",
        on_delete=models.SET_NULL,
        null=True,
        blank=True,
        related_name="children_runs",
    )

    workflow = models.IntegerField(
        choices=Workflow.choices, default=Workflow.VIDEO_BOTS
    )
    run_id = models.CharField(max_length=128, default=None, null=True, blank=True)
    uid = models.CharField(max_length=128, default=None, null=True, blank=True)
    workspace = models.ForeignKey(
        "workspaces.Workspace",
        on_delete=models.SET_NULL,
        related_name="saved_runs",
        null=True,
    )

    state = models.JSONField(default=dict, blank=True, encoder=PostgresJSONEncoder)

    error_msg = models.TextField(
        default="",
        blank=True,
        help_text="The error message. If this is not set, the run is deemed successful.",
    )
    run_time = models.DurationField(default=datetime.timedelta, blank=True)
    run_status = models.TextField(default="", blank=True)

    error_code = models.IntegerField(
        null=True,
        default=None,
        blank=True,
        help_text="The HTTP status code of the error. If this is not set, 500 is assumed.",
    )
    error_type = models.TextField(
        default="", blank=True, help_text="The exception type"
    )

    hidden = models.BooleanField(default=False)
    is_flagged = models.BooleanField(default=False)

    price = models.IntegerField(default=0)
    transaction = models.ForeignKey(
        "app_users.AppUserTransaction",
        on_delete=models.SET_NULL,
        null=True,
        blank=True,
        default=None,
        related_name="saved_runs",
    )

    updated_at = models.DateTimeField(auto_now=True)
    created_at = models.DateTimeField(auto_now_add=True)

    example_id = models.CharField(
        max_length=128, default=None, null=True, blank=True, help_text="(Deprecated)"
    )
    page_title = models.TextField(default="", blank=True, help_text="(Deprecated)")
    page_notes = models.TextField(default="", blank=True, help_text="(Deprecated)")

    retention_policy = models.IntegerField(
        choices=RetentionPolicy.choices, default=RetentionPolicy.keep
    )

    is_api_call = models.BooleanField(default=False)

    objects = SavedRunQuerySet.as_manager()

    class Meta:
        ordering = ["-updated_at"]
        unique_together = [
            ["workflow", "example_id"],
            ["run_id", "uid"],
        ]
        constraints = [
            models.CheckConstraint(
                # ensure that the parent is not the same as the current record
                check=~models.Q(parent=models.F("id")),
                name="parent_not_self",
            ),
        ]
        indexes = [
            models.Index(fields=["-created_at"]),
            models.Index(fields=["-updated_at"]),
            models.Index(fields=["workflow"]),
            models.Index(fields=["uid"]),
            models.Index(fields=["run_id", "uid"]),
            models.Index(fields=["workflow", "run_id", "uid"]),
            models.Index(fields=["workflow", "example_id", "run_id", "uid"]),
            models.Index(fields=["workflow", "example_id", "hidden"]),
            models.Index(fields=["workflow", "uid", "updated_at", "workspace"]),
        ]

    def __str__(self):
        from daras_ai_v2.breadcrumbs import get_title_breadcrumbs

        title = get_title_breadcrumbs(
            Workflow(self.workflow).page_cls, self, self.parent_published_run()
        ).h1_title
        return title or self.get_app_url()

    def parent_published_run(self) -> typing.Optional["PublishedRun"]:
        return self.parent_version and self.parent_version.published_run

    def get_app_url(self, query_params: dict = None):
        return Workflow(self.workflow).page_cls.app_url(
            example_id=self.example_id,
            run_id=self.run_id,
            uid=self.uid,
            query_params=query_params,
        )

    def to_dict(self) -> dict:
        from daras_ai_v2.base import StateKeys

        ret = self.state.copy()
        if self.updated_at:
            ret[StateKeys.updated_at] = self.updated_at
        if self.created_at:
            ret[StateKeys.created_at] = self.created_at
        if self.error_msg:
            ret[StateKeys.error_msg] = self.error_msg
        if self.run_time:
            ret[StateKeys.run_time] = self.run_time.total_seconds()
        if self.run_status:
            ret[StateKeys.run_status] = self.run_status
        if self.hidden:
            ret[StateKeys.hidden] = self.hidden
        if self.is_flagged:
            ret["is_flagged"] = self.is_flagged
        if self.price:
            ret["price"] = self.price
        return ret

    def set(self, state: dict):
        if not state:
            return

        self.copy_from_firebase_state(state)
        self.save()

    def copy_from_firebase_state(self, state: dict) -> "SavedRun":
        from daras_ai_v2.base import StateKeys

        state = state.copy()
        # ignore updated_at from firebase, we use auto_now=True
        state.pop(StateKeys.updated_at, None)
        # self.updated_at = _parse_dt() or EPOCH
        created_at = _parse_dt(state.pop(StateKeys.created_at, None))
        if created_at:
            self.created_at = created_at
        self.error_msg = state.pop(StateKeys.error_msg, None) or ""
        self.run_time = datetime.timedelta(
            seconds=state.pop(StateKeys.run_time, None) or 0
        )
        self.run_status = state.pop(StateKeys.run_status, None) or ""
        self.is_flagged = state.pop("is_flagged", False)
        self.state = state

        return self

    def submit_api_call(
        self,
        *,
        workspace: "Workspace",
        request_body: dict,
        enable_rate_limits: bool = False,
        deduct_credits: bool = True,
        parent_pr: "PublishedRun" = None,
        current_user: AppUser | None = None,
    ) -> tuple["celery.result.AsyncResult", "SavedRun"]:
        from routers.api import submit_api_call

        # run in a thread to avoid messing up threadlocals
        with ThreadPool(1) as pool:
            page_cls = Workflow(self.workflow).page_cls
            if parent_pr and parent_pr.saved_run == self:
                # avoid passing run_id and uid for examples
                query_params = dict(example_id=parent_pr.published_run_id)
            else:
                query_params = page_cls.clean_query_params(
                    example_id=self.example_id, run_id=self.run_id, uid=self.uid
                )
            return pool.apply(
                submit_api_call,
                kwds=dict(
                    page_cls=page_cls,
                    query_params=query_params,
                    workspace=workspace,
                    current_user=current_user,
                    request_body=request_body,
                    enable_rate_limits=enable_rate_limits,
                    deduct_credits=deduct_credits,
                ),
            )

    def wait_for_celery_result(self, result: "celery.result.AsyncResult"):
        get_celery_result_db_safe(result)
        self.refresh_from_db()

    def get_creator(self) -> AppUser | None:
        if self.uid:
            return AppUser.objects.filter(uid=self.uid).first()
        else:
            return None

    @admin.display(description="Open in Gooey")
    def open_in_gooey(self):
        return open_in_new_tab(self.get_app_url(), label=self.get_app_url())

    def api_output(self, state: dict = None) -> dict:
        state = state or self.state
        if self.state.get("functions"):
            state["called_functions"] = [
                CalledFunctionResponse.from_db(called_fn)
                for called_fn in self.called_functions.all()
            ]
        return state


def _parse_dt(dt) -> datetime.datetime | None:
    if isinstance(dt, str):
        return datetime.datetime.fromisoformat(dt)
    elif isinstance(dt, datetime.datetime):
        return datetime.datetime.fromtimestamp(dt.timestamp(), dt.tzinfo)
    return None


class BotIntegrationQuerySet(models.QuerySet):
    @transaction.atomic()
    def add_fb_pages_for_user(
        self, created_by: AppUser, workspace: "Workspace", fb_pages: list[dict]
    ) -> list["BotIntegration"]:
        saved = []
        for fb_page in fb_pages:
            fb_page_id = fb_page["id"]
            ig_account_id = (
                fb_page.get("instagram_business_account", {}).get("id") or ""
            )
            # save to db / update exiting
            try:
                bi = BotIntegration.objects.get(
                    Q(fb_page_id=fb_page_id) | Q(ig_account_id=ig_account_id)
                )
            except BotIntegration.DoesNotExist:
                bi = BotIntegration(fb_page_id=fb_page_id)
            bi.created_by = created_by
            bi.workspace = workspace
            bi.fb_page_name = fb_page["name"]
            # bi.fb_user_access_token = user_access_token
            bi.fb_page_access_token = fb_page["access_token"]
            if ig_account_id:
                bi.ig_account_id = ig_account_id
            bi.ig_username = (
                fb_page.get("instagram_business_account", {}).get("username") or ""
            )
            if bi.ig_username:
                bi.name = bi.ig_username + " & " + bi.fb_page_name
                bi.platform = Platform.INSTAGRAM
            else:
                bi.platform = Platform.FACEBOOK
                bi.name = bi.fb_page_name
            bi.save()
            saved.append(bi)
        return saved


class BotIntegration(models.Model):
    name = models.CharField(
        max_length=1024,
        help_text="The name of the bot (for display purposes)",
    )

    by_line = models.TextField(blank=True, default="")
    descripton = models.TextField(blank=True, default="")
    conversation_starters = models.JSONField(default=list, blank=True)
    photo_url = CustomURLField(default="", blank=True)
    website_url = CustomURLField(blank=True, default="")

    saved_run = models.ForeignKey(
        "bots.SavedRun",
        on_delete=models.SET_NULL,
        related_name="botintegrations",
        null=True,
        default=None,
        blank=True,
        help_text="The saved run that the bot is based on",
    )
    published_run = models.ForeignKey(
        "bots.PublishedRun",
        on_delete=models.SET_NULL,
        related_name="botintegrations",
        null=True,
        default=None,
        blank=True,
        help_text="The saved run that the bot is based on",
    )
    billing_account_uid = models.TextField(
        help_text="(Deprecated)", db_index=True, blank=True, default=""
    )
    workspace = models.ForeignKey(
        "workspaces.Workspace",
        on_delete=models.CASCADE,
        related_name="botintegrations",
        null=True,
    )
    created_by = models.ForeignKey(
        "app_users.AppUser",
        on_delete=models.SET_NULL,
        related_name="botintegrations",
        null=True,
    )
    user_language = models.TextField(
        default="",
        help_text="The response language (same as user language in video bots)",
        blank=True,
    )
    show_feedback_buttons = models.BooleanField(
        default=False,
        help_text="Show 👍/👎 buttons with every response",
    )
    platform = models.IntegerField(
        choices=Platform.choices,
        help_text="The platform that the bot is integrated with",
    )
    fb_page_id = models.CharField(
        max_length=256,
        blank=True,
        default=None,
        null=True,
        unique=True,
        help_text="Bot's Facebook page id (mandatory)",
    )
    fb_page_name = models.TextField(
        default="",
        blank=True,
        help_text="Bot's Facebook page name (only for display)",
    )
    fb_page_access_token = models.TextField(
        blank=True,
        default="",
        help_text="Bot's Facebook page access token (mandatory)",
        editable=False,
    )
    ig_account_id = models.CharField(
        max_length=256,
        blank=True,
        default=None,
        null=True,
        unique=True,
        help_text="Bot's Instagram account id (mandatory)",
    )
    ig_username = models.TextField(
        blank=True,
        default="",
        help_text="Bot's Instagram username (only for display)",
    )

    wa_phone_number = PhoneNumberField(
        blank=True,
        default="",
        help_text="Bot's WhatsApp phone number (only for display)",
    )
    wa_phone_number_id = models.CharField(
        max_length=256,
        blank=True,
        default=None,
        null=True,
        unique=True,
        help_text="Bot's WhatsApp phone number id (mandatory)",
    )

    wa_business_access_token = models.TextField(
        blank=True,
        default="",
        help_text="Bot's WhatsApp Business access token (mandatory if custom number) -- has these scopes: ['whatsapp_business_management', 'whatsapp_business_messaging', 'public_profile']",
    )
    wa_business_waba_id = models.TextField(
        blank=True,
        default="",
        help_text="Bot's WhatsApp Business API WABA id (only for display) -- this is the one seen on https://business.facebook.com/settings/whatsapp-business-accounts/",
    )
    wa_business_user_id = models.TextField(
        blank=True,
        default="",
        help_text="Bot's WhatsApp Business API user id (only for display)",
    )
    wa_business_name = models.TextField(
        blank=True,
        default="",
        help_text="Bot's WhatsApp Business API name (only for display)",
    )
    wa_business_account_name = models.TextField(
        blank=True,
        default="",
        help_text="Bot's WhatsApp Business API account name (only for display)",
    )
    wa_business_message_template_namespace = models.TextField(
        blank=True,
        default="",
        help_text="Bot's WhatsApp Business API message template namespace",
    )

    slack_team_id = models.CharField(
        max_length=256,
        blank=True,
        default=None,
        null=True,
        help_text="Bot's Slack team id (mandatory)",
    )
    slack_team_name = models.TextField(
        blank=True,
        default="",
        help_text="Bot's Slack team/workspace name (only for display)",
    )
    slack_channel_id = models.CharField(
        max_length=256,
        blank=True,
        default=None,
        null=True,
        help_text="Bot's Public Slack channel id (mandatory)",
    )
    slack_channel_name = models.TextField(
        blank=True,
        default="",
        help_text="Bot's Public Slack channel name without # (only for display)",
    )
    slack_channel_hook_url = models.TextField(
        blank=True,
        default="",
        help_text="Bot's Slack channel hook url (mandatory)",
    )
    slack_access_token = models.TextField(
        blank=True,
        default="",
        help_text="Bot's Slack access token (mandatory)",
        editable=False,
    )
    slack_read_receipt_msg = models.TextField(
        blank=True,
        default="Results may take up to 1 minute, we appreciate your patience.",
        help_text="Bot's Slack read receipt message - if set, and platform is Slack, the bot will send this message to mark the user message as read and then delete it when it has a response ready",
    )
    slack_create_personal_channels = models.BooleanField(
        default=True,
        help_text="If set, the bot will create a personal channel for each user in the public channel",
    )

    web_allowed_origins = models.JSONField(
        default=list,
        blank=True,
        help_text="List of allowed domains for the bot's web integration",
    )
    web_config_extras = models.JSONField(
        default=dict,
        blank=True,
        help_text="Extra configuration for the bot's web integration",
    )

    twilio_phone_number = PhoneNumberField(
        blank=True,
        null=True,
        default=None,
        unique=True,
        help_text="Twilio phone number as found on twilio.com/console/phone-numbers/incoming (mandatory)",
    )
    twilio_phone_number_sid = models.TextField(
        blank=True,
        default="",
        help_text="Twilio phone number sid as found on twilio.com/console/phone-numbers/incoming",
    )
    twilio_account_sid = models.TextField(
        blank=True,
        default="",
        help_text="Account SID, required if using api_key to authenticate",
    )
    twilio_username = models.TextField(
        blank=True,
        default="",
        help_text="Username to authenticate with, either account_sid or api_key",
    )
    twilio_password = models.TextField(
        blank=True,
        default="",
        help_text="Password to authenticate with, auth_token (if using account_sid) or api_secret (if using api_key)",
    )
    twilio_use_missed_call = models.BooleanField(
        default=False,
        help_text="If true, the bot will reject incoming calls and call back the user instead so they don't get charged for the call",
    )
    twilio_initial_text = models.TextField(
        default="",
        blank=True,
        help_text="The initial text to send to the user when a call is started",
    )
    twilio_initial_audio_url = models.TextField(
        default="",
        blank=True,
        help_text="The initial audio url to play to the user when a call is started",
    )
    twilio_waiting_text = models.TextField(
        default="",
        blank=True,
        help_text="The text to send to the user while waiting for a response if using sms",
    )
    twilio_waiting_audio_url = models.TextField(
        default="",
        blank=True,
        help_text="The audio url to play to the user while waiting for a response if using voice",
    )
    twilio_fresh_conversation_per_call = models.BooleanField(
        default=False,
        help_text="If set, the bot will start a new conversation for each call",
    )

    streaming_enabled = models.BooleanField(
        default=True,
        help_text="If set, the bot will stream messages to the frontend",
    )

    created_at = models.DateTimeField(auto_now_add=True)
    updated_at = models.DateTimeField(auto_now=True)

    objects = BotIntegrationQuerySet.as_manager()

    class Meta:
        ordering = ["-updated_at"]
        unique_together = [
            ("slack_channel_id", "slack_team_id"),
            ("twilio_phone_number", "twilio_account_sid"),
        ]
        indexes = [
            models.Index(fields=["workspace", "platform"]),
            models.Index(fields=["fb_page_id", "ig_account_id"]),
        ]

    def __str__(self):
        platform_name = self.get_display_name()
        if self.name and platform_name and self.name != platform_name:
            return f"{self.name} ({platform_name})"
        else:
            return self.name or platform_name

    def get_active_saved_run(self) -> SavedRun | None:
        if self.published_run:
            return self.published_run.saved_run
        elif self.saved_run:
            return self.saved_run
        else:
            return None

    def get_display_name(self):
        return (
            (self.wa_phone_number and self.wa_phone_number.as_international)
            or self.wa_phone_number_id
            or self.fb_page_name
            or self.fb_page_id
            or self.ig_username
            or " | #".join(
                filter(None, [self.slack_team_name, self.slack_channel_name])
            )
            or (self.twilio_phone_number and self.twilio_phone_number.as_international)
            or self.name
            or (
                self.platform == Platform.WEB
                and f"Integration ID {self.api_integration_id()}"
            )
        )

    get_display_name.short_description = "Bot"

    def api_integration_id(self) -> str:
        from routers.bots_api import api_hashids

        return api_hashids.encode(self.id)

    def get_web_widget_config(self, target="#gooey-embed") -> dict:
        config = self.web_config_extras | dict(
            target=target,
            integration_id=self.api_integration_id(),
            branding=(
                self.web_config_extras.get("branding", {})
                | dict(
                    name=self.name,
                    byLine=self.by_line,
                    description=self.descripton,
                    conversationStarters=self.conversation_starters,
                    photoUrl=self.photo_url,
                    websiteUrl=self.website_url,
                )
            ),
        )
        return config

    def translate(self, text: str) -> str:
        from daras_ai_v2.asr import run_google_translate, should_translate_lang

        if text and should_translate_lang(self.user_language):
            active_run = self.get_active_saved_run()
            return run_google_translate(
                [text],
                self.user_language,
                glossary_url=(
                    active_run.state.get("output_glossary") if active_run else None
                ),
            )[0]
        else:
            return text

    def get_twilio_client(self):
        import twilio.rest

        return twilio.rest.Client(
            account_sid=self.twilio_account_sid or settings.TWILIO_ACCOUNT_SID,
            username=self.twilio_username or settings.TWILIO_API_KEY_SID,
            password=self.twilio_password or settings.TWILIO_API_KEY_SECRET,
        )


class BotIntegrationAnalysisRun(models.Model):
    bot_integration = models.ForeignKey(
        "BotIntegration",
        on_delete=models.CASCADE,
        related_name="analysis_runs",
    )
    saved_run = models.ForeignKey(
        "bots.SavedRun",
        on_delete=models.CASCADE,
        related_name="analysis_runs",
        null=True,
        blank=True,
        default=None,
    )
    published_run = models.ForeignKey(
        "bots.PublishedRun",
        on_delete=models.CASCADE,
        related_name="analysis_runs",
        null=True,
        blank=True,
        default=None,
    )

    cooldown_period = models.DurationField(
        help_text="The time period to wait before running the analysis again",
        null=True,
        blank=True,
        default=None,
    )

    last_run_at = models.DateTimeField(
        null=True, blank=True, default=None, editable=False
    )
    scheduled_task_id = models.TextField(blank=True, default="")

    created_at = models.DateTimeField(editable=False, blank=True, default=timezone.now)

    class Meta:
        unique_together = [
            ("bot_integration", "saved_run", "published_run"),
        ]
        constraints = [
            # ensure only one of saved_run or published_run is set
            models.CheckConstraint(
                check=models.Q(saved_run__isnull=False)
                ^ models.Q(published_run__isnull=False),
                name="saved_run_xor_published_run",
            ),
        ]

    def get_active_saved_run(self) -> SavedRun:
        if self.published_run:
            return self.published_run.saved_run
        elif self.saved_run:
            return self.saved_run
        else:
            raise ValueError("No saved run found")


class ConvoState(models.IntegerChoices):
    INITIAL = 0, "Initial"
    ASK_FOR_FEEDBACK_THUMBS_UP = 1, "Ask for feedback (👍)"
    ASK_FOR_FEEDBACK_THUMBS_DOWN = 2, "Ask for feedback (👎)"


class ConversationQuerySet(models.QuerySet):
    def distinct_by_user_id(self) -> QuerySet["Conversation"]:
        """Get unique conversations"""
        return self.distinct(*Conversation.user_id_fields)

    def to_df(self, tz=pytz.timezone(settings.TIME_ZONE)) -> "pd.DataFrame":
        import pandas as pd

        qs = self.all()
        rows = []
        for convo in qs[:1000]:
            convo: Conversation
            row = {
                "USER": convo.get_display_name(),
                "BOT INTEGRATION": str(convo.bot_integration),
                "CREATED AT": convo.created_at.astimezone(tz).replace(tzinfo=None),
                "MESSAGES": convo.messages.count(),
            }
            try:
                row |= {
                    "LAST MESSAGE": convo.messages.latest()
                    .created_at.astimezone(tz)
                    .replace(tzinfo=None),
                    "DELTA HOURS": round(
                        convo.last_active_delta().total_seconds() / 3600
                    ),
                    "D1": convo.d1(),
                    "D7": convo.d7(),
                    "D30": convo.d30(),
                }
            except Message.DoesNotExist:
                pass
            rows.append(row)
        df = pd.DataFrame.from_records(rows)
        return df

    def to_df_format(
        self, tz=pytz.timezone(settings.TIME_ZONE), row_limit=1000
    ) -> "pd.DataFrame":
        import pandas as pd

        qs = self.all()
        rows = []
        for convo in qs[:row_limit]:
            convo: Conversation
            row = {
                "Name": convo.get_display_name(),
                "Messages": convo.messages.count(),
                "Correct Answers": convo.messages.filter(
                    analysis_result__contains={"Answered": True}
                ).count(),
                "Thumbs up": convo.messages.filter(
                    feedbacks__rating=Feedback.Rating.RATING_THUMBS_UP
                ).count(),
                "Thumbs down": convo.messages.filter(
                    feedbacks__rating=Feedback.Rating.RATING_THUMBS_DOWN
                ).count(),
            }
            try:
                first_time = (
                    convo.messages.earliest()
                    .created_at.astimezone(tz)
                    .replace(tzinfo=None)
                )
                last_time = (
                    convo.messages.latest()
                    .created_at.astimezone(tz)
                    .replace(tzinfo=None)
                )
                row |= {
                    "Last Sent": last_time.strftime(settings.SHORT_DATETIME_FORMAT),
                    "First Sent": first_time.strftime(settings.SHORT_DATETIME_FORMAT),
                    "A7": last_time
                    > datetime.datetime.now() - datetime.timedelta(days=7),
                    "A30": last_time
                    > datetime.datetime.now() - datetime.timedelta(days=30),
                    "R1": last_time - first_time < datetime.timedelta(days=1),
                    "R7": last_time - first_time < datetime.timedelta(days=7),
                    "R30": last_time - first_time < datetime.timedelta(days=30),
                    "Delta Hours": round(
                        convo.last_active_delta().total_seconds() / 3600
                    ),
                }
            except Message.DoesNotExist:
                pass
            row |= {
                "Created At": convo.created_at.astimezone(tz).replace(tzinfo=None),
                "Bot": str(convo.bot_integration),
            }
            rows.append(row)
        df = pd.DataFrame.from_records(
            rows,
            columns=[
                "Name",
                "Messages",
                "Correct Answers",
                "Thumbs up",
                "Thumbs down",
                "Last Sent",
                "First Sent",
                "A7",
                "A30",
                "R1",
                "R7",
                "R30",
                "Delta Hours",
                "Created At",
                "Bot",
            ],
        )
        return df


class Conversation(models.Model):
    bot_integration = models.ForeignKey(
        "BotIntegration", on_delete=models.CASCADE, related_name="conversations"
    )

    state = models.IntegerField(
        choices=ConvoState.choices,
        default=ConvoState.INITIAL,
    )

    fb_page_id = models.TextField(
        blank=True,
        default="",
        db_index=True,
        help_text="User's Facebook page id (mandatory)",
    )
    fb_page_name = models.TextField(
        default="",
        blank=True,
        help_text="User's Facebook page name (only for display)",
    )
    fb_page_access_token = models.TextField(
        blank=True,
        default="",
        help_text="User's Facebook page access token (mandatory)",
        editable=False,
    )
    ig_account_id = models.TextField(
        blank=True,
        default="",
        db_index=True,
        help_text="User's Instagram account id (required if platform is Instagram)",
    )
    ig_username = models.TextField(
        blank=True,
        default="",
        help_text="User's Instagram username (only for display)",
    )

    wa_phone_number = PhoneNumberField(
        blank=True,
        default="",
        db_index=True,
        help_text="User's WhatsApp phone number (required if platform is WhatsApp)",
    )

    slack_user_id = models.TextField(
        max_length=256,
        blank=True,
        default=None,
        null=True,
        help_text="User's Slack ID (mandatory)",
    )
    slack_team_id = models.TextField(
        max_length=256,
        blank=True,
        default=None,
        null=True,
        help_text="Slack team id - redundant with bot integration (mandatory)",
    )
    slack_user_name = models.TextField(
        blank=True,
        default="",
        help_text="User's name in slack (only for display)",
    )
    slack_channel_id = models.TextField(
        max_length=256,
        blank=True,
        default=None,
        null=True,
        help_text="Slack channel id, can be different than the bot integration's public channel (mandatory)",
    )
    slack_channel_name = models.TextField(
        blank=True,
        default="",
        help_text="Bot's Slack channel name without # (only for display)",
    )
    slack_channel_is_personal = models.BooleanField(
        default=False,
        help_text="Whether this is a personal slack channel between the bot and the user",
    )

    twilio_phone_number = PhoneNumberField(
        blank=True,
        default="",
        help_text="User's Twilio phone number (mandatory)",
    )
    twilio_call_sid = models.TextField(
        blank=True,
        default="",
        help_text="Twilio call sid (only used if each call is a new conversation)",
    )

    web_user_id = models.CharField(
        max_length=512,
        blank=True,
        default=None,
        null=True,
        help_text="User's web user id (mandatory if platform is WEB)",
    )

    created_at = models.DateTimeField(auto_now_add=True)
    reset_at = models.DateTimeField(null=True, blank=True, default=None)

    objects = ConversationQuerySet.as_manager()

    user_id_fields = [
        "fb_page_id",
        "ig_account_id",
        "slack_user_id",
        "web_user_id",
        "wa_phone_number",
        "twilio_phone_number",
    ]

    class Meta:
        unique_together = [
            ("slack_channel_id", "slack_user_id", "slack_team_id"),
        ]
        indexes = [
            models.Index(fields=["bot_integration", "fb_page_id", "ig_account_id"]),
            models.Index(fields=["bot_integration", "wa_phone_number"]),
            models.Index(
                fields=[
                    "bot_integration",
                    "slack_user_id",
                    "slack_team_id",
                    "slack_channel_is_personal",
                ],
            ),
            models.Index(
                fields=["bot_integration", "twilio_phone_number", "twilio_call_sid"]
            ),
            models.Index(fields=["-created_at", "bot_integration"]),
        ]

    def __str__(self):
        return f"{self.get_display_name()} <> {self.bot_integration}"

    def get_display_name(self):
        return (
            (self.wa_phone_number and self.wa_phone_number.as_international)
            or " | ".join(
                filter(
                    None,
                    [
                        (
                            self.twilio_phone_number
                            and self.twilio_phone_number.as_international
                        ),
                        self.twilio_call_sid,
                    ],
                )
            )
            or self.ig_username
            or self.fb_page_name
            or " in #".join(
                filter(None, [self.slack_user_name, self.slack_channel_name])
            )
            or self.unique_user_id()
        )

    def unique_user_id(self) -> str | None:
        for col in self.user_id_fields:
            if value := getattr(self, col, None):
                return value
        return self.api_integration_id()

    get_display_name.short_description = "User"

    def last_active_delta(self) -> datetime.timedelta:
        return abs(self.messages.latest().created_at - self.created_at)

    last_active_delta.short_description = "Duration"

    def d1(self):
        return self.last_active_delta() > datetime.timedelta(days=1)

    d1.short_description = "D1"
    d1.boolean = True

    def d7(self):
        return self.last_active_delta() > datetime.timedelta(days=7)

    d7.short_description = "D7"
    d7.boolean = True

    def d30(self):
        return self.last_active_delta() > datetime.timedelta(days=30)

    d30.short_description = "D30"
    d30.boolean = True

    def msgs_for_llm_context(self):
        return self.messages.all().as_llm_context(reset_at=self.reset_at)

    def api_integration_id(self) -> str:
        from routers.bots_api import api_hashids

        return api_hashids.encode(self.id)


class MessageQuerySet(models.QuerySet):
    def distinct_by_user_id(self) -> QuerySet["Message"]:
        """Get unique users"""
        return self.distinct(*Message.convo_user_id_fields)

    def to_df(self, tz=pytz.timezone(settings.TIME_ZONE)) -> "pd.DataFrame":
        import pandas as pd

        qs = self.all().prefetch_related("feedbacks")
        rows = []
        for message in qs[:10000]:
            message: Message
            row = {
                "USER": message.conversation.get_display_name(),
                "BOT": str(message.conversation.bot_integration),
                "CREATED AT": message.created_at.astimezone(tz).replace(tzinfo=None),
                "MESSAGE (ENGLISH)": message.content,
                "MESSAGE (ORIGINAL)": message.display_content,
                "ROLE": message.get_role_display(),
                "QUESTION_ANSWERED": message.question_answered,
                "QUESTION_SUBJECT": message.question_subject,
            }
            row |= {
                f"FEEDBACK {i + 1}": feedback.get_display_text()
                for i, feedback in enumerate(message.feedbacks.all())
            }
            rows.append(row)
        df = pd.DataFrame.from_records(rows)
        return df

    def to_df_format(
        self, tz=pytz.timezone(settings.TIME_ZONE), row_limit=10000
    ) -> "pd.DataFrame":
        import pandas as pd

        qs = self.all().prefetch_related("feedbacks")
        rows = []
        for message in qs[:row_limit]:
            message: Message
            row = {
                "Name": message.conversation.get_display_name(),
                "Role": message.role,
                "Message (EN)": message.content,
                "Sent": message.created_at.astimezone(tz)
                .replace(tzinfo=None)
                .strftime(settings.SHORT_DATETIME_FORMAT),
                "Message (Local)": message.display_content,
                "Analysis JSON": message.analysis_result,
                "Feedback": (
                    message.feedbacks.first().get_display_text()
                    if message.feedbacks.first()
                    else None
                ),  # only show first feedback as per Sean's request
                "Run Time": (
                    message.saved_run.run_time if message.saved_run else 0
                ),  # user messages have no run/run_time
                "Run URL": (
                    message.saved_run.get_app_url()
                    if message.saved_run and message.role == CHATML_ROLE_ASSISSTANT
                    else ""
                ),
                "Photo Input": ", ".join(
                    message.attachments.filter(
                        metadata__mime_type__startswith="image/"
                    ).values_list("url", flat=True)
                ),
                "Audio Input": (
                    (message.saved_run and message.saved_run.state.get("input_audio"))
                    or ""
                ),
            }
            rows.append(row)
        df = pd.DataFrame.from_records(
            rows,
            columns=[
                "Name",
                "Role",
                "Message (EN)",
                "Sent",
                "Message (Local)",
                "Analysis JSON",
                "Feedback",
                "Run Time",
                "Run URL",
                "Photo Input",
                "Audio Input",
            ],
        )
        return df

    def to_df_analysis_format(
        self, tz=pytz.timezone(settings.TIME_ZONE), row_limit=10000
    ) -> "pd.DataFrame":
        import pandas as pd

        qs = self.filter(role=CHATML_ROLE_ASSISSTANT).prefetch_related("feedbacks")
        rows = []
        for message in qs[:row_limit]:
            message: Message
            row = {
                "Name": message.conversation.get_display_name(),
                "Question (EN)": message.get_previous_by_created_at().content,
                "Answer (EN)": message.content,
                "Sent": message.created_at.astimezone(tz)
                .replace(tzinfo=None)
                .strftime(settings.SHORT_DATETIME_FORMAT),
                "Question (Local)": message.get_previous_by_created_at().display_content,
                "Answer (Local)": message.display_content,
                "Analysis JSON": message.analysis_result,
                "Run URL": (message.saved_run and message.saved_run.get_app_url()),
            }
            rows.append(row)
        df = pd.DataFrame.from_records(
            rows,
            columns=[
                "Name",
                "Question (EN)",
                "Answer (EN)",
                "Sent",
                "Question (Local)",
                "Answer (Local)",
                "Analysis JSON",
                "Run URL",
            ],
        )
        return df

    def as_llm_context(
        self, limit: int = 50, reset_at: datetime.datetime = None
    ) -> list["ConversationEntry"]:
        if reset_at:
            self = self.filter(created_at__gt=reset_at)
        msgs = self.order_by("-created_at").prefetch_related("attachments")[:limit]
        entries = [None] * len(msgs)
        for i, msg in enumerate(reversed(msgs)):
            entries[i] = format_chat_entry(
                role=msg.role,
                content=msg.content,
                images=msg.attachments.filter(
                    metadata__mime_type__startswith="image/"
                ).values_list("url", flat=True),
            )
        return entries


class Message(models.Model):
    conversation = models.ForeignKey(
        "Conversation", on_delete=models.CASCADE, related_name="messages"
    )
    role = models.CharField(
        choices=(
            # ("system", "System"),
            (CHATML_ROLE_USER, "User"),
            (CHATML_ROLE_ASSISSTANT, "Bot"),
        ),
        max_length=10,
    )
    content = models.TextField(help_text="The content that the AI sees")

    display_content = models.TextField(
        blank=True,
        help_text="The local language content that's actually displayed to the user",
    )

    saved_run = models.ForeignKey(
        "bots.SavedRun",
        on_delete=models.SET_NULL,
        related_name="messages",
        null=True,
        blank=True,
        default=None,
        help_text="The saved run that generated this message",
    )

    platform_msg_id = models.TextField(
        blank=True,
        null=True,
        default=None,
        help_text="The platform's delivered message id",
    )

    created_at = models.DateTimeField(auto_now_add=True)

    analysis_result = models.JSONField(
        blank=True,
        default=dict,
        help_text="The result of the analysis of this message",
    )
    analysis_run = models.ForeignKey(
        "bots.SavedRun",
        on_delete=models.SET_NULL,
        related_name="analysis_messages",
        null=True,
        blank=True,
        default=None,
        help_text="The analysis run that generated the analysis of this message",
    )

    question_answered = models.TextField(
        blank=True,
        default="",
        help_text="Bot's ability to answer given question (DEPRECATED)",
    )
    question_subject = models.TextField(
        blank=True,
        default="",
        help_text="Subject of given question (DEPRECATED)",
    )

    response_time = models.DurationField(
        default=None,
        null=True,
        help_text="The time it took for the bot to respond to the corresponding user message",
    )

    _analysis_started = False

    objects = MessageQuerySet.as_manager()

    convo_user_id_fields = [
        f"conversation__{col}" for col in Conversation.user_id_fields
    ]

    class Meta:
        ordering = ("-created_at",)
        get_latest_by = "created_at"
        unique_together = [
            ("platform_msg_id", "conversation"),
        ]
        indexes = [
            models.Index(fields=["conversation", "-created_at"]),
            models.Index(fields=["-created_at"]),
        ]

    def __str__(self):
        return Truncator(self.content).words(30)

    def local_lang(self):
        return Truncator(self.display_content).words(30)


class MessageAttachment(models.Model):
    message = models.ForeignKey(
        "bots.Message",
        on_delete=models.CASCADE,
        related_name="attachments",
    )
    url = CustomURLField()
    metadata = models.ForeignKey(
        "files.FileMetadata",
        on_delete=models.SET_NULL,
        null=True,
        blank=True,
        default=None,
        related_name="message_attachments",
    )
    created_at = models.DateTimeField(auto_now_add=True, db_index=True)

    class Meta:
        ordering = ["created_at"]

    def __str__(self):
        if self.metadata_id:
            return f"{self.metadata.name} ({self.url})"
        return self.url


class FeedbackQuerySet(models.QuerySet):
    def to_df(self, tz=pytz.timezone(settings.TIME_ZONE)) -> "pd.DataFrame":
        import pandas as pd

        qs = self.all().prefetch_related("message", "message__conversation")
        rows = []
        for feedback in qs[:10000]:
            feedback: Feedback
            row = {
                "USER": feedback.message.conversation.get_display_name(),
                "BOT": str(feedback.message.conversation.bot_integration),
                "USER MESSAGE CREATED AT": feedback.message.get_previous_by_created_at()
                .created_at.astimezone(tz)
                .replace(tzinfo=None),
                "USER MESSAGE (ENGLISH)": feedback.message.get_previous_by_created_at().content,
                "USER MESSAGE (ORIGINAL)": feedback.message.get_previous_by_created_at().display_content,
                "BOT MESSAGE CREATED AT": feedback.message.created_at.astimezone(
                    tz
                ).replace(tzinfo=None),
                "BOT MESSAGE (ENGLISH)": feedback.message.content,
                "BOT MESSAGE (ORIGINAL)": feedback.message.display_content,
                "FEEDBACK RATING": feedback.rating,
                "FEEDBACK (ORIGINAL)": feedback.text,
                "FEEDBACK (ENGLISH)": feedback.text_english,
                "FEEDBACK CREATED AT": feedback.created_at.astimezone(tz).replace(
                    tzinfo=None
                ),
                "QUESTION_ANSWERED": feedback.message.question_answered,
            }
            rows.append(row)
        df = pd.DataFrame.from_records(rows)
        return df

    def to_df_format(
        self, tz=pytz.timezone(settings.TIME_ZONE), row_limit=10000
    ) -> "pd.DataFrame":
        import pandas as pd

        qs = self.all().prefetch_related("message", "message__conversation")
        rows = []
        for feedback in qs[:row_limit]:
            feedback: Feedback
            row = {
                "Name": feedback.message.conversation.get_display_name(),
                "Question (EN)": feedback.message.get_previous_by_created_at().content,
                "Answer (EN)": feedback.message.content,
                "Sent": feedback.message.get_previous_by_created_at()
                .created_at.astimezone(tz)
                .replace(tzinfo=None)
                .strftime(settings.SHORT_DATETIME_FORMAT),
                "Question (Local)": feedback.message.get_previous_by_created_at().display_content,
                "Answer (Local)": feedback.message.display_content,
                "Rating": Feedback.Rating(feedback.rating).label,
                "Feedback (EN)": feedback.text_english,
                "Feedback (Local)": feedback.text,
                "Run URL": feedback.message.saved_run.get_app_url(),
            }
            rows.append(row)
        df = pd.DataFrame.from_records(
            rows,
            columns=[
                "Name",
                "Question (EN)",
                "Answer (EN)",
                "Sent",
                "Question (Local)",
                "Answer (Local)",
                "Rating",
                "Feedback (EN)",
                "Feedback (Local)",
                "Run URL",
            ],
        )
        return df


class Feedback(models.Model):
    message = models.ForeignKey(
        "Message", on_delete=models.CASCADE, related_name="feedbacks"
    )

    class Rating(models.IntegerChoices):
        RATING_THUMBS_UP = 1, "👍🏾"
        RATING_THUMBS_DOWN = 2, "👎🏾"

    class FeedbackCategory(models.IntegerChoices):
        UNSPECIFIED = 1, "Unspecified"
        INCOMING = 2, "Incoming"
        TRANSLATION = 3, "Translation"
        RETRIEVAL = 4, "Retrieval"
        SUMMARIZATION = 5, "Summarization"
        TRANSLATION_OF_ANSWER = 6, "Translation of answer"

    class FeedbackCreator(models.IntegerChoices):
        UNSPECIFIED = 1, "Unspecified"
        USER = 2, "User"
        FARMER = 3, "Farmer"
        AGENT = 4, "Agent"
        ADMIN = 5, "Admin"
        GOOEY_TEAM_MEMBER = 6, "Gooey team member"

    class Status(models.IntegerChoices):
        UNTRIAGED = 1, "Untriaged"
        TEST = 2, "Test"
        NEEDS_INVESTIGATION = 3, "Needs investigation"
        RESOLVED = 4, "Resolved"

    rating = models.IntegerField(
        choices=Rating.choices,
    )
    text = models.TextField(
        blank=True, default="", verbose_name="Feedback Text (Original)"
    )
    text_english = models.TextField(
        blank=True, default="", verbose_name="Feedback Text (English)"
    )
    status = models.IntegerField(
        choices=Status.choices,
        default=Status.UNTRIAGED,
    )
    category = models.IntegerField(
        choices=FeedbackCategory.choices,
        default=FeedbackCategory.UNSPECIFIED,
    )
    creator = models.IntegerField(
        choices=FeedbackCreator.choices,
        default=FeedbackCreator.UNSPECIFIED,
    )
    created_at = models.DateTimeField(auto_now_add=True)

    objects = FeedbackQuerySet.as_manager()

    class Meta:
        indexes = [
            models.Index(fields=["-created_at"]),
        ]
        ordering = ["-created_at"]
        get_latest_by = "created_at"

    def __str__(self):
        ret = self.get_display_text()
        if self.message.content:
            ret += f" to “{Truncator(self.message.content).words(30)}”"
        return ret

    def get_display_text(self):
        ret = self.get_rating_display()
        text = self.text_english or self.text
        if text:
            ret += f" - “{Truncator(text).words(30)}”"
        return ret


class FeedbackComment(models.Model):
    feedback = models.ForeignKey(
        Feedback, on_delete=models.CASCADE, related_name="comments"
    )
    author = models.ForeignKey(get_user_model(), on_delete=models.CASCADE)
    comment = models.TextField()
    created_at = models.DateTimeField(auto_now_add=True)


class PublishedRunQuerySet(models.QuerySet):
    def get_or_create_with_version(
        self,
        *,
        workflow: Workflow,
        published_run_id: str,
        saved_run: SavedRun,
        user: AppUser | None,
        workspace: typing.Optional["Workspace"],
        title: str,
        notes: str,
        visibility: PublishedRunVisibility,
    ):
        return get_or_create_lazy(
            PublishedRun,
            workflow=workflow,
            published_run_id=published_run_id,
            create=lambda **kwargs: self.create_with_version(
                **kwargs,
                saved_run=saved_run,
                user=user,
                workspace=workspace,
                title=title,
                notes=notes,
                visibility=visibility,
            ),
        )

    def create_with_version(
        self,
        *,
        workflow: Workflow,
        published_run_id: str,
        saved_run: SavedRun,
        user: AppUser | None,
        workspace: typing.Optional["Workspace"],
        title: str,
        notes: str,
        visibility: PublishedRunVisibility,
    ):
        with transaction.atomic():
            pr = self.create(
                workflow=workflow,
                published_run_id=published_run_id,
                created_by=user,
                last_edited_by=user,
                workspace=workspace,
                title=title,
            )
            pr.add_version(
                user=user,
                saved_run=saved_run,
                title=title,
                visibility=visibility,
                notes=notes,
                change_notes="First Version",
            )
            return pr


class PublishedRun(models.Model):
    # published_run_id was earlier SavedRun.example_id
    published_run_id = models.CharField(
        max_length=128,
        blank=True,
    )

    saved_run = models.ForeignKey(
        "bots.SavedRun",
        on_delete=models.PROTECT,
        related_name="published_runs",
        null=True,
    )
    workflow = models.IntegerField(
        choices=Workflow.choices,
    )
    title = models.TextField(blank=True, default="")
    notes = models.TextField(blank=True, default="")
    visibility = models.IntegerField(
        choices=PublishedRunVisibility.choices,
        default=PublishedRunVisibility.UNLISTED,
    )
    is_approved_example = models.BooleanField(default=False)
    example_priority = models.IntegerField(
        default=1,
        help_text="Priority of the example in the example list",
    )

    created_by = models.ForeignKey(
        "app_users.AppUser",
        on_delete=models.SET_NULL,  # TODO: set to sentinel instead (e.g. github's ghost user)
        null=True,
        related_name="published_runs",
    )
    last_edited_by = models.ForeignKey(
        "app_users.AppUser",
        on_delete=models.SET_NULL,  # TODO: set to sentinel instead (e.g. github's ghost user)
        null=True,
    )

    workspace = models.ForeignKey(
        "workspaces.Workspace",
        on_delete=models.SET_NULL,
        null=True,
    )

    created_at = models.DateTimeField(auto_now_add=True)
    updated_at = models.DateTimeField(auto_now=True)

    objects = PublishedRunQuerySet.as_manager()

    class Meta:
        get_latest_by = "updated_at"

        ordering = ["-updated_at"]
        unique_together = [
            ["workflow", "published_run_id"],
        ]

        indexes = [
            models.Index(fields=["workflow"]),
            models.Index(fields=["workflow", "created_by"]),
            models.Index(fields=["workflow", "published_run_id"]),
            models.Index(fields=["workflow", "visibility", "is_approved_example"]),
            models.Index(
                fields=[
                    "workflow",
                    "visibility",
                    "is_approved_example",
                    "published_run_id",
                ]
            ),
            models.Index(
                fields=[
                    "workflow",
                    "visibility",
                    "is_approved_example",
                    "published_run_id",
                    "example_priority",
                    "updated_at",
                ]
            ),
            models.Index(
                "created_by",
                "visibility",
                models.F("updated_at").desc(),
                name="published_run_cre_vis_upd_idx",
            ),
        ]

    def __str__(self):
        return self.title or self.get_app_url()

    @admin.display(description="Open in Gooey")
    def open_in_gooey(self):
        return open_in_new_tab(self.get_app_url(), label=self.get_app_url())

    def duplicate(
        self,
        *,
        user: AppUser,
        workspace: "Workspace",
        title: str,
        notes: str,
        visibility: PublishedRunVisibility,
    ) -> "PublishedRun":
        return PublishedRun.objects.create_with_version(
            workflow=Workflow(self.workflow),
            published_run_id=get_random_doc_id(),
            saved_run=self.saved_run,
            user=user,
            workspace=workspace,
            title=title,
            notes=notes,
            visibility=visibility,
        )

    def get_app_url(self, query_params: dict = None):
        return Workflow(self.workflow).page_cls.app_url(
            example_id=self.published_run_id, query_params=query_params
        )

    def add_version(
        self,
        *,
        user: AppUser | None,
        saved_run: SavedRun,
        visibility: PublishedRunVisibility,
<<<<<<< HEAD
        title: str,
        notes: str,
        change_notes: str,
=======
        title: str = "",
        notes: str = "",
        change_notes: str = "",
>>>>>>> d42b8155
    ):
        assert saved_run.workflow == self.workflow

        with transaction.atomic():
            version = PublishedRunVersion(
                published_run=self,
                version_id=get_random_doc_id(),
                saved_run=saved_run,
                changed_by=user,
                title=title,
                notes=notes,
                visibility=visibility,
                change_notes=change_notes,
            )
            version.save()
            self.update_fields_to_latest_version()

    def is_root(self):
        return not self.published_run_id

    def update_fields_to_latest_version(self):
        latest_version = self.versions.latest()
        self.saved_run = latest_version.saved_run
        self.last_edited_by = latest_version.changed_by
        self.title = latest_version.title
        self.notes = latest_version.notes
        self.visibility = latest_version.visibility

        self.save()

    def get_run_count(self):
        annotated_versions = self.versions.annotate(
            children_runs_count=models.Count("children_runs")
        )
        return (
            annotated_versions.aggregate(run_count=models.Sum("children_runs_count"))[
                "run_count"
            ]
            or 0
        )

    def submit_api_call(
        self,
        *,
        workspace: "Workspace",
        request_body: dict,
        enable_rate_limits: bool = False,
        deduct_credits: bool = True,
        current_user: AppUser | None = None,
    ) -> tuple["celery.result.AsyncResult", "SavedRun"]:
        return self.saved_run.submit_api_call(
            workspace=workspace,
            current_user=current_user,
            request_body=request_body,
            enable_rate_limits=enable_rate_limits,
            deduct_credits=deduct_credits,
            parent_pr=self,
        )


class PublishedRunVersion(models.Model):
    version_id = models.CharField(max_length=128, unique=True)

    published_run = models.ForeignKey(
        PublishedRun,
        on_delete=models.CASCADE,
        related_name="versions",
    )
    saved_run = models.ForeignKey(
        SavedRun,
        on_delete=models.PROTECT,
        related_name="published_run_versions",
    )
    changed_by = models.ForeignKey(
        "app_users.AppUser",
        on_delete=models.SET_NULL,  # TODO: set to sentinel instead (e.g. github's ghost user)
        null=True,
    )
    title = models.TextField(blank=True, default="")
    notes = models.TextField(blank=True, default="")
    change_notes = models.TextField(blank=True, default="")
    visibility = models.IntegerField(
        choices=PublishedRunVisibility.choices,
        default=PublishedRunVisibility.UNLISTED,
    )
    created_at = models.DateTimeField(auto_now_add=True)

    class Meta:
        ordering = ["-created_at"]
        get_latest_by = "created_at"
        indexes = [
            models.Index(fields=["published_run", "-created_at"]),
            models.Index(fields=["version_id"]),
            models.Index(fields=["changed_by"]),
        ]

    def __str__(self):
        return f"{self.published_run} - {self.version_id}"<|MERGE_RESOLUTION|>--- conflicted
+++ resolved
@@ -1851,15 +1851,9 @@
         user: AppUser | None,
         saved_run: SavedRun,
         visibility: PublishedRunVisibility,
-<<<<<<< HEAD
-        title: str,
-        notes: str,
-        change_notes: str,
-=======
         title: str = "",
         notes: str = "",
         change_notes: str = "",
->>>>>>> d42b8155
     ):
         assert saved_run.workflow == self.workflow
 
