import json
from json import JSONDecodeError

from celery import shared_task
from django.db import transaction
from django.db.models import QuerySet
from django.utils import timezone
from loguru import logger

from bots.models import (
    Message,
    CHATML_ROLE_ASSISSTANT,
    BotIntegration,
    Conversation,
    Platform,
    BotIntegrationAnalysisRun,
)
from daras_ai_v2.facebook_bots import WhatsappBot
from daras_ai_v2.functional import flatten, map_parallel
from daras_ai_v2.slack_bot import (
    fetch_channel_members,
    create_personal_channel,
    SlackBot,
)
from daras_ai_v2.twilio_bot import send_single_voice_call, send_sms_message
from daras_ai_v2.vector_search import references_as_prompt
from recipes.VideoBots import ReplyButton, messages_as_prompt

MAX_PROMPT_LEN = 100_000


@shared_task
def create_personal_channels_for_all_members(bi_id: int):
    bi = BotIntegration.objects.get(id=bi_id)
    users = list(fetch_channel_members(bi.slack_channel_id, bi.slack_access_token))
    map_parallel(lambda user: create_personal_channel(bi, user), users, max_workers=10)


@shared_task(bind=True)
def msg_analysis(self, msg_id: int, anal_id: int, countdown: int | None):
    anal = BotIntegrationAnalysisRun.objects.get(id=anal_id)

    if (
        countdown
        and anal.scheduled_task_id
        and anal.scheduled_task_id != self.request.id
    ):
        logger.warning(
            f"Skipping analysis {anal} because another task is already scheduled"
        )
        return

    anal.last_run_at = timezone.now()
    anal.scheduled_task_id = None
    anal.save(update_fields=["last_run_at"])

    msg = Message.objects.get(id=msg_id)
    assert (
        msg.role == CHATML_ROLE_ASSISSTANT
    ), f"the message being analyzed must must be an {CHATML_ROLE_ASSISSTANT} msg"

    analysis_sr = anal.get_active_saved_run()
    variables = analysis_sr.state.get("variables", {})

    if msg.saved_run:
        # add the variables from the parent run
        variables |= msg.saved_run.state.get("variables") or {}
        # add the state variables requested by the script
        fill_req_vars_from_state(msg.saved_run.state, variables)
    if "messages" in variables:
        variables["messages"] = messages_as_prompt(
            msg.conversation.msgs_for_llm_context()
        )
    if "conversations" in variables:
        variables["conversations"] = conversations_as_prompt(msg)

    # these vars always show up on the UI
    variables |= dict(
        user_msg=msg.get_previous_by_created_at().content,
        user_msg_local=msg.get_previous_by_created_at().display_content,
        assistant_msg=msg.content,
        assistant_msg_local=msg.display_content,
    )

    # make the api call
    result, sr = analysis_sr.submit_api_call(
        workspace=msg.conversation.bot_integration.workspace,
<<<<<<< HEAD
=======
        current_user=msg.conversation.bot_integration.created_by,
>>>>>>> 2bba1246
        request_body=dict(variables=variables),
        parent_pr=anal.published_run,
    )

    # save the run before the result is ready
    Message.objects.filter(id=msg_id).update(analysis_run=sr)

    sr.wait_for_celery_result(result)
    # if failed, raise error
    if sr.error_msg:
        raise RuntimeError(sr.error_msg)

    # save the result as json
    output_text = flatten(sr.state["output_text"].values())[0]
    try:
        analysis_result = json.loads(output_text)
    except JSONDecodeError:
        analysis_result = {
            "error": "Failed to parse the analysis result. Please check your script.",
        }
    with transaction.atomic():
        msg = Message.objects.get(id=msg_id)
        # merge the analysis result with the existing one
        msg.analysis_result = (msg.analysis_result or {}) | analysis_result
        # save the result
        msg._analysis_started = True  # prevent infinite recursion
        msg.save(update_fields=["analysis_result"])


def conversations_as_prompt(msg: Message) -> str:
    ret = ""
    for convo in msg.conversation.bot_integration.conversations.order_by("-created_at"):
        if len(ret) > MAX_PROMPT_LEN:
            break
        ret += messages_as_prompt(convo.msgs_for_llm_context()) + "\n####\n"
    return ret.strip()


def fill_req_vars_from_state(state: dict, req_vars: dict):
    for key in req_vars.keys():
        try:
            value = state[key]
        except KeyError:
            continue
        if key == "references":
            value = references_as_prompt(value)
        req_vars[key] = value


def send_broadcast_msgs_chunked(
    *,
    text: str,
    audio: str,
    video: str,
    documents: list[str],
    buttons: list[ReplyButton] = None,
    convo_qs: QuerySet[Conversation],
    bi: BotIntegration,
    medium: str = "Voice Call",
):
    convo_ids = list(convo_qs.values_list("id", flat=True))
    for i in range(0, len(convo_ids), 100):
        send_broadcast_msg.delay(
            text=text,
            audio=audio,
            video=video,
            buttons=buttons,
            documents=documents,
            bi_id=bi.id,
            convo_ids=convo_ids[i : i + 100],
            medium=medium,
        )


@shared_task
def send_broadcast_msg(
    *,
    text: str | None,
    audio: str = None,
    video: str = None,
    buttons: list[ReplyButton] = None,
    documents: list[str] = None,
    bi_id: int,
    convo_ids: list[int],
    medium: str = "Voice Call",
):
    bi = BotIntegration.objects.get(id=bi_id)
    convos = Conversation.objects.filter(id__in=convo_ids)
    for convo in convos:
        match bi.platform:
            case Platform.WHATSAPP:
                msg_id = WhatsappBot.send_msg_to(
                    text=text,
                    audio=audio,
                    video=video,
                    buttons=buttons,
                    documents=documents,
                    bot_number=bi.wa_phone_number_id,
                    user_number=convo.wa_phone_number.as_e164,
                    access_token=bi.wa_business_access_token,
                )
            case Platform.SLACK:
                msg_id = SlackBot.send_msg_to(
                    text=text,
                    audio=audio,
                    video=video,
                    buttons=buttons,
                    documents=documents,
                    channel=convo.slack_channel_id,
                    channel_is_personal=convo.slack_channel_is_personal,
                    username=bi.name,
                    token=bi.slack_access_token,
                )[0]
            case Platform.TWILIO:
                if medium == "Voice Call":
                    send_single_voice_call(convo, text, audio)
                else:
                    send_sms_message(convo, text, media_url=audio)
            case _:
                raise NotImplementedError(
                    f"Platform {bi.platform} doesn't support broadcasts yet"
                )
        # save_broadcast_message(convo, text, msg_id)


## Disabled for now to prevent messing up the chat history
# def save_broadcast_message(convo: Conversation, text: str, msg_id: str | None = None):
#     message = Message(
#         conversation=convo,
#         role=CHATML_ROLE_ASSISTANT,
#         content=text,
#         display_content=text,
#         saved_run=None,
#     )
#     if msg_id:
#         message.platform_msg_id = msg_id
#     message.save()
#     return message<|MERGE_RESOLUTION|>--- conflicted
+++ resolved
@@ -85,10 +85,7 @@
     # make the api call
     result, sr = analysis_sr.submit_api_call(
         workspace=msg.conversation.bot_integration.workspace,
-<<<<<<< HEAD
-=======
         current_user=msg.conversation.bot_integration.created_by,
->>>>>>> 2bba1246
         request_body=dict(variables=variables),
         parent_pr=anal.published_run,
     )
