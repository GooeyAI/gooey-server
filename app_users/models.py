import typing

import requests
from django.db import models, IntegrityError
from django.utils import timezone
from firebase_admin import auth
from furl import furl
from phonenumber_field.modelfields import PhoneNumberField

from bots.custom_fields import CustomURLField, StrippedTextField
from daras_ai.image_input import upload_file_from_bytes, guess_ext_from_response
from daras_ai_v2 import settings
from handles.models import Handle
from payments.plans import PricingPlan

if typing.TYPE_CHECKING:
    from workspaces.models import Workspace


class AppUserQuerySet(models.QuerySet):
    def get_or_create_from_uid(
        self, uid: str, defaults=None, **kwargs
    ) -> tuple["AppUser", bool]:
        kwargs.setdefault("uid", uid)
        # The get() needs to be targeted at the write database in order
        # to avoid potential transaction consistency problems.
        self._for_write = True
        try:
            return super().get(**kwargs), False
        except self.model.DoesNotExist:
            firebase_user = auth.get_user(uid)
            # Try to create an object using passed params.
            try:
                user = self.model(**kwargs)
                user.copy_from_firebase_user(firebase_user)
                return user, True
            except IntegrityError:
                try:
                    return self.get(**kwargs), False
                except self.model.DoesNotExist:
                    pass
                raise

    def get_or_create_from_email(
        self, email: str, defaults=None, **kwargs
    ) -> tuple["AppUser", bool]:
        kwargs.setdefault("email", email)
        # The get() needs to be targeted at the write database in order
        # to avoid potential transaction consistency problems.
        self._for_write = True
        try:
            return super().get(**kwargs), False
        except self.model.DoesNotExist:
            firebase_user = get_or_create_firebase_user_by_email(email)[0]
            # Try to create an object using passed params.
            try:
                user = self.model(**kwargs)
                user.copy_from_firebase_user(firebase_user)
                return user, True
            except IntegrityError:
                try:
                    return self.get(**kwargs), False
                except self.model.DoesNotExist:
                    pass
                raise


def get_or_create_firebase_user_by_email(email: str) -> tuple[auth.UserRecord, bool]:
    try:
        return auth.get_user_by_email(email), False
    except auth.UserNotFoundError:
        try:
            return auth.create_user(email=email), True
        except auth.EmailAlreadyExistsError:
            try:
                return auth.get_user_by_email(email), False
            except auth.UserNotFoundError:
                pass
            raise


class PaymentProvider(models.IntegerChoices):
    STRIPE = 1, "Stripe"
    PAYPAL = 2, "PayPal"


class AppUser(models.Model):
    uid = models.CharField(max_length=255, unique=True)

    display_name = models.TextField("name", blank=True)
    email = models.EmailField(null=True, blank=True)
    phone_number = PhoneNumberField(null=True, blank=True)
    is_anonymous = models.BooleanField()
    is_disabled = models.BooleanField(default=False)
    photo_url = CustomURLField(default="", blank=True)

    balance = models.IntegerField(
        "bal", help_text="[Deprecated]", default=None, null=True, blank=True
    )
    stripe_customer_id = models.CharField(
        max_length=255, default="", blank=True, help_text="[Deprecated]"
    )
    is_paying = models.BooleanField("paid", default=False, help_text="[Deprecated]")
    low_balance_email_sent_at = models.DateTimeField(
        null=True, blank=True, help_text="[Deprecated]"
    )
    subscription = models.OneToOneField(
        "payments.Subscription",
        on_delete=models.SET_NULL,
        related_name="user",
        null=True,
        blank=True,
        help_text="[Deprecated]",
    )

    created_at = models.DateTimeField(
        "created", editable=False, blank=True, default=timezone.now
    )
    updated_at = models.DateTimeField(auto_now=True)
    upgraded_from_anonymous_at = models.DateTimeField(null=True, blank=True)

    disable_safety_checker = models.BooleanField(default=False)

    handle = models.OneToOneField(
        "handles.Handle",
        on_delete=models.SET_NULL,
        default=None,
        blank=True,
        null=True,
        related_name="user",
    )

    banner_url = CustomURLField(blank=True, default="")
    bio = StrippedTextField(blank=True, default="")
    company = models.CharField(max_length=255, blank=True, default="")
    github_username = models.CharField(max_length=255, blank=True, default="")
    website_url = CustomURLField(blank=True, default="")

    disable_rate_limits = models.BooleanField(default=False)

    objects = AppUserQuerySet.as_manager()

    class Meta:
        indexes = [
            models.Index(fields=["email"]),
        ]

    def __str__(self):
        return f"{self.display_name} ({self.email or self.phone_number or self.uid})"

    def first_name_possesive(self, fallback: str = "My") -> str:
        first_name = self.first_name(fallback=fallback)
        if first_name == "My":
            return first_name
        elif first_name.endswith("s"):
            return first_name + "'"
        else:
            return first_name + "'s"

    def first_name(self, *, fallback: str = "Anon") -> str:
        return self.full_name(fallback=fallback).split(" ")[0]

    def full_name(
        self,
        *,
        current_user: typing.Optional["AppUser"] = None,
        fallback: str = "Anonymous",
    ) -> str:
        if self.display_name:
            name = self.display_name
        elif self.email:
            name = self.email.split("@")[0]
        elif self.phone_number:
            name = str(self.phone_number)
        else:
            return fallback
        if current_user and self == current_user:
            name += " (You)"
        return name

    def copy_from_firebase_user(self, user: auth.UserRecord) -> "AppUser":
        # copy data from firebase user
        self.uid = user.uid
        self.is_disabled = user.disabled
        self.display_name = user.display_name or ""
        self.email = str(user.email)
        self.phone_number = str(user.phone_number)
        provider_list = user.provider_data
        self.created_at = timezone.datetime.fromtimestamp(
            user.user_metadata.creation_timestamp / 1000
        )

        # retrieve photo from firebase and upload to cloud storage
        if user.photo_url:
            response = requests.get(user.photo_url)
            if response.ok:
                ext = guess_ext_from_response(response)
                self.photo_url = upload_file_from_bytes(
                    f"user_photo_{user.uid}{ext}", response.content
                )

        # firebase doesnt provide is_anonymous field, so we have to infer it
        is_anonymous_now = not (user.display_name or user.email or user.phone_number)
        if not is_anonymous_now:  # user is not anonymous, they might have upgraded
            if self.is_anonymous is None:
                # is_anonymous is not set, assume user upgraded at time of creation
                self.upgraded_from_anonymous_at = self.created_at
            elif self.is_anonymous:
                # user upgraded from anonymous to permanent, record this event
                self.upgraded_from_anonymous_at = timezone.now()
        self.is_anonymous = is_anonymous_now

        # get existing balance or set free credits
        if self.is_anonymous:
            self.balance = settings.ANON_USER_FREE_CREDITS
        elif (
            "+" in str(self.email) or "@gmail.com" not in str(self.email)
        ) and provider_list[-1].provider_id == "password":
            self.balance = settings.EMAIL_USER_FREE_CREDITS
        else:
            self.balance = settings.LOGIN_USER_FREE_CREDITS

        if handle := Handle.create_default_for_user(user=self):
            self.handle = handle

        self.save()
        self.get_or_create_personal_workspace()

        return self

    def get_or_create_personal_workspace(self) -> tuple["Workspace", bool]:
        from workspaces.models import Workspace

        return Workspace.objects.get_or_create_from_user(self)

<<<<<<< HEAD
    def get_workspaces(self) -> models.QuerySet["Workspace"]:
        from workspaces.models import Workspace

        return Workspace.objects.filter(
            memberships__user=self, memberships__deleted__isnull=True
        )
=======
    def get_anonymous_token(self):
        return auth.create_custom_token(self.uid).decode()
>>>>>>> 336f6095


class TransactionReason(models.IntegerChoices):
    DEDUCT = 1, "Deduct"
    ADDON = 2, "Addon"

    SUBSCRIBE = 3, "Subscribe"
    SUBSCRIPTION_CREATE = 4, "Sub-Create"
    SUBSCRIPTION_CYCLE = 5, "Sub-Cycle"
    SUBSCRIPTION_UPDATE = 6, "Sub-Update"

    AUTO_RECHARGE = 7, "Auto-Recharge"


class AppUserTransaction(models.Model):
    workspace = models.ForeignKey(
        "workspaces.Workspace",
        on_delete=models.CASCADE,
        related_name="transactions",
    )
    user = models.ForeignKey(
        "AppUser",
        on_delete=models.CASCADE,
        related_name="transactions",
        null=True,
        default=None,
        blank=True,
    )
    invoice_id = models.CharField(
        max_length=255,
        unique=True,
        help_text="The Payment Provider's Invoice ID for this transaction.<br>"
        "For Gooey, this will be of the form 'gooey_in_{uuid}'",
    )

    amount = models.IntegerField(
        help_text="The amount (Gooey credits) added/deducted in this transaction.<br>"
        "Positive for credits added, negative for credits deducted."
    )
    end_balance = models.IntegerField(
        help_text="The end balance (Gooey credits) of the user after this transaction"
    )

    payment_provider = models.IntegerField(
        choices=PaymentProvider.choices,
        null=True,
        blank=True,
        default=None,
        help_text="The payment provider used for this transaction.<br>"
        "If this is provided, the Charged Amount should also be provided.",
    )
    charged_amount = models.PositiveIntegerField(
        help_text="The charged dollar amount in the currency’s smallest unit.<br>"
        "E.g. for 10 USD, this would be of 1000 (that is, 1000 cents).<br>"
        "<a href='https://stripe.com/docs/currencies'>Learn More</a>",
        default=0,
    )

    reason = models.IntegerField(
        choices=TransactionReason.choices,
        help_text="The reason for this transaction.<br><br>"
        f"{TransactionReason.DEDUCT.label}: Credits deducted due to a run.<br>"
        f"{TransactionReason.ADDON.label}: User purchased an add-on.<br>"
        f"{TransactionReason.SUBSCRIBE.label}: Applies to subscriptions where no distinction was made between create, update and cycle.<br>"
        f"{TransactionReason.SUBSCRIPTION_CREATE.label}: A subscription was created.<br>"
        f"{TransactionReason.SUBSCRIPTION_CYCLE.label}: A subscription advanced into a new period.<br>"
        f"{TransactionReason.SUBSCRIPTION_UPDATE.label}: A subscription was updated.<br>"
        f"{TransactionReason.AUTO_RECHARGE.label}: Credits auto-recharged due to low balance.",
    )
    plan = models.IntegerField(
        choices=PricingPlan.db_choices(),
        help_text="User's plan at the time of this transaction.",
        null=True,
        blank=True,
        default=None,
    )

    created_at = models.DateTimeField(editable=False, blank=True, default=timezone.now)

    class Meta:
        verbose_name = "Transaction"
        constraints = [
            models.CheckConstraint(
                # either user or workspace must be present
                check=models.Q(user__isnull=False) | models.Q(workspace__isnull=False),
                name="user_or_workspace_present",
            )
        ]
        indexes = [
            models.Index(fields=["workspace", "amount", "-created_at"]),
            models.Index(fields=["-created_at"]),
        ]

    def __str__(self):
        return f"{self.invoice_id} ({self.amount})"

    def save(self, *args, **kwargs):
        if self.reason is None:
            if self.amount <= 0:
                self.reason = TransactionReason.DEDUCT
            else:
                self.reason = TransactionReason.ADDON
        super().save(*args, **kwargs)

    def reason_note(self) -> str:
        match self.reason:
            case (
                TransactionReason.SUBSCRIPTION_CREATE
                | TransactionReason.SUBSCRIPTION_CYCLE
                | TransactionReason.SUBSCRIPTION_UPDATE
                | TransactionReason.SUBSCRIBE
            ):
                ret = "Subscription payment"
                if self.plan:
                    ret += f": {PricingPlan.from_db_value(self.plan).title}"
                return ret
            case TransactionReason.AUTO_RECHARGE:
                return "Auto recharge"
            case TransactionReason.ADDON:
                return "Addon purchase"
            case TransactionReason.DEDUCT:
                return "Run deduction"

    def payment_provider_url(self) -> str | None:
        match self.payment_provider:
            case PaymentProvider.STRIPE:
                return str(
                    furl("https://dashboard.stripe.com/invoices/") / self.invoice_id
                )
            case PaymentProvider.PAYPAL:
                return str(
                    furl("https://www.paypal.com/unifiedtransactions/details/payment/")
                    / self.invoice_id
                )<|MERGE_RESOLUTION|>--- conflicted
+++ resolved
@@ -233,17 +233,15 @@
 
         return Workspace.objects.get_or_create_from_user(self)
 
-<<<<<<< HEAD
     def get_workspaces(self) -> models.QuerySet["Workspace"]:
         from workspaces.models import Workspace
 
         return Workspace.objects.filter(
             memberships__user=self, memberships__deleted__isnull=True
         )
-=======
+
     def get_anonymous_token(self):
         return auth.create_custom_token(self.uid).decode()
->>>>>>> 336f6095
 
 
 class TransactionReason(models.IntegerChoices):
