--- conflicted
+++ resolved
@@ -3,12 +3,8 @@
 
 from app_users import models
 from django.db.models import Sum
-<<<<<<< HEAD
+
 from bots.admin_links import change_obj_url, open_in_new_tab, list_related_html_url
-=======
-
-from bots.admin_links import open_in_new_tab, list_related_html_url
->>>>>>> e6873683
 from bots.models import SavedRun
 from usage_costs.models import UsageCost
 
