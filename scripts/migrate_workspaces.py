from contextlib import contextmanager
from itertools import islice
from time import sleep

from django.db import transaction
from django.db.models import OuterRef, Subquery

from api_keys.models import ApiKey
from app_users.models import AppUser, AppUserTransaction
from bots.models import BotIntegration, SavedRun, PublishedRun
from daras_ai_v2 import db
from workspaces.models import Workspace, WorkspaceMembership, WorkspaceRole

BATCH_SIZE = 10_000
FIREBASE_BATCH_SIZE = 100
DELAY = 0.1
SEP = " ... "


def run():
    migrate_personal_workspaces()
    migrate_txns()
    migrate_saved_runs()
<<<<<<< HEAD
    ## LATER
    # migrate_published_runs()
    migrate_api_keys()
=======
    migrate_published_runs()
>>>>>>> a1075508


@transaction.atomic
def migrate_personal_workspaces():
    users = AppUser.objects.exclude(created_workspaces__is_personal=True)

    workspaces = [
        Workspace(
            created_by=user,
            is_personal=True,
            balance=user.balance,
            stripe_customer_id=user.stripe_customer_id,
            subscription=user.subscription,
            low_balance_email_sent_at=user.low_balance_email_sent_at,
            is_paying=user.is_paying,
        )
        for user in users
    ]
    print(f"creating {len(workspaces)} workspaces ...")
    workspaces = Workspace.objects.bulk_create(workspaces)

    memberships = [
        WorkspaceMembership(
            workspace=workspace,
            user=user,
            role=WorkspaceRole.OWNER,
        )
        for user, workspace in zip(users, workspaces)
        if workspace.id
    ]
    print(f"creating {len(memberships)} memberships ...")
    WorkspaceMembership.objects.bulk_create(memberships)


def migrate_txns():
    qs = AppUserTransaction.objects.filter(workspace__isnull=True)
    print(f"migrating {qs.count()} txns", end=SEP)
    update_in_batches(
        qs,
        workspace_id=Workspace.objects.filter(
            is_personal=True, created_by=OuterRef("user")
        ).values("id")[:1],
    )


def migrate_saved_runs():
    qs = SavedRun.objects.filter(workspace__isnull=True, uid__isnull=False).exclude(
        uid=""
    )
    print(f"migrating {qs.count()} saved runs", end=SEP)
    update_in_batches(
        qs,
        workspace_id=Workspace.objects.filter(
            is_personal=True,
            created_by__uid=OuterRef("uid"),
        ).values("id")[:1],
    )


def migrate_published_runs():
    qs = PublishedRun.objects.filter(workspace__isnull=True, created_by__isnull=False)
    print(f"migrating {qs.count()} published runs", end=SEP)
    update_in_batches(
        qs,
        workspace_id=Subquery(
            Workspace.objects.filter(
                is_personal=True,
                created_by_id=OuterRef("created_by_id"),
            ).values("id")[:1]
        ),
    )


def migrate_api_keys():
    firebase_stream = db.get_client().collection(db.API_KEYS_COLLECTION).stream()

    total = 0
    while True:
        batch = list(islice(firebase_stream, FIREBASE_BATCH_SIZE))
        if not batch:
            print("Done!")
            break
        cached_workspaces = Workspace.objects.select_related("created_by").filter(
            is_personal=True,
            created_by__uid__in=[snap.get("uid") for snap in batch],
        )
        cached_workspaces_by_uid = {w.created_by.uid: w for w in cached_workspaces}

        with (
            disable_auto_now_add(ApiKey, "created_at"),
            disable_auto_now(ApiKey, "updated_at"),
        ):
            migrated_keys = ApiKey.objects.bulk_create(
                [
                    ApiKey(
                        hash=snap.get("secret_key_hash"),
                        preview=snap.get("secret_key_preview"),
                        workspace_id=cached_workspaces_by_uid[snap.get("uid")].id,
                        created_by_id=cached_workspaces_by_uid[
                            snap.get("uid")
                        ].created_by.id,
                        created_at=snap.get("created_at"),
                        updated_at=snap.get("created_at"),
                    )
                    for snap in batch
                    if snap.get("uid") in cached_workspaces_by_uid
                ],
                ignore_conflicts=True,
                unique_fields=("hash",),
            )
            print(total, f"({len(migrated_keys)}/{len(batch)})", end=SEP)
            total += len(migrated_keys)


def update_in_batches(qs, **kwargs):
    total = 0
    while True:
        rows = qs.model.objects.filter(id__in=qs[:BATCH_SIZE]).update(**kwargs)
        sleep(DELAY)  # let the db breathe
        if not rows:
            print("Done!")
            break
        total += rows
        print(total, end=SEP)


@contextmanager
def disable_auto_now(model, field_name):
    for field in model._meta.local_fields:
        if field.name == field_name:
            field.auto_now = False
            yield
            field.auto_now = True
            break


@contextmanager
def disable_auto_now_add(model, field_name):
    for field in model._meta.local_fields:
        if field.name == field_name:
            field.auto_now_add = False
            yield
            field.auto_now_add = True
            break<|MERGE_RESOLUTION|>--- conflicted
+++ resolved
@@ -21,13 +21,8 @@
     migrate_personal_workspaces()
     migrate_txns()
     migrate_saved_runs()
-<<<<<<< HEAD
-    ## LATER
-    # migrate_published_runs()
+    migrate_published_runs()
     migrate_api_keys()
-=======
-    migrate_published_runs()
->>>>>>> a1075508
 
 
 @transaction.atomic
