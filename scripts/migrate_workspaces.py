--- conflicted
+++ resolved
@@ -7,11 +7,7 @@
 
 from api_keys.models import ApiKey
 from app_users.models import AppUser, AppUserTransaction
-<<<<<<< HEAD
-from bots.models import BotIntegration, SavedRun, PublishedRun
-=======
 from bots.models import SavedRun, PublishedRun
->>>>>>> f6b4d4b8
 from daras_ai_v2 import db
 from workspaces.models import Workspace, WorkspaceMembership, WorkspaceRole
 
@@ -25,14 +21,8 @@
     migrate_personal_workspaces()
     migrate_txns()
     migrate_saved_runs()
-<<<<<<< HEAD
-    migrate_api_keys()
-    migrate_published_runs()
-    migrate_bot_integrations()
-=======
     migrate_published_runs()
     migrate_api_keys()
->>>>>>> f6b4d4b8
 
 
 @transaction.atomic
@@ -106,28 +96,9 @@
     )
 
 
-<<<<<<< HEAD
-def migrate_bot_integrations():
-    qs = BotIntegration.objects.filter(
-        workspace__isnull=True,
-        billing_account_uid__isnull=False,
-    )
-    print(f"migrating {qs.count()} bot integrations", end=SEP)
-    update_in_batches(
-        qs,
-        workspace_id=Workspace.objects.filter(
-            is_personal=True,
-            created_by__uid=OuterRef("billing_account_uid"),
-        ).values("id")[:1],
-    )
-
-
-def migrate_api_keys():
-=======
 def migrate_api_keys():
     print("migrating API keys", end=SEP)
 
->>>>>>> f6b4d4b8
     firebase_stream = db.get_client().collection(db.API_KEYS_COLLECTION).stream()
 
     total = 0
@@ -142,32 +113,6 @@
         )
         cached_workspaces_by_uid = {w.created_by.uid: w for w in cached_workspaces}
 
-<<<<<<< HEAD
-        with (
-            disable_auto_now_add(ApiKey, "created_at"),
-            disable_auto_now(ApiKey, "updated_at"),
-        ):
-            migrated_keys = ApiKey.objects.bulk_create(
-                [
-                    ApiKey(
-                        hash=snap.get("secret_key_hash"),
-                        preview=snap.get("secret_key_preview"),
-                        workspace_id=cached_workspaces_by_uid[snap.get("uid")].id,
-                        created_by_id=cached_workspaces_by_uid[
-                            snap.get("uid")
-                        ].created_by.id,
-                        created_at=snap.get("created_at"),
-                        updated_at=snap.get("created_at"),
-                    )
-                    for snap in batch
-                    if snap.get("uid") in cached_workspaces_by_uid
-                ],
-                ignore_conflicts=True,
-                unique_fields=("hash",),
-            )
-            print(total, f"({len(migrated_keys)}/{len(batch)})", end=SEP)
-            total += len(migrated_keys)
-=======
         migrated_keys = ApiKey.objects.bulk_create(
             [
                 ApiKey(
@@ -185,7 +130,6 @@
         )
         print(total, end=SEP)
         total += len(migrated_keys)
->>>>>>> f6b4d4b8
 
 
 def update_in_batches(qs, **kwargs):
@@ -197,24 +141,4 @@
             print("Done!")
             break
         total += rows
-        print(total, end=SEP)
-
-
-@contextmanager
-def disable_auto_now(model, field_name):
-    for field in model._meta.local_fields:
-        if field.name == field_name:
-            field.auto_now = False
-            yield
-            field.auto_now = True
-            break
-
-
-@contextmanager
-def disable_auto_now_add(model, field_name):
-    for field in model._meta.local_fields:
-        if field.name == field_name:
-            field.auto_now_add = False
-            yield
-            field.auto_now_add = True
-            break+        print(total, end=SEP)