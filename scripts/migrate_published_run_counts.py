--- conflicted
+++ resolved
@@ -1,8 +1,4 @@
-<<<<<<< HEAD
-from django.db.models import OuterRef, Subquery, Count
-=======
 from django.db.models import OuterRef, Count, Case, When
->>>>>>> 01b6899d
 from django.db.models.functions import Coalesce
 
 from bots.models import PublishedRun, SavedRun
@@ -33,10 +29,7 @@
                 .values("parent_version__published_run")
                 .annotate(run_count=Count("pk"))
                 .values("run_count")[:1],
-<<<<<<< HEAD
-=======
                 0,  # Default value if subquery returns null
->>>>>>> 01b6899d
             ),
         )
     )
