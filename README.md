--- conflicted
+++ resolved
@@ -1,9 +1,4 @@
-<<<<<<< HEAD
 ## Setup
-=======
-### Setup
->>>>>>> b8045d90
-
 1. Install [poetry](https://python-poetry.org/docs/)
 2. Run `poetry install --with dev`
 3. Active virtualenv (likely `poetry shell`)
@@ -20,19 +15,11 @@
 export MAGICK_HOME=/opt/homebrew
 ```
 
-<<<<<<< HEAD
 ### Install black (code formatter)
 
 Needed for uniform formatting - https://pypi.org/project/black
 
 ### Recommended:
-=======
-##### Install black (code formatter)
-
-Needed for uniform formatting - https://pypi.org/project/black
-
-###### Recommended:
->>>>>>> b8045d90
 
 Black IDE integration
 Guide: [Pycharm](https://black.readthedocs.io/en/stable/integrations/editors.html#pycharm-intellij-idea)
