import base64
import math
import textwrap
import typing
from datetime import datetime, timezone

import numpy as np

from furl import furl

from daras_ai.image_input import resize_img_scale
from gooey_ui import state
from gooey_ui.pubsub import md5_values

T = typing.TypeVar("T")
LabelVisibility = typing.Literal["visible", "collapsed"]


def _default_format(value: typing.Any) -> str:
    if value is None:
        return "---"
    return str(value)


def dummy(*args, **kwargs):
    return state.NestingCtx()


spinner = dummy
set_page_config = dummy
form = dummy
plotly_chart = dummy
dataframe = dummy


def countdown_timer(
    end_time: datetime,
    delay_text: str,
) -> state.NestingCtx:
    return _node(
        "countdown-timer",
        endTime=end_time.astimezone(timezone.utc).isoformat(),
        delayText=delay_text,
    )


def nav_tabs():
    return _node("nav-tabs")


def nav_item(href: str, *, active: bool):
    return _node("nav-item", to=href, active="true" if active else None)


def nav_tab_content():
    return _node("nav-tab-content")


def div(**props) -> state.NestingCtx:
    return tag("div", **props)


def link(*, to: str, **props) -> state.NestingCtx:
    return _node("Link", to=to, **props)


def tag(tag_name: str, **props) -> state.NestingCtx:
    props["__reactjsxelement"] = tag_name
    return _node("tag", **props)


def html(body: str, **props):
    props["className"] = props.get("className", "") + " gui-html-container"
    return _node("html", body=body, **props)


def write(*objs: typing.Any, unsafe_allow_html=False, **props):
    for obj in objs:
        markdown(
            obj if isinstance(obj, str) else repr(obj),
            unsafe_allow_html=unsafe_allow_html,
            **props,
        )


def markdown(body: str, *, unsafe_allow_html=False, **props):
    if body is None:
        return _node("markdown", body="", **props)
    props["className"] = (
        props.get("className", "") + " gui-html-container gui-md-container"
    )
    return _node("markdown", body=dedent(body).strip(), **props)


def _node(name: str, **props):
    node = state.RenderTreeNode(name=name, props=props)
    node.mount()
    return state.NestingCtx(node)


def text(body: str, *, unsafe_allow_html=False, **props):
    state.RenderTreeNode(
        name="pre",
        props=dict(body=dedent(body), **props),
    ).mount()


def error(body: str, icon: str = "🔥", *, unsafe_allow_html=False):
    if not isinstance(body, str):
        body = repr(body)
    with div(
        style=dict(
            backgroundColor="rgba(255, 108, 108, 0.2)",
            padding="1rem",
            paddingBottom="0",
            marginBottom="0.5rem",
            borderRadius="0.25rem",
            display="flex",
            gap="0.5rem",
        )
    ):
        markdown(icon)
        with div():
            markdown(dedent(body), unsafe_allow_html=unsafe_allow_html)


def success(body: str, icon: str = "✅", *, unsafe_allow_html=False):
    if not isinstance(body, str):
        body = repr(body)
    with div(
        style=dict(
            backgroundColor="rgba(108, 255, 108, 0.2)",
            padding="1rem",
            paddingBottom="0",
            marginBottom="0.5rem",
            borderRadius="0.25rem",
            display="flex",
            gap="0.5rem",
        )
    ):
        markdown(icon)
        markdown(dedent(body), unsafe_allow_html=unsafe_allow_html)


def caption(body: str, **props):
    style = props.setdefault("style", {"fontSize": "0.9rem"})
    markdown(body, className="text-muted", **props)


def option_menu(*args, options, **kwargs):
    return tabs(options)


def tabs(labels: list[str]) -> list[state.NestingCtx]:
    parent = state.RenderTreeNode(
        name="tabs",
        children=[
            state.RenderTreeNode(
                name="tab",
                props=dict(label=dedent(label)),
            )
            for label in labels
        ],
    ).mount()
    return [state.NestingCtx(tab) for tab in parent.children]


def controllable_tabs(
    labels: list[str], key: str
) -> tuple[list[state.NestingCtx], int]:
    index = state.session_state.get(key, 0)
    for i, label in enumerate(labels):
        if button(
            label,
            key=f"tab-{i}",
            type="primary",
            className="replicate-nav",
            style={
                "background": "black" if i == index else "white",
                "color": "white" if i == index else "black",
            },
        ):
            state.session_state[key] = index = i
            state.experimental_rerun()
    ctxs = []
    for i, label in enumerate(labels):
        if i == index:
            ctxs += [div(className="tab-content")]
        else:
            ctxs += [div(className="tab-content", style={"display": "none"})]
    return ctxs, index


def columns(
    spec,
    *,
    gap: str = None,
    responsive: bool = True,
    **props,
) -> tuple[state.NestingCtx, ...]:
    if isinstance(spec, int):
        spec = [1] * spec
    total_weight = sum(spec)
    props.setdefault("className", "row")
    with div(**props):
        return tuple(
            div(className=f"col-lg-{p} {'col-12' if responsive else f'col-{p}'}")
            for w in spec
            if (p := f"{round(w / total_weight * 12)}")
        )


def image(
    src: str | np.ndarray,
    caption: str = None,
    alt: str = None,
    href: str = None,
    **props,
):
    if isinstance(src, np.ndarray):
        from daras_ai.image_input import cv2_img_to_bytes

        if not src.shape:
            return
        # ensure image is not too large
        data = resize_img_scale(cv2_img_to_bytes(src), (128, 128))
        # convert to base64
        b64 = base64.b64encode(data).decode("utf-8")
        src = "data:image/png;base64," + b64
    if not src:
        return
    state.RenderTreeNode(
        name="img",
        props=dict(
            src=src,
            caption=dedent(caption),
            alt=alt or caption,
            href=href,
            **props,
        ),
    ).mount()


def video(src: str, caption: str = None, autoplay: bool = False):
    autoplay_props = {}
    if autoplay:
        autoplay_props = {
            "preload": "auto",
            "controls": True,
            "autoPlay": True,
            "loop": True,
            "muted": True,
            "playsInline": True,
        }

    if not src:
        return
    if isinstance(src, str):
        # https://muffinman.io/blog/hack-for-ios-safari-to-display-html-video-thumbnail/
        f = furl(src)
        f.fragment.args["t"] = "0.001"
        src = f.url
    state.RenderTreeNode(
        name="video",
        props=dict(src=src, caption=dedent(caption), **autoplay_props),
    ).mount()


def audio(src: str, caption: str = None):
    if not src:
        return
    state.RenderTreeNode(
        name="audio",
        props=dict(src=src, caption=dedent(caption)),
    ).mount()


def text_area(
    label: str,
    value: str = "",
    height: int = 100,
    key: str = None,
    help: str = None,
    placeholder: str = None,
    disabled: bool = False,
    label_visibility: LabelVisibility = "visible",
    **props,
) -> str:
    style = props.setdefault("style", {})
    if key:
        assert not value, "only one of value or key can be provided"
    else:
        key = md5_values(
            "textarea", label, height, help, value, placeholder, label_visibility
        )
    value = str(state.session_state.setdefault(key, value))
    if label_visibility != "visible":
        label = None
    if disabled:
        max_height = f"{height}px"
        rows = nrows_for_text(value, height, min_rows=1)
    else:
        max_height = "90vh"
        rows = nrows_for_text(value, height)
    style.setdefault("maxHeight", max_height)
    props.setdefault("rows", rows)
    state.RenderTreeNode(
        name="textarea",
        props=dict(
            name=key,
            label=dedent(label),
            defaultValue=value,
            help=help,
            placeholder=placeholder,
            disabled=disabled,
            **props,
        ),
    ).mount()
    return value or ""


def nrows_for_text(
    text: str,
    max_height_px: int,
    min_rows: int = 2,
    row_height_px: int = 30,
    row_width_px: int = 80,
) -> int:
    max_rows = max_height_px // row_height_px
    nrows = math.ceil(
        sum(len(line) / row_width_px for line in (text or "").strip().splitlines())
    )
    nrows = min(max(nrows, min_rows), max_rows)
    return nrows


def multiselect(
    label: str,
    options: typing.Sequence[T],
    format_func: typing.Callable[[T], typing.Any] = _default_format,
    key: str = None,
    help: str = None,
    allow_none: bool = False,
    *,
    disabled: bool = False,
) -> list[T]:
    if not options:
        return []
    options = list(options)
    if not key:
        key = md5_values("multiselect", label, options, help)
    value = state.session_state.get(key) or []
    if not isinstance(value, list):
        value = [value]
    value = [o if o in options else options[0] for o in value]
    if not allow_none and not value:
        value = [options[0]]
    state.session_state[key] = value
    state.RenderTreeNode(
        name="select",
        props=dict(
            name=key,
            label=dedent(label),
            help=help,
            isDisabled=disabled,
            isMulti=True,
            defaultValue=value,
            allow_none=allow_none,
            options=[
                {"value": option, "label": str(format_func(option))}
                for option in options
            ],
        ),
    ).mount()
    return value


def selectbox(
    label: str,
    options: typing.Sequence[T],
    format_func: typing.Callable[[T], typing.Any] = _default_format,
    key: str = None,
    help: str = None,
    *,
    disabled: bool = False,
    label_visibility: LabelVisibility = "visible",
    default_value: T = None,
) -> T | None:
    if not options:
        return None
    if label_visibility != "visible":
        label = None
    options = list(options)
    if not key:
        key = md5_values("select", label, options, help, label_visibility)
    value = state.session_state.get(key)
    if key not in state.session_state or value not in options:
        value = default_value or options[0]
    state.session_state.setdefault(key, value)
    state.RenderTreeNode(
        name="select",
        props=dict(
            name=key,
            label=dedent(label),
            help=help,
            isDisabled=disabled,
            defaultValue=value,
            options=[
                {"value": option, "label": str(format_func(option))}
                for option in options
            ],
        ),
    ).mount()
    return value


def button(
    label: str,
    key: str = None,
    help: str = None,
    *,
    type: typing.Literal["primary", "secondary", "tertiary", "link"] = "secondary",
    disabled: bool = False,
    **props,
) -> bool:
    """
    Example:
        st.button("Primary", key="test0", type="primary")
        st.button("Secondary", key="test1")
        st.button("Tertiary", key="test3", type="tertiary")
        st.button("Link Button", key="test3", type="link")
    """
    if not key:
        key = md5_values("button", label, help, type, props)
<<<<<<< HEAD
    className = f"btn-{type} " + props.pop("className", "")
=======
    props["className"] = props.get("className", "") + " btn-" + type
>>>>>>> 1f0adf27
    state.RenderTreeNode(
        name="gui-button",
        props=dict(
            type="submit",
            value="yes",
            name=key,
            label=dedent(label),
            help=help,
            disabled=disabled,
<<<<<<< HEAD
            className=className,
=======
>>>>>>> 1f0adf27
            **props,
        ),
    ).mount()
    return bool(state.session_state.pop(key, False))


form_submit_button = button


def expander(label: str, *, expanded: bool = False, **props):
    node = state.RenderTreeNode(
        name="expander",
        props=dict(
            label=dedent(label),
            open=expanded,
            **props,
        ),
    )
    node.mount()
    return state.NestingCtx(node)


def file_uploader(
    label: str,
    accept: list[str] = None,
    accept_multiple_files=False,
    key: str = None,
    upload_key: str = None,
    help: str = None,
    *,
    disabled: bool = False,
    label_visibility: LabelVisibility = "visible",
    upload_meta: dict = None,
):
    if label_visibility != "visible":
        label = None
    key = upload_key or key
    if not key:
        key = md5_values(
            "file_uploader",
            label,
            accept,
            accept_multiple_files,
            help,
            label_visibility,
        )
    value = state.session_state.get(key)
    if not value:
        if accept_multiple_files:
            value = []
        else:
            value = ""
    state.session_state[key] = value
    state.RenderTreeNode(
        name="input",
        props=dict(
            type="file",
            name=key,
            label=dedent(label),
            help=help,
            disabled=disabled,
            accept=accept,
            multiple=accept_multiple_files,
            defaultValue=value,
            uploadMeta=upload_meta,
        ),
    ).mount()
    return value or ""


def json(value: typing.Any, expanded: bool = False, depth: int = 1):
    state.RenderTreeNode(
        name="json",
        props=dict(
            value=value,
            expanded=expanded,
            defaultInspectDepth=3 if expanded else depth,
        ),
    ).mount()


def data_table(file_url: str):
    return _node("data-table", fileUrl=file_url)


def table(df: "pd.DataFrame"):
    state.RenderTreeNode(
        name="table",
        children=[
            state.RenderTreeNode(
                name="thead",
                children=[
                    state.RenderTreeNode(
                        name="tr",
                        children=[
                            state.RenderTreeNode(
                                name="th",
                                children=[
                                    state.RenderTreeNode(
                                        name="markdown",
                                        props=dict(body=dedent(col)),
                                    ),
                                ],
                            )
                            for col in df.columns
                        ],
                    ),
                ],
            ),
            state.RenderTreeNode(
                name="tbody",
                children=[
                    state.RenderTreeNode(
                        name="tr",
                        children=[
                            state.RenderTreeNode(
                                name="td",
                                children=[
                                    state.RenderTreeNode(
                                        name="markdown",
                                        props=dict(body=dedent(str(value))),
                                    ),
                                ],
                            )
                            for value in row
                        ],
                    )
                    for row in df.itertuples(index=False)
                ],
            ),
        ],
    ).mount()


def horizontal_radio(
    label: str,
    options: typing.Sequence[T],
    format_func: typing.Callable[[T], typing.Any] = _default_format,
    key: str = None,
    help: str = None,
    *,
    disabled: bool = False,
    label_visibility: LabelVisibility = "visible",
) -> T | None:
    if not options:
        return None
    options = list(options)
    if not key:
        key = md5_values("horizontal_radio", label, options, help, label_visibility)
    value = state.session_state.get(key)
    if key not in state.session_state or value not in options:
        value = options[0]
    state.session_state.setdefault(key, value)
    if label_visibility != "visible":
        label = None
    markdown(label)
    for option in options:
        if button(
            format_func(option),
            key=f"tab-{key}-{option}",
            type="primary",
            className="replicate-nav " + ("active" if value == option else ""),
            disabled=disabled,
        ):
            state.session_state[key] = value = option
            state.experimental_rerun()
    return value


def radio(
    label: str,
    options: typing.Sequence[T],
    format_func: typing.Callable[[T], typing.Any] = _default_format,
    key: str = None,
    help: str = None,
    *,
    disabled: bool = False,
    checked_by_default: bool = True,
    label_visibility: LabelVisibility = "visible",
) -> T | None:
    if not options:
        return None
    options = list(options)
    if not key:
        key = md5_values("radio", label, options, help, label_visibility)
    value = state.session_state.get(key)
    if (key not in state.session_state or value not in options) and checked_by_default:
        value = options[0]
    state.session_state.setdefault(key, value)
    if label_visibility != "visible":
        label = None
    markdown(label)
    for option in options:
        state.RenderTreeNode(
            name="input",
            props=dict(
                type="radio",
                name=key,
                label=dedent(str(format_func(option))),
                value=option,
                defaultChecked=bool(value == option),
                help=help,
                disabled=disabled,
            ),
        ).mount()
    return value


def text_input(
    label: str,
    value: str = "",
    max_chars: str = None,
    key: str = None,
    help: str = None,
    *,
    placeholder: str = None,
    disabled: bool = False,
    label_visibility: LabelVisibility = "visible",
    **props,
) -> str:
    value = _input_widget(
        input_type="text",
        label=label,
        value=value,
        key=key,
        help=help,
        disabled=disabled,
        label_visibility=label_visibility,
        maxLength=max_chars,
        placeholder=placeholder,
        **props,
    )
    return value or ""


def password_input(
    label: str,
    value: str = "",
    max_chars: str = None,
    key: str = None,
    help: str = None,
    *,
    placeholder: str = None,
    disabled: bool = False,
    label_visibility: LabelVisibility = "visible",
    **props,
) -> str:
    value = _input_widget(
        input_type="password",
        label=label,
        value=value,
        key=key,
        help=help,
        disabled=disabled,
        label_visibility=label_visibility,
        maxLength=max_chars,
        placeholder=placeholder,
        **props,
    )
    return value or ""


def slider(
    label: str,
    min_value: float = None,
    max_value: float = None,
    value: float = None,
    step: float = None,
    key: str = None,
    help: str = None,
    *,
    disabled: bool = False,
) -> float:
    value = _input_widget(
        input_type="range",
        label=label,
        value=value,
        key=key,
        help=help,
        disabled=disabled,
        min=min_value,
        max=max_value,
        step=_step_value(min_value, max_value, step),
    )
    return value or 0


def number_input(
    label: str,
    min_value: float = None,
    max_value: float = None,
    value: float = None,
    step: float = None,
    key: str = None,
    help: str = None,
    *,
    disabled: bool = False,
) -> float:
    value = _input_widget(
        input_type="number",
        inputMode="decimal",
        label=label,
        value=value,
        key=key,
        help=help,
        disabled=disabled,
        min=min_value,
        max=max_value,
        step=_step_value(min_value, max_value, step),
    )
    return value or 0


def _step_value(
    min_value: float | None, max_value: float | None, step: float | None
) -> float:
    if step:
        return step
    elif isinstance(min_value, float) or isinstance(max_value, float):
        return 0.1
    else:
        return 1


def checkbox(
    label: str,
    value: bool = False,
    key: str = None,
    help: str = None,
    *,
    disabled: bool = False,
    label_visibility: LabelVisibility = "visible",
) -> bool:
    value = _input_widget(
        input_type="checkbox",
        label=label,
        value=value,
        key=key,
        help=help,
        disabled=disabled,
        label_visibility=label_visibility,
        default_value_attr="defaultChecked",
    )
    return bool(value)


def _input_widget(
    *,
    input_type: str,
    label: str,
    value: typing.Any = None,
    key: str = None,
    help: str = None,
    disabled: bool = False,
    label_visibility: LabelVisibility = "visible",
    default_value_attr: str = "defaultValue",
    **kwargs,
) -> typing.Any:
    # if key:
    #     assert not value, "only one of value or key can be provided"
    # else:
    if not key:
        key = md5_values("input", input_type, label, help, label_visibility)
    value = state.session_state.setdefault(key, value)
    if label_visibility != "visible":
        label = None
    state.RenderTreeNode(
        name="input",
        props={
            "type": input_type,
            "name": key,
            "label": dedent(label),
            default_value_attr: value,
            "help": help,
            "disabled": disabled,
            **kwargs,
        },
    ).mount()
    return value


def breadcrumbs(divider: str = "/", **props) -> state.NestingCtx:
    style = props.pop("style", {}) | {"--bs-breadcrumb-divider": f"'{divider}'"}
    with tag("nav", style=style, **props):
        return tag("ol", className="breadcrumb mb-0")


def breadcrumb_item(inner_html: str, link_to: str | None = None, **props):
    className = "breadcrumb-item " + props.pop("className", "")
    with tag("li", className=className, **props):
        if link_to:
            with tag("a", href=link_to):
                html(inner_html)
        else:
            html(inner_html)


def dedent(text: str | None) -> str | None:
    if not text:
        return text
    return textwrap.dedent(text)


def js(src: str, **kwargs):
    state.RenderTreeNode(
        name="script",
        props=dict(
            src=src,
            args=kwargs,
        ),
    ).mount()<|MERGE_RESOLUTION|>--- conflicted
+++ resolved
@@ -432,11 +432,7 @@
     """
     if not key:
         key = md5_values("button", label, help, type, props)
-<<<<<<< HEAD
     className = f"btn-{type} " + props.pop("className", "")
-=======
-    props["className"] = props.get("className", "") + " btn-" + type
->>>>>>> 1f0adf27
     state.RenderTreeNode(
         name="gui-button",
         props=dict(
@@ -446,10 +442,7 @@
             label=dedent(label),
             help=help,
             disabled=disabled,
-<<<<<<< HEAD
             className=className,
-=======
->>>>>>> 1f0adf27
             **props,
         ),
     ).mount()
@@ -619,6 +612,42 @@
     return value
 
 
+def horizontal_radio(
+    label: str,
+    options: typing.Sequence[T],
+    format_func: typing.Callable[[T], typing.Any] = _default_format,
+    key: str = None,
+    help: str = None,
+    *,
+    disabled: bool = False,
+    checked_by_default: bool = True,
+    label_visibility: LabelVisibility = "visible",
+) -> T | None:
+    if not options:
+        return None
+    options = list(options)
+    if not key:
+        key = md5_values("horizontal_radio", label, options, help, label_visibility)
+    value = state.session_state.get(key)
+    if (key not in state.session_state or value not in options) and checked_by_default:
+        value = options[0]
+    state.session_state.setdefault(key, value)
+    if label_visibility != "visible":
+        label = None
+    markdown(label)
+    for option in options:
+        if button(
+            format_func(option),
+            key=f"tab-{key}-{option}",
+            type="primary",
+            className="replicate-nav " + ("active" if value == option else ""),
+            disabled=disabled,
+        ):
+            state.session_state[key] = value = option
+            state.experimental_rerun()
+    return value
+
+
 def radio(
     label: str,
     options: typing.Sequence[T],
