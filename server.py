import datetime
import time
import typing

<<<<<<< HEAD
import requests
from fastapi import FastAPI
=======
>>>>>>> 43f1bd02
from fastapi import FastAPI, Header
from fastapi import HTTPException, Body
from fastapi.middleware.cors import CORSMiddleware
from fastapi.responses import JSONResponse
from fastapi.responses import RedirectResponse
from fastapi.staticfiles import StaticFiles
from fastapi.templating import Jinja2Templates
from firebase_admin import auth, exceptions
from furl import furl
from google.cloud import firestore
from pydantic import BaseModel
from starlette.middleware.authentication import AuthenticationMiddleware
from starlette.middleware.sessions import SessionMiddleware
from starlette.requests import Request
from starlette.responses import PlainTextResponse

from auth_backend import (
    SessionAuthBackend,
    FIREBASE_SESSION_COOKIE,
)
from daras_ai.computer import run_compute_steps
<<<<<<< HEAD
from daras_ai_v2 import settings
from gooey_token_authentication1.token_authentication import authenticate
from pages.GoogleImageGen import GoogleImageGenPage
=======
from daras_ai_v2 import settings, db
>>>>>>> 43f1bd02
from daras_ai_v2.base import (
    BasePage,
    err_msg_for_exc,
)
from gooey_token_authentication1.token_authentication import authenticate
from pages.ChyronPlant import ChyronPlantPage
from pages.CompareLM import CompareLMPage
from pages.CompareText2Img import CompareText2ImgPage
from pages.DeforumSD import DeforumSDPage
from pages.EmailFaceInpainting import EmailFaceInpaintingPage
from pages.FaceInpainting import FaceInpaintingPage
from pages.GoogleImageGen import GoogleImageGenPage
from pages.ImageSegmentation import ImageSegmentationPage
from pages.Img2Img import Img2ImgPage
from pages.LetterWriter import LetterWriterPage
from pages.Lipsync import LipsyncPage
from pages.LipsyncTTS import LipsyncTTSPage
from pages.ObjectInpainting import ObjectInpaintingPage
from pages.SEOSummary import SEOSummaryPage
from pages.SocialLookupEmail import SocialLookupEmailPage
from pages.TextToSpeech import TextToSpeechPage
from routers import stripe_apis

app = FastAPI(title="GOOEY.AI", docs_url=None, redoc_url="/docs")

app.include_router(stripe_apis.router, tags=["credits"])
app.add_middleware(
    CORSMiddleware,
    allow_origins=["*"],
    allow_credentials=True,
    allow_methods=["*"],
    allow_headers=["*"],
)
app.add_middleware(AuthenticationMiddleware, backend=SessionAuthBackend())
app.add_middleware(SessionMiddleware, secret_key=settings.SECRET_KEY)
app.mount("/static", StaticFiles(directory="static"), name="static")

templates = Jinja2Templates(directory="templates")


@app.exception_handler(404)
async def custom_404_handler(request: Request, exc):
    return templates.TemplateResponse("404.html", {"request": request})


@app.get("/login", include_in_schema=False)
def authentication(request: Request):
    if request.user:
        return RedirectResponse(url=request.query_params.get("next", "/"))
    return templates.TemplateResponse(
        "login_options.html",
        context={
            "request": request,
        },
    )


@app.post("/sessionLogin", include_in_schema=False)
async def authentication(request: Request):
    ## Taken from https://firebase.google.com/docs/auth/admin/manage-cookies#create_session_cookie

    # Get the ID token sent by the client
    id_token = await request.body()

    # To ensure that cookies are set only on recently signed in users, check auth_time in
    # ID token before creating a cookie.
    try:
        decoded_claims = auth.verify_id_token(id_token)
        # Only process if the user signed in within the last 5 minutes.
        if time.time() - decoded_claims["auth_time"] < 5 * 60:
            expires_in = datetime.timedelta(days=14)
            session_cookie = auth.create_session_cookie(id_token, expires_in=expires_in)
            request.session[FIREBASE_SESSION_COOKIE] = session_cookie
            return JSONResponse(content={"status": "success"})
        # User did not sign in recently. To guard against ID token theft, require
        # re-authentication.
        return PlainTextResponse(status_code=401, content="Recent sign in required")
    except auth.InvalidIdTokenError:
        return PlainTextResponse(status_code=401, content="Invalid ID token")
    except exceptions.FirebaseError:
        return PlainTextResponse(
            status_code=401, content="Failed to create a session cookie"
        )


@app.get("/logout", include_in_schema=False)
async def logout(request: Request):
    request.session.pop(FIREBASE_SESSION_COOKIE, None)
    return RedirectResponse(url=request.query_params.get("next", "/"))


@app.post("/v1/run-recipe/", include_in_schema=False)
def run(
    params: dict = Body(
        examples={
            "political-ai": {
                "summary": "Political AI example",
                "value": {
                    "recipe_id": "xYlKZM4b5T0",
                    "inputs": {
                        "action_id": "17716",
                    },
                },
            },
        },
    ),
):
    recipe_id = params.get("recipie_id", params.get("recipe_id", None))
    if not recipe_id:
        raise HTTPException(
            status_code=400,
            detail={
                "error": "missing field in request body",
                "path": ["recipe_id"],
            },
        )

    db = firestore.Client()
    db_collection = db.collection("daras-ai--political_example")
    doc_ref = db_collection.document(recipe_id)
    doc = doc_ref.get().to_dict()

    variables = {}

    # put input steps parameters into variables
    for input_step in doc["input_steps"]:
        var_name = input_step["var_name"]
        try:
            variables[var_name] = params["inputs"][var_name]
        except (KeyError, TypeError):
            raise HTTPException(
                status_code=400,
                detail={
                    "error": "missing field in request body",
                    "path": ["inputs", var_name],
                },
            )

    # run compute steps
    compute_steps = doc["compute_steps"]
    run_compute_steps(compute_steps, variables)

    # put output steps parameters into variables
    outputs = {}
    for output_step in doc["output_steps"]:
        var_name = output_step["var_name"]
        outputs[var_name] = variables[var_name]

    return {"outputs": outputs}


class RunFailedModel(BaseModel):
    error: str


def script_to_api(page_cls: typing.Type[BasePage]):
    body_spec = Body(examples=page_cls.RequestModel.Config.schema_extra.get("examples"))

    @app.post(
        page_cls().endpoint,
        response_model=page_cls.ResponseModel,
        responses={500: {"model": RunFailedModel}},
        name=page_cls.title,
    )
    def run_api(
        request: Request,
        Authorization: typing.Union[str, None] = Header(
            default="", description="Token $GOOEY_API_TOKEN"
        ),
        page_request: page_cls.RequestModel = body_spec,
    ):
        # Authenticate Token
        authenticate(Authorization)

        # init a new page for every request
        page = page_cls()

        # get saved state from db
        state = db.get_or_create_doc(db.get_doc_ref(page.doc_name)).to_dict()

        # set sane defaults
        for k, v in page.sane_defaults.items():
            state.setdefault(k, v)

        # only use the request values, discard outputs
        state = page.RequestModel.parse_obj(state).dict()

        # remove None values & update state
        request_dict = {k: v for k, v in page_request.dict().items() if v is not None}
        state.update(request_dict)

        # run the script
        try:
            gen = page.run(state)
            try:
                while True:
                    next(gen)
            except StopIteration:
                pass
        except Exception as e:
            return JSONResponse(status_code=500, content={"error": err_msg_for_exc(e)})

        # return updated state
        return state


@app.get("/", include_in_schema=False)
def st_home(request: Request):
    iframe_url = furl(settings.IFRAME_BASE_URL).url
    return _st_page(
        request,
        iframe_url,
        context={"title": "Home - Gooey.AI"},
    )


@app.get("/account", include_in_schema=False)
def account(request: Request):
    if not request.user:
        return RedirectResponse(str(furl("/login", query_params={"next": "/account"})))

    user_data = db.get_or_init_user_data(request)

    context = {
        "request": request,
        "available_subscriptions": stripe_apis.available_subscriptions,
        "credits": user_data.get("credits", 0),
        "subscription": stripe_apis.available_subscriptions.get(
            user_data.get("subscription")
        ),
    }

    return templates.TemplateResponse("account.html", context)


@app.get("/Editor/", include_in_schema=False)
def st_editor(request: Request):
    iframe_url = furl(settings.IFRAME_BASE_URL) / "Editor"
    return _st_page(
        request,
        iframe_url,
        context={"title": f"Gooey.AI"},
    )


def script_to_frontend(page_cls: typing.Type[BasePage]):
    @app.get(f"/{page_cls.slug}/", include_in_schema=False)
    def st_page(request: Request):
        page = page_cls()
        state = page.get_doc_from_query_params(dict(request.query_params))
        if state is None:
            raise HTTPException(status_code=404)
        if "is_flagged" in state and state["is_flagged"]:
            raise HTTPException(status_code=404)
        iframe_url = furl(settings.IFRAME_BASE_URL) / page_cls.slug
        return _st_page(
            request,
            iframe_url,
            context={
                "title": f"{page_cls.title} - Gooey.AI",
                "description": page.preview_description(state),
                "image": page.preview_image(state),
            },
        )


def _st_page(request: Request, iframe_url: str, *, context: dict):
    f = furl(iframe_url)
    f.query.params["embed"] = "true"
    f.query.params.update(**request.query_params)  # pass down query params

    db.get_or_init_user_data(request)

    return templates.TemplateResponse(
        "home.html",
        context={
            "request": request,
            "iframe_url": f.url,
            "settings": settings,
            **context,
        },
    )


all_pages = [
    ChyronPlantPage,
    FaceInpaintingPage,
    EmailFaceInpaintingPage,
    LetterWriterPage,
    LipsyncPage,
    CompareLMPage,
    ImageSegmentationPage,
    TextToSpeechPage,
    LipsyncTTSPage,
    DeforumSDPage,
    Img2ImgPage,
    ObjectInpaintingPage,
    SocialLookupEmailPage,
    CompareText2ImgPage,
    SEOSummaryPage,
    GoogleImageGenPage,
]


def setup_pages():
    for page_cls in all_pages:
        script_to_api(page_cls)
        script_to_frontend(page_cls)


setup_pages()<|MERGE_RESOLUTION|>--- conflicted
+++ resolved
@@ -2,11 +2,6 @@
 import time
 import typing
 
-<<<<<<< HEAD
-import requests
-from fastapi import FastAPI
-=======
->>>>>>> 43f1bd02
 from fastapi import FastAPI, Header
 from fastapi import HTTPException, Body
 from fastapi.middleware.cors import CORSMiddleware
@@ -28,13 +23,7 @@
     FIREBASE_SESSION_COOKIE,
 )
 from daras_ai.computer import run_compute_steps
-<<<<<<< HEAD
-from daras_ai_v2 import settings
-from gooey_token_authentication1.token_authentication import authenticate
-from pages.GoogleImageGen import GoogleImageGenPage
-=======
 from daras_ai_v2 import settings, db
->>>>>>> 43f1bd02
 from daras_ai_v2.base import (
     BasePage,
     err_msg_for_exc,
