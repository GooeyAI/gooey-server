import typing

from fastapi import FastAPI
from fastapi import HTTPException, Body
from fastapi.middleware.cors import CORSMiddleware
from fastapi.responses import JSONResponse
from fastapi.responses import RedirectResponse
from fastapi.templating import Jinja2Templates
from google.auth.transport import requests
from google.cloud import firestore
from google.oauth2 import id_token
from pydantic import BaseModel
from starlette.middleware.sessions import SessionMiddleware
from starlette.requests import Request

from daras_ai.computer import run_compute_steps
from daras_ai_v2 import settings
from daras_ai_v2.base import BasePage, get_doc_ref, get_saved_doc_nocahe
from pages.ChyronPlant import ChyronPlantPage
from pages.CompareLM import CompareLMPage
from pages.EmailFaceInpainting import EmailFaceInpaintingPage
from pages.FaceInpainting import FaceInpaintingPage
from pages.ImageSegmentation import ImageSegmentationPage
from pages.LetterWriter import LetterWriterPage
from pages.Lipsync import LipsyncPage

from pages.TextToSpeech import TextToSpeechPage

app = FastAPI(title="DarasAI")

app.add_middleware(
    CORSMiddleware,
    allow_origins=["*"],
    allow_credentials=True,
    allow_methods=["*"],
    allow_headers=["*"],
)

templates = Jinja2Templates(directory="templates")

app.add_middleware(SessionMiddleware, secret_key="loveudara")


@app.post("/auth", status_code=302)
async def authentication(request: Request):
    body = await request.body()
    body_str = body.decode("utf-8")
    creds = body_str.split("&")
    token = creds[0].split("=")[1]

    csrf_token_cookie = request.cookies.get("g_csrf_token")
    if not csrf_token_cookie:
        print(400, "No CSRF token in Cookie.")
        RedirectResponse(url="/error", status_code=302)
    csrf_token_body = creds[1].split("=")[1]
    if not csrf_token_body:
        print(400, "No CSRF token in post body.")
        RedirectResponse(url="/error", status_code=302)
    if csrf_token_cookie != csrf_token_body:
        print(400, "Failed to verify double submit cookie.")
        RedirectResponse(url="/error", status_code=302)

    try:
        user = id_token.verify_oauth2_token(
            token,
            requests.Request(),
            settings.GOOGLE_CLIENT_ID,
        )
        print(user)

        request.session["user"] = dict({"email": user["email"], "name": user["name"]})

        return RedirectResponse(url="/", status_code=302)

    except ValueError:
        return RedirectResponse(url="/error", status_code=302)


@app.get("/")
def check(request: Request):
    user = request.session.get("user")
    user_logged_in = False
    if user:
        user_logged_in = True
    return templates.TemplateResponse(
        "index.html", context={"request": request, "user_logged_in": user_logged_in}
    )


@app.route("/logout")
async def logout(request: Request):
    request.session.pop("user", None)
    return RedirectResponse(url="/")


@app.route("/error")
def error(request: Request):
    return templates.TemplateResponse("error_page.html", context={"request": request})


@app.post("/v1/run-recipe/")
def run(
    params: dict = Body(
        examples={
            "political-ai": {
                "summary": "Political AI example",
                "value": {
                    "recipe_id": "xYlKZM4b5T0",
                    "inputs": {
                        "action_id": "17716",
                    },
                },
            },
        },
    ),
):
    recipe_id = params.get("recipie_id", params.get("recipe_id", None))
    if not recipe_id:
        raise HTTPException(
            status_code=400,
            detail={
                "error": "missing field in request body",
                "path": ["recipe_id"],
            },
        )

    db = firestore.Client()
    db_collection = db.collection("daras-ai--political_example")
    doc_ref = db_collection.document(recipe_id)
    doc = doc_ref.get().to_dict()

    variables = {}

    # put input steps parameters into variables
    for input_step in doc["input_steps"]:
        var_name = input_step["var_name"]
        try:
            variables[var_name] = params["inputs"][var_name]
        except (KeyError, TypeError):
            raise HTTPException(
                status_code=400,
                detail={
                    "error": "missing field in request body",
                    "path": ["inputs", var_name],
                },
            )

    # run compute steps
    compute_steps = doc["compute_steps"]
    run_compute_steps(compute_steps, variables)

    # put output steps parameters into variables
    outputs = {}
    for output_step in doc["output_steps"]:
        var_name = output_step["var_name"]
        outputs[var_name] = variables[var_name]

    return {"outputs": outputs}


class RunFailedModel(BaseModel):
    error: str


def script_to_api(page: typing.Type[BasePage]):
    body_spec = Body(examples=page.RequestModel.Config.schema_extra.get("examples"))

    @app.post(
        page.endpoint,
        response_model=page.ResponseModel,
        responses={500: {"model": RunFailedModel}},
    )
    def run_api(request: page.RequestModel = body_spec):
        # get saved state from db
        state = get_saved_doc_nocahe(get_doc_ref(page.doc_name))

        # only use the request values, discard outputs
        state = page.RequestModel.parse_obj(state).dict()

        # remove None values & update state
        request_dict = {k: v for k, v in request.dict().items() if v is not None}
        state.update(request_dict)

        # run the script
        try:
            all(page().run(state))
        except Exception as e:
            return JSONResponse(
                status_code=500, content={"error": f"{type(e).__name__} - {e}"}
            )

        # return updated state
        return state


all_pages = [
    ChyronPlantPage,
    FaceInpaintingPage,
    EmailFaceInpaintingPage,
    LetterWriterPage,
    LipsyncPage,
<<<<<<< HEAD
    TextToSpeechPage,
=======
    CompareLMPage,
    ImageSegmentationPage,
>>>>>>> 3650de15
]

for page in all_pages:
    script_to_api(page)<|MERGE_RESOLUTION|>--- conflicted
+++ resolved
@@ -199,12 +199,9 @@
     EmailFaceInpaintingPage,
     LetterWriterPage,
     LipsyncPage,
-<<<<<<< HEAD
-    TextToSpeechPage,
-=======
     CompareLMPage,
     ImageSegmentationPage,
->>>>>>> 3650de15
+    TextToSpeechPage,
 ]
 
 for page in all_pages:
