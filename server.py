--- conflicted
+++ resolved
@@ -173,22 +173,14 @@
         return state
 
 
-<<<<<<< HEAD
-script_to_api(ChyronPlantPage)
-script_to_api(FaceInpaintingPage)
-script_to_api(EmailFaceInpaintingPage)
-script_to_api(LetterWriterPage)
-script_to_api(LipsyncPage)
-script_to_api(TextToSpeechPage)
-=======
 all_pages = [
     ChyronPlantPage,
     FaceInpaintingPage,
     EmailFaceInpaintingPage,
     LetterWriterPage,
     LipsyncPage,
+    TextToSpeechPage,
 ]
 
 for page in all_pages:
-    script_to_api(page)
->>>>>>> 59a6b337
+    script_to_api(page)