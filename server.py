--- conflicted
+++ resolved
@@ -179,11 +179,8 @@
     EmailFaceInpaintingPage,
     LetterWriterPage,
     LipsyncPage,
-<<<<<<< HEAD
+    CompareLMPage,
     ImageSegmentationPage,
-=======
-    CompareLMPage,
->>>>>>> 16dddc0b
 ]
 
 for page in all_pages:
