import datetime
import time
import typing

import requests
from fastapi import FastAPI
from fastapi import HTTPException, Body
from fastapi.middleware.cors import CORSMiddleware
from fastapi.responses import JSONResponse
from fastapi.responses import RedirectResponse
from fastapi.staticfiles import StaticFiles
from fastapi.templating import Jinja2Templates
from firebase_admin import auth, exceptions
from furl import furl
from google.cloud import firestore
from pydantic import BaseModel
from starlette.middleware.authentication import AuthenticationMiddleware
from starlette.middleware.sessions import SessionMiddleware
from starlette.requests import Request
from starlette.responses import PlainTextResponse

from auth_backend import (
    SessionAuthBackend,
    FIREBASE_SESSION_COOKIE,
    ANONYMOUS_USER_COOKIE,
)
from daras_ai.computer import run_compute_steps
from daras_ai_v2 import settings
from pages.GoogleImageGen import GoogleImageGenPage
from daras_ai_v2.base import (
    BasePage,
    get_doc_ref,
    get_saved_doc_nocahe,
    err_msg_for_exc,
)
from pages.ChyronPlant import ChyronPlantPage
from pages.CompareLM import CompareLMPage
from pages.CompareText2Img import CompareText2ImgPage
from pages.DeforumSD import DeforumSDPage
from pages.EmailFaceInpainting import EmailFaceInpaintingPage
from pages.FaceInpainting import FaceInpaintingPage
from pages.ImageSegmentation import ImageSegmentationPage
from pages.Img2Img import Img2ImgPage
from pages.LetterWriter import LetterWriterPage
from pages.Lipsync import LipsyncPage
from pages.LipsyncTTS import LipsyncTTSPage
from pages.ObjectInpainting import ObjectInpaintingPage
from pages.SEOSummary import SEOSummaryPage
from pages.SocialLookupEmail import SocialLookupEmailPage
from pages.TextToSpeech import TextToSpeechPage

app = FastAPI(title="GOOEY.AI", docs_url=None, redoc_url="/docs")

app.add_middleware(
    CORSMiddleware,
    allow_origins=["*"],
    allow_credentials=True,
    allow_methods=["*"],
    allow_headers=["*"],
)
app.add_middleware(AuthenticationMiddleware, backend=SessionAuthBackend())
app.add_middleware(
    SessionMiddleware,
    secret_key=settings.SECRET_KEY,
    same_site="strict",
)
app.mount("/static", StaticFiles(directory="static"), name="static")

templates = Jinja2Templates(directory="templates")


@app.exception_handler(404)
async def custom_404_handler(request: Request, exc):
    return templates.TemplateResponse("404.html", {"request": request})


@app.get("/login", include_in_schema=False)
def authentication(request: Request):
    if request.user:
        return RedirectResponse(url=request.query_params.get("next", "/"))
    return templates.TemplateResponse(
        "login_options.html",
        context={
            "request": request,
        },
    )


@app.post("/sessionLogin", include_in_schema=False)
async def authentication(request: Request):
    ## Taken from https://firebase.google.com/docs/auth/admin/manage-cookies#create_session_cookie

    # Get the ID token sent by the client
    id_token = await request.body()

    # To ensure that cookies are set only on recently signed in users, check auth_time in
    # ID token before creating a cookie.
    try:
        decoded_claims = auth.verify_id_token(id_token)
        # Only process if the user signed in within the last 5 minutes.
        if time.time() - decoded_claims["auth_time"] < 5 * 60:
            expires_in = datetime.timedelta(days=14)
            session_cookie = auth.create_session_cookie(id_token, expires_in=expires_in)
            request.session[FIREBASE_SESSION_COOKIE] = session_cookie
            return JSONResponse(content={"status": "success"})
        # User did not sign in recently. To guard against ID token theft, require
        # re-authentication.
        return PlainTextResponse(status_code=401, content="Recent sign in required")
    except auth.InvalidIdTokenError:
        return PlainTextResponse(status_code=401, content="Invalid ID token")
    except exceptions.FirebaseError:
        return PlainTextResponse(
            status_code=401, content="Failed to create a session cookie"
        )


@app.get("/logout", include_in_schema=False)
async def logout(request: Request):
    request.session.pop(FIREBASE_SESSION_COOKIE, None)
    return RedirectResponse(url=request.query_params.get("next", "/"))


@app.post("/v1/run-recipe/", include_in_schema=False)
def run(
    params: dict = Body(
        examples={
            "political-ai": {
                "summary": "Political AI example",
                "value": {
                    "recipe_id": "xYlKZM4b5T0",
                    "inputs": {
                        "action_id": "17716",
                    },
                },
            },
        },
    ),
):
    recipe_id = params.get("recipie_id", params.get("recipe_id", None))
    if not recipe_id:
        raise HTTPException(
            status_code=400,
            detail={
                "error": "missing field in request body",
                "path": ["recipe_id"],
            },
        )

    db = firestore.Client()
    db_collection = db.collection("daras-ai--political_example")
    doc_ref = db_collection.document(recipe_id)
    doc = doc_ref.get().to_dict()

    variables = {}

    # put input steps parameters into variables
    for input_step in doc["input_steps"]:
        var_name = input_step["var_name"]
        try:
            variables[var_name] = params["inputs"][var_name]
        except (KeyError, TypeError):
            raise HTTPException(
                status_code=400,
                detail={
                    "error": "missing field in request body",
                    "path": ["inputs", var_name],
                },
            )

    # run compute steps
    compute_steps = doc["compute_steps"]
    run_compute_steps(compute_steps, variables)

    # put output steps parameters into variables
    outputs = {}
    for output_step in doc["output_steps"]:
        var_name = output_step["var_name"]
        outputs[var_name] = variables[var_name]

    return {"outputs": outputs}


class RunFailedModel(BaseModel):
    error: str


def script_to_api(page_cls: typing.Type[BasePage]):
    body_spec = Body(examples=page_cls.RequestModel.Config.schema_extra.get("examples"))

    @app.post(
        page_cls().endpoint,
        response_model=page_cls.ResponseModel,
        responses={500: {"model": RunFailedModel}},
        name=page_cls.title,
    )
    def run_api(request: Request, page_request: page_cls.RequestModel = body_spec):
        # init a new page for every request
        page = page_cls()

        # get saved state from db
        state = get_saved_doc_nocahe(get_doc_ref(page.doc_name))

        # set sane defaults
        for k, v in page.sane_defaults.items():
            state.setdefault(k, v)

        # only use the request values, discard outputs
        state = page.RequestModel.parse_obj(state).dict()

        # remove None values & update state
        request_dict = {k: v for k, v in page_request.dict().items() if v is not None}
        state.update(request_dict)

        # pass current user from request
        state["_current_user"] = request.user

        # run the script
        try:
            gen = page.run(state)
            try:
                while True:
                    next(gen)
            except StopIteration:
                pass
        except Exception as e:
            return JSONResponse(status_code=500, content={"error": err_msg_for_exc(e)})

        # return updated state
        return state


@app.get("/", include_in_schema=False)
def st_home(request: Request):
    iframe_url = furl(settings.IFRAME_BASE_URL).url
    return _st_page(
        request,
        iframe_url,
        context={"title": "Home - Gooey.AI"},
    )


@app.get("/Editor/", include_in_schema=False)
def st_editor(request: Request):
    iframe_url = furl(settings.IFRAME_BASE_URL) / "Editor"
    return _st_page(
        request,
        iframe_url,
        context={"title": f"Gooey.AI"},
    )


def script_to_frontend(page_cls: typing.Type[BasePage]):
    @app.get(f"/{page_cls.slug}/", include_in_schema=False)
    def st_page(request: Request):
        page = page_cls()
<<<<<<< HEAD
        state = page.load_state()
        if not state:
=======
        if "example_id" in request.query_params:
            state = page.get_example_doc(request.query_params["example_id"])
        else:
            state = page.get_doc()
        if state is None:
>>>>>>> d07c668d
            raise HTTPException(status_code=404)
        iframe_url = furl(settings.IFRAME_BASE_URL) / page_cls.slug
        return _st_page(
            request,
            iframe_url,
            context={
                "title": f"{page_cls.title} - Gooey.AI",
                "description": page.preview_description(state),
                "image": page.preview_image(state),
            },
        )


def _st_page(request: Request, iframe_url: str, *, context: dict):
    f = furl(iframe_url)
    f.query.params["embed"] = "true"
    f.query.params.update(**request.query_params)  # pass down query params

    if not (request.user or request.session.get(ANONYMOUS_USER_COOKIE)):
        request.session[ANONYMOUS_USER_COOKIE] = {
            "uid": auth.create_user().uid,
        }

    return templates.TemplateResponse(
        "app.html",
        context={
            "request": request,
            "iframe_url": f.url,
            "settings": settings,
            **context,
        },
    )


all_pages = [
    ChyronPlantPage,
    FaceInpaintingPage,
    EmailFaceInpaintingPage,
    LetterWriterPage,
    LipsyncPage,
    CompareLMPage,
    ImageSegmentationPage,
    TextToSpeechPage,
    LipsyncTTSPage,
    DeforumSDPage,
    Img2ImgPage,
    ObjectInpaintingPage,
    SocialLookupEmailPage,
    CompareText2ImgPage,
    SEOSummaryPage,
    GoogleImageGenPage,
]


def setup_pages():
    for page_cls in all_pages:
        script_to_api(page_cls)
        script_to_frontend(page_cls)


setup_pages()<|MERGE_RESOLUTION|>--- conflicted
+++ resolved
@@ -253,16 +253,8 @@
     @app.get(f"/{page_cls.slug}/", include_in_schema=False)
     def st_page(request: Request):
         page = page_cls()
-<<<<<<< HEAD
         state = page.load_state()
         if not state:
-=======
-        if "example_id" in request.query_params:
-            state = page.get_example_doc(request.query_params["example_id"])
-        else:
-            state = page.get_doc()
-        if state is None:
->>>>>>> d07c668d
             raise HTTPException(status_code=404)
         iframe_url = furl(settings.IFRAME_BASE_URL) / page_cls.slug
         return _st_page(
