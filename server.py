--- conflicted
+++ resolved
@@ -2,12 +2,9 @@
 import time
 import typing
 
-<<<<<<< HEAD
-from fastapi import FastAPI, Header
-=======
 import requests
 from fastapi import FastAPI
->>>>>>> d07c668d
+from fastapi import FastAPI, Header
 from fastapi import HTTPException, Body
 from fastapi.middleware.cors import CORSMiddleware
 from fastapi.responses import JSONResponse
