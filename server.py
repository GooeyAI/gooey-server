--- conflicted
+++ resolved
@@ -251,25 +251,6 @@
     )
 
 
-<<<<<<< HEAD
-def script_to_frontend(page_cls: typing.Type[BasePage]):
-    @app.get(f"/{page_cls.slug}/", include_in_schema=False)
-    def st_page(request: Request):
-        page = page_cls()
-        state = page.get_doc_from_query_params(dict(request.query_params))
-        if state is None:
-            raise HTTPException(status_code=404)
-        iframe_url = furl(settings.IFRAME_BASE_URL) / page_cls.slug
-        return _st_page(
-            request,
-            iframe_url,
-            context={
-                "title": page.preview_title(state),
-                "description": page.preview_description(state),
-                "image": page.preview_image(state),
-            },
-        )
-=======
 @app.get("/{page_slug}/", include_in_schema=False)
 def st_page(request: Request, page_slug):
     page_slug = normalize_slug(page_slug)
@@ -295,7 +276,6 @@
             "image": page.preview_image(state),
         },
     )
->>>>>>> 3b217702
 
 
 def _st_page(request: Request, iframe_url: str, *, context: dict):
