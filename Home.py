--- conflicted
+++ resolved
@@ -24,24 +24,10 @@
     EmailFaceInpaintingPage,
     TextToSpeechPage,
     LipsyncTTSPage,
-<<<<<<< HEAD
     CompareLMPage,
     LipsyncPage,
     #ChyronPlantPage,
     #ImageSegmentationPage,
-]:
-    url = page.__module__.split(".")[-1]
-    st.markdown(
-        f"""
-        <a style="font-size: 24px" href="/{url}" target = "_self">
-        <h2>{page.title}</h2>
-        </a>
-        """,
-        unsafe_allow_html=True,
-    )
-    st.write("")
-    page().render_example(get_saved_doc(get_doc_ref(page.doc_name)))
-=======
 ]
 
 pages = [page_cls() for page_cls in page_classes]
@@ -65,8 +51,6 @@
 
     with col2:
         page.render_example(example_doc)
-
->>>>>>> 1a30aa34
     st.write("---")
 
 st.write("")
