<!DOCTYPE html>
<html lang="en">
<head>
    {% include 'gtag.html' %}

    <meta charset="UTF-8">
    <meta name="viewport" content="width=device-width, initial-scale=1.0">

    <title>{{ title }}</title>
    <link rel="icon" type="image/x-icon" href="/static/favicon.png">


    <!-- Primary Meta Tags -->
    <title>Meta Tags — Preview, Edit and Generate</title>
    <meta name="title" content="{{ title }}">
    {% if description %}
        <meta name="description" content="{{ description }}">
    {% endif %}

    <!-- Open Graph / Facebook -->
    <meta property="og:type" content="website">
    <meta property="og:url" content="{{ request.url }}">
    <meta property="og:title" content="{{ title }}">
    {% if description %}
        <meta property="og:description" content="{{ description }}">
    {% endif %}
    {% if image %}
        <meta property="og:image" content="{{ image }}">
    {% endif %}

    <!-- Twitter -->
    <meta property="twitter:card" content="summary_large_image">
    <meta property="twitter:url" content="{{ request.url }}">
    <meta property="twitter:title" content="{{ title }}">
    {% if description %}
        <meta property="twitter:description" content="{{ description }}">
    {% endif %}
    {% if image %}
        <meta property="twitter:image" content="{{ image }}">
    {% endif %}

    <link rel="stylesheet" href="/static/css/app.css">

    <style>
        ::-webkit-scrollbar {
            background: transparent;
            color: white;
            width: 6px;
        }

        ::-webkit-scrollbar-thumb {
            background: gray;
            border-radius: 100px;
        }

        iframe {
            overflow-y: scroll;
            border: 0;
            margin: 0;
            padding: 0;
            width: 100%;
        }

        .login-container {
            position: absolute;
            top: 25px;
            right: 25px;
            text-align: center;
        }
    </style>

</head>
<body>

{% include 'header.html' %}
<script src="https://www.gstatic.com/firebasejs/8.10.1/firebase-app.js"></script>
<script src="https://www.gstatic.com/firebasejs/8.10.1/firebase-auth.js"></script>
<script src="https://www.gstatic.com/firebasejs/8.10.1/firebase-analytics.js"></script>
<script src="/static/js/auth.js"></script>
<<<<<<< HEAD
{% block content %}
{% endblock content%}
=======

<iframe onload="onIframeLoaded(this)"
        src="{{ iframe_url }}"
        allow="clipboard-read; clipboard-write; accelerometer; ambient-light-sensor; autoplay; battery; camera; document-domain; encrypted-media; fullscreen; geolocation; gyroscope; layout-animations; legacy-image-formats; magnetometer; microphone; midi; oversized-images; payment; picture-in-picture; publickey-credentials-get; sync-xhr; usb; vr ; wake-lock; xr-spatial-tracking">
</iframe>

<script>
    function onIframeLoaded(iframe) {
        window.addEventListener('message', function (event) {
            switch (event.data.type) {
                case "GOOEY_SET_QUERY_PARAM":
                    let searchParams = new URLSearchParams();
                    for (let [key, value] of Object.entries(event.data.queryParams)) {
                        searchParams.set(key, value);
                    }
                    let url = new URL(window.location.href);
                    url.search = searchParams.toString();
                    history.pushState(null, '', url.toString());
                case "GOOEY_IFRAME_RESIZE":
                    iframe.style.height = `${event.data.height + 100}px`;
                    break
            }
        });
    }
</script>

>>>>>>> 9cc29f8a
</body>
</html><|MERGE_RESOLUTION|>--- conflicted
+++ resolved
@@ -77,36 +77,7 @@
 <script src="https://www.gstatic.com/firebasejs/8.10.1/firebase-auth.js"></script>
 <script src="https://www.gstatic.com/firebasejs/8.10.1/firebase-analytics.js"></script>
 <script src="/static/js/auth.js"></script>
-<<<<<<< HEAD
 {% block content %}
 {% endblock content%}
-=======
-
-<iframe onload="onIframeLoaded(this)"
-        src="{{ iframe_url }}"
-        allow="clipboard-read; clipboard-write; accelerometer; ambient-light-sensor; autoplay; battery; camera; document-domain; encrypted-media; fullscreen; geolocation; gyroscope; layout-animations; legacy-image-formats; magnetometer; microphone; midi; oversized-images; payment; picture-in-picture; publickey-credentials-get; sync-xhr; usb; vr ; wake-lock; xr-spatial-tracking">
-</iframe>
-
-<script>
-    function onIframeLoaded(iframe) {
-        window.addEventListener('message', function (event) {
-            switch (event.data.type) {
-                case "GOOEY_SET_QUERY_PARAM":
-                    let searchParams = new URLSearchParams();
-                    for (let [key, value] of Object.entries(event.data.queryParams)) {
-                        searchParams.set(key, value);
-                    }
-                    let url = new URL(window.location.href);
-                    url.search = searchParams.toString();
-                    history.pushState(null, '', url.toString());
-                case "GOOEY_IFRAME_RESIZE":
-                    iframe.style.height = `${event.data.height + 100}px`;
-                    break
-            }
-        });
-    }
-</script>
-
->>>>>>> 9cc29f8a
 </body>
 </html>