<<<<<<< HEAD
<script src="https://js.stripe.com/v3/" async defer></script>
<script src="https://www.paypal.com/sdk/js?client-id={{ settings.PAYPAL_CLIENT_ID }}&currency=USD&enable-funding=venmo&disable-funding=paylater"
        async defer onload="renderPaypalButtons()"></script>
<div class="container">
    <div class="user-info">
    <div class="credits-container">
        <div class="h2">Remaining Credits: {{ humanize.intcomma(user_credits) }}</div>
        <p>
            Every time you submit a workflow or make an API call,
            we deduct credits from your account.
        </p>
    </div>
=======
{% extends 'base.html' %}

{% block head %}
<meta name="robots" content="noindex,nofollow">
<meta name="description" content="Your API keys, profile, and billing details.">
<link rel="canonical" href="{{ canonical_url }}">
{% endblock %}

{% block content %}
    <script src="https://js.stripe.com/v3/" async defer></script>
    <script src="https://www.paypal.com/sdk/js?client-id={{ settings.PAYPAL_CLIENT_ID }}&currency=USD&enable-funding=venmo&disable-funding=paylater"
            async defer onload="renderPaypalButtons()"></script>
    <div class="container">
        <div class="user-info">
            {% if request.user.photo_url %}
                <img id="profile-picture" src="{{ request.user.photo_url }}" alt="" width="128" height="128">
            {% endif %}
            <div class="user-info-text-box">
                {% if request.user.display_name %}
                    <h2>{{ request.user.display_name }}</h2>
                {% endif %}
                <span style="font-weight: normal">{{ request.user.email or request.user.phone_number }}</span>
                <div style="font-weight: normal; font-size: x-small">
                    <a href="/privacy">Privacy</a>&nbsp & &nbsp;<a href="/terms">Terms</a>
                </div>
                <br/>
                <a href="/logout">Signout</a>
            </div>
        </div>
        {% if is_admin %}
            <hr>
            <div class="admin-div">
                <h2>Admin Links</h2>
                <ul>
                    <li><a href="https://gooey-dash-prod.us-1.gooey.ai/" target="_blank">Usage Dashboard</a></li>
                    <li><a href="https://datastudio.google.com/reporting/5c9bb981-ef13-4e46-a5af-eef92f3c42d7"
                           target="_blank">Traffic Dashboard</a></li>
                    <li><a href="https://sentry.io/organizations/dara-network/issues/?project=4504338635423744"
                           target="_blank">Sentry</a></li>
                    <li>
                        <a href="https://analytics.google.com/analytics/web/#/p342900654/reports/reportinghub?params=_u..nav%3Dmaui "
                           target="_blank">Analytics Summary</a></li>
                    <li>
                        <a href="https://analytics.google.com/analytics/web/#/p342900654/reports/explorer?params=_u..nav%3Dmaui%26_u.date00%3D20221115%26_u.date01%3D20230108%26_u.comparisonOption%3Ddisabled%26_r.explorerCard..seldim%3D%5B%22unifiedPagePathScreen%22%5D%26_r.explorerCard..rowsPerPage%3D25%26_r.explorerCard..startRow%3D0%26_r.explorerCard..selmet%3D%5B%22screenPageViews%22,%22activeUsers%22%5D%26_r.explorerCard..sortKey%3DscreenPageViews&r=4354450696&ruid=all-pages-and-screens,life-cycle,engagement&collectionId=4354433299"
                           target="_blank">Most Popular Pages</a></li>
                </ul>
            </div>
        {% endif %}
>>>>>>> 6cabfea7

    {% if not subscription %}
        <hr>
        <div class="buy-credits-container">
            <div class="h2">Buy Credits</div>
            <div class="pb-2">
                Pay via

                <input class="form-check-input mx-1"
                        type="radio"
                        id="payment-method-stripe"
                        name="payment-method"
                        onchange="stripeLayout()"
                        checked>
                <label class="form-check-label" for="payment-method-stripe"><b>Stripe</b></label>

                <input class="form-check-input mx-1"
                        type="radio"
                        id="payment-method-paypal"
                        name="payment-method"
                        onchange="paypalLayout()">
                <label class="form-check-label" for="payment-method-paypal"><b>Paypal</b></label>
            </div>
            <div id="stripe-container">
                {% for lookup_key, subscription in available_subscriptions.items() %}
                    <ul id="{{ subscription['display']['name'] }}">
                        <li>
                            <div class="h4">{{ subscription["display"]["title"] }}</div>
                            <div class="h5">{{ subscription["display"]["description"] | safe }}</div>
                            {% if lookup_key == "addon" %}
                                {% include 'add_on_credits.html' %}
                            {% else %}
                                <form action="/__/stripe/create-checkout-session" method="POST">
                                    <!-- Add a hidden field with the lookup_key of your Price -->
                                    <input type="hidden" name="lookup_key" value="{{ lookup_key }}"/>
                                    <button class="streamlit-like-btn" type="submit">Buy</button>
                                </form>
                            {% endif %}
                        </li>
                    </ul>
                {% endfor %}
            </div>
            <div id="paypal-container" style="display: none;">
                {% for lookup_key, subscription in available_subscriptions.items() %}
                    {% if lookup_key == "addon" %}
                        <div class="h4">{{ subscription["display"]["title"] }}</div>
                        <div class="h5">{{ subscription["display"]["description"] | safe }}</div>
                        {% for option in [10, 30, 50, 100, 300, 500] %}
                            <button class="streamlit-like-btn paypal-checkout-option"
                                    onclick="setQuantity(this, {{ option * 100 }});">
                                Buy ${{ option }}
                            </button>
                        {% endfor %}
                        <div class="pt-3" style="width: fit-content; display: none;"
                                id="paypal-button-container"></div>
                        <p id="result-message"></p>
                    {% endif %}
                {% endfor %}
            </div>
        </div>
    {% else %}
        <hr/>
        <div class="h4" id="subscription-text">
            You are subscribed to {{ subscription["display"]["name"] }}, {{ subscription["display"]["title"] }}
        </div>
        <form class="d-inline" action="/__/stripe/cancel-subscription" method="POST">
            <button class="bg-danger streamlit-like-btn" id="cancel-button" type="submit">Cancel Subscription
            </button>
        </form>
        <form class="d-inline" action="/__/stripe/create-portal-session" method="POST">
            <button class="streamlit-like-btn" id="portal-button" type="submit">Manage your billing
                information
            </button>
        </form>

        <div class="p-1"></div>
        {% include 'add_on_credits.html' %}
    {% endif %}
</div>

<script>
    function stripeLayout() {
        document.getElementById("paypal-container").style.display = "none";
        document.getElementById("stripe-container").style.display = "block";
    }

    function paypalLayout() {
        document.getElementById("stripe-container").style.display = "none";
        document.getElementById("paypal-container").style.display = "block";
    }

    let selectedQty = 0;

    // Handle Paypal
    function setQuantity(el, qty) {
        for (let btn of document.getElementsByClassName("paypal-checkout-option")) {
            btn.className = el.className.replace(" bg-secondary", "");
        }
        el.className += " bg-secondary";
        document.getElementById("paypal-button-container").style.display = "block";
        selectedQty = qty;
    }

    function renderPaypalButtons() {
        window.paypal.Buttons({createOrder, onApprove}).render("#paypal-button-container");
    }

    async function createOrder() {
        try {
            const response = await fetch("/__/paypal/orders/create/", {
                method: "POST",
                headers: {
                    "Content-Type": "application/json",
                },
                // use the "body" param to optionally pass additional order information
                // like product ids and quantities
                body: JSON.stringify({
                    quantity: selectedQty,
                }),
            });
            const orderData = await response.json();
            if (orderData.id) {
                return orderData.id;
            } else {
                const errorDetail = orderData?.details?.[0];
                const errorMessage = errorDetail
                    ? `${errorDetail.issue} ${errorDetail.description} (${orderData.debug_id})`
                    : JSON.stringify(orderData);

                throw new Error(errorMessage);
            }
        } catch (error) {
            console.error(error);
            resultMessage(`Could not initiate PayPal Checkout...<br><br>${error}`);
        }
    }

    async function onApprove(data, actions) {
        try {
            const response = await fetch(`/__/paypal/orders/${data.orderID}/capture`, {
                method: "POST",
                headers: {
                    "Content-Type": "application/json",
                },
            });

            const orderData = await response.json();
            // Three cases to handle:
            //   (1) Recoverable INSTRUMENT_DECLINED -> call actions.restart()
            //   (2) Other non-recoverable errors -> Show a failure message
            //   (3) Successful transaction -> Show confirmation or thank you message

            const errorDetail = orderData?.details?.[0];

            if (errorDetail?.issue === "INSTRUMENT_DECLINED") {
                // (1) Recoverable INSTRUMENT_DECLINED -> call actions.restart()
                // recoverable state, per https://developer.paypal.com/docs/checkout/standard/customize/handle-funding-failures/
                return actions.restart();
            } else if (errorDetail) {
                // (2) Other non-recoverable errors -> Show a failure message
                throw new Error(`${errorDetail.description} (${orderData.debug_id})`);
            } else if (!orderData.purchase_units) {
                throw new Error(JSON.stringify(orderData));
            } else {
                // (3) Successful transaction -> Show confirmation or thank you message
                // Or go to another URL:  actions.redirect('thank_you.html');
                actions.redirect(window.location.origin + "/payment-success/");
            }
        } catch (error) {
            console.error(error);
            resultMessage(
                `Sorry, your transaction could not be processed...<br><br>${error}`,
            );
        }
    }

    // Example function to show a result to the user. Your site's UI library can be used instead.
    function resultMessage(message) {
        const container = document.querySelector("#result-message");
        container.innerHTML = message;
    }
</script><|MERGE_RESOLUTION|>--- conflicted
+++ resolved
@@ -1,66 +1,131 @@
-<<<<<<< HEAD
 <script src="https://js.stripe.com/v3/" async defer></script>
 <script src="https://www.paypal.com/sdk/js?client-id={{ settings.PAYPAL_CLIENT_ID }}&currency=USD&enable-funding=venmo&disable-funding=paylater"
         async defer onload="renderPaypalButtons()"></script>
 <div class="container">
     <div class="user-info">
+        {% if request.user.photo_url %}
+            <img id="profile-picture" src="{{ request.user.photo_url }}" alt="" width="128" height="128">
+        {% endif %}
+        <div class="user-info-text-box">
+            {% if request.user.display_name %}
+                <h2>{{ request.user.display_name }}</h2>
+            {% endif %}
+            <span style="font-weight: normal">{{ request.user.email or request.user.phone_number }}</span>
+            <div style="font-weight: normal; font-size: x-small">
+                <a href="/privacy">Privacy</a>&nbsp & &nbsp;<a href="/terms">Terms</a>
+            </div>
+            <br/>
+            <a href="/logout">Signout</a>
+        </div>
+    </div>
+    {% if is_admin %}
+        <hr>
+        <div class="admin-div">
+            <h2>Admin Links</h2>
+            <ul>
+                <li><a href="https://gooey-dash-prod.us-1.gooey.ai/" target="_blank">Usage Dashboard</a></li>
+                <li><a href="https://datastudio.google.com/reporting/5c9bb981-ef13-4e46-a5af-eef92f3c42d7"
+                        target="_blank">Traffic Dashboard</a></li>
+                <li><a href="https://sentry.io/organizations/dara-network/issues/?project=4504338635423744"
+                        target="_blank">Sentry</a></li>
+                <li>
+                    <a href="https://analytics.google.com/analytics/web/#/p342900654/reports/reportinghub?params=_u..nav%3Dmaui "
+                        target="_blank">Analytics Summary</a></li>
+                <li>
+                    <a href="https://analytics.google.com/analytics/web/#/p342900654/reports/explorer?params=_u..nav%3Dmaui%26_u.date00%3D20221115%26_u.date01%3D20230108%26_u.comparisonOption%3Ddisabled%26_r.explorerCard..seldim%3D%5B%22unifiedPagePathScreen%22%5D%26_r.explorerCard..rowsPerPage%3D25%26_r.explorerCard..startRow%3D0%26_r.explorerCard..selmet%3D%5B%22screenPageViews%22,%22activeUsers%22%5D%26_r.explorerCard..sortKey%3DscreenPageViews&r=4354450696&ruid=all-pages-and-screens,life-cycle,engagement&collectionId=4354433299"
+                        target="_blank">Most Popular Pages</a></li>
+            </ul>
+        </div>
+    {% endif %}
+
+    <hr>
+
     <div class="credits-container">
-        <div class="h2">Remaining Credits: {{ humanize.intcomma(user_credits) }}</div>
+        <h2>Remaining Credits: {{ humanize.intcomma(user_credits) }}</h2>
         <p>
             Every time you submit a workflow or make an API call,
             we deduct credits from your account.
         </p>
     </div>
-=======
-{% extends 'base.html' %}
-
-{% block head %}
-<meta name="robots" content="noindex,nofollow">
-<meta name="description" content="Your API keys, profile, and billing details.">
-<link rel="canonical" href="{{ canonical_url }}">
-{% endblock %}
-
-{% block content %}
-    <script src="https://js.stripe.com/v3/" async defer></script>
-    <script src="https://www.paypal.com/sdk/js?client-id={{ settings.PAYPAL_CLIENT_ID }}&currency=USD&enable-funding=venmo&disable-funding=paylater"
-            async defer onload="renderPaypalButtons()"></script>
-    <div class="container">
-        <div class="user-info">
-            {% if request.user.photo_url %}
-                <img id="profile-picture" src="{{ request.user.photo_url }}" alt="" width="128" height="128">
-            {% endif %}
-            <div class="user-info-text-box">
-                {% if request.user.display_name %}
-                    <h2>{{ request.user.display_name }}</h2>
-                {% endif %}
-                <span style="font-weight: normal">{{ request.user.email or request.user.phone_number }}</span>
-                <div style="font-weight: normal; font-size: x-small">
-                    <a href="/privacy">Privacy</a>&nbsp & &nbsp;<a href="/terms">Terms</a>
-                </div>
-                <br/>
-                <a href="/logout">Signout</a>
-            </div>
-        </div>
-        {% if is_admin %}
-            <hr>
-            <div class="admin-div">
-                <h2>Admin Links</h2>
-                <ul>
-                    <li><a href="https://gooey-dash-prod.us-1.gooey.ai/" target="_blank">Usage Dashboard</a></li>
-                    <li><a href="https://datastudio.google.com/reporting/5c9bb981-ef13-4e46-a5af-eef92f3c42d7"
-                           target="_blank">Traffic Dashboard</a></li>
-                    <li><a href="https://sentry.io/organizations/dara-network/issues/?project=4504338635423744"
-                           target="_blank">Sentry</a></li>
-                    <li>
-                        <a href="https://analytics.google.com/analytics/web/#/p342900654/reports/reportinghub?params=_u..nav%3Dmaui "
-                           target="_blank">Analytics Summary</a></li>
-                    <li>
-                        <a href="https://analytics.google.com/analytics/web/#/p342900654/reports/explorer?params=_u..nav%3Dmaui%26_u.date00%3D20221115%26_u.date01%3D20230108%26_u.comparisonOption%3Ddisabled%26_r.explorerCard..seldim%3D%5B%22unifiedPagePathScreen%22%5D%26_r.explorerCard..rowsPerPage%3D25%26_r.explorerCard..startRow%3D0%26_r.explorerCard..selmet%3D%5B%22screenPageViews%22,%22activeUsers%22%5D%26_r.explorerCard..sortKey%3DscreenPageViews&r=4354450696&ruid=all-pages-and-screens,life-cycle,engagement&collectionId=4354433299"
-                           target="_blank">Most Popular Pages</a></li>
-                </ul>
-            </div>
-        {% endif %}
->>>>>>> 6cabfea7
+
+    {% if not subscription %}
+        <hr>
+        <div class="buy-credits-container">
+            <h2>Buy Credits</h2>
+            <div class="pb-2">
+                Pay via
+
+                <input class="form-check-input mx-1"
+                        type="radio"
+                        id="payment-method-stripe"
+                        name="payment-method"
+                        onchange="stripeLayout()"
+                        checked>
+                <label class="form-check-label" for="payment-method-stripe"><b>Stripe</b></label>
+
+                <input class="form-check-input mx-1"
+                        type="radio"
+                        id="payment-method-paypal"
+                        name="payment-method"
+                        onchange="paypalLayout()">
+                <label class="form-check-label" for="payment-method-paypal"><b>Paypal</b></label>
+            </div>
+            <div id="stripe-container">
+                {% for lookup_key, subscription in available_subscriptions.items() %}
+                    <ul id="{{ subscription['display']['name'] }}">
+                        <li>
+                            <h4>{{ subscription["display"]["title"] }}</h4>
+                            <h5>{{ subscription["display"]["description"] | safe }}</h5>
+                            {% if lookup_key == "addon" %}
+                                {% include 'add_on_credits.html' %}
+                            {% else %}
+                                <form action="/__/stripe/create-checkout-session" method="POST">
+                                    <!-- Add a hidden field with the lookup_key of your Price -->
+                                    <input type="hidden" name="lookup_key" value="{{ lookup_key }}"/>
+                                    <button class="streamlit-like-btn" type="submit">Buy</button>
+                                </form>
+                            {% endif %}
+                        </li>
+                    </ul>
+                {% endfor %}
+            </div>
+            <div id="paypal-container" style="display: none;">
+                {% for lookup_key, subscription in available_subscriptions.items() %}
+                    {% if lookup_key == "addon" %}
+                        <h4>{{ subscription["display"]["title"] }}</h4>
+                        <h5>{{ subscription["display"]["description"] | safe }}</h5>
+                        {% for option in [10, 30, 50, 100, 300, 500] %}
+                            <button class="streamlit-like-btn paypal-checkout-option"
+                                    onclick="setQuantity(this, {{ option * 100 }});">
+                                Buy ${{ option }}
+                            </button>
+                        {% endfor %}
+                        <div class="pt-3" style="width: fit-content; display: none;"
+                                id="paypal-button-container"></div>
+                        <p id="result-message"></p>
+                    {% endif %}
+                {% endfor %}
+            </div>
+        </div>
+    {% else %}
+        <hr/>
+        <h4 id="subscription-text">
+            You are subscribed to {{ subscription["display"]["name"] }}, {{ subscription["display"]["title"] }}
+        </h4>
+        <form class="d-inline" action="/__/stripe/cancel-subscription" method="POST">
+            <button class="bg-danger streamlit-like-btn" id="cancel-button" type="submit">Cancel Subscription
+            </button>
+        </form>
+        <form class="d-inline" action="/__/stripe/create-portal-session" method="POST">
+            <button class="streamlit-like-btn" id="portal-button" type="submit">Manage your billing
+                information
+            </button>
+        </form>
+
+        <div class="p-1"></div>
+        {% include 'add_on_credits.html' %}
+    {% endif %}
+    </div>
 
     {% if not subscription %}
         <hr>
