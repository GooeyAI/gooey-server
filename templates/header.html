--- conflicted
+++ resolved
@@ -7,19 +7,13 @@
     <div class="header-links">
         <a href="https://www.gooey.ai">Home</a>
         <a href="/">Explore</a>
-<<<<<<< HEAD
         {% if not request.user %}
             <a href="https://www.gooey.ai/pricing">Pricing</a>
         {% endif %}
-        <a href="https://dara.network/privacy/">Privacy</a>
-        <a href="https://dara.network/terms/">Terms</a>
+        <a href="https://www.gooey.ai/privacy">Privacy</a>
+        <a href="https://www.gooey.ai/terms">Terms</a>
         {% if request.user %}
             <a href="/account">Account</a>
         {% endif %}
-=======
-        <a href="https://www.gooey.ai/pricing">Pricing</a>
-        <a href="https://www.gooey.ai/privacy">Privacy</a>
-        <a href="https://www.gooey.ai/terms">Terms</a>
->>>>>>> 9cc29f8a
     </div>
 </header>