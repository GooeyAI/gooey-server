--- conflicted
+++ resolved
@@ -105,10 +105,9 @@
         )
         col2 = gui.div()
 
-<<<<<<< HEAD
     with col1:
         gui.image(
-            workspace.logo or DEFAULT_WORKSPACE_LOGO,
+            workspace.photo_url or DEFAULT_WORKSPACE_LOGO,
             className="my-0 me-4 rounded",
             style={"width": "128px", "height": "128px", "object-fit": "contain"},
         )
@@ -117,13 +116,6 @@
                 workspace.subscription
                 and PricingPlan.from_sub(workspace.subscription)
                 or PricingPlan.STARTER
-=======
-        with gui.div(className="d-flex align-items-center"):
-            gui.image(
-                workspace.photo_url or DEFAULT_WORKSPACE_LOGO,
-                className="my-0 me-4 rounded",
-                style={"width": "128px", "height": "128px", "object-fit": "contain"},
->>>>>>> 336f6095
             )
 
             with gui.tag("h1", className="mb-0" if workspace.domain_name else ""):
