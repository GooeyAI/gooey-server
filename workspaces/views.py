--- conflicted
+++ resolved
@@ -164,16 +164,9 @@
         )
         col2 = gui.div()
 
-<<<<<<< HEAD
-        with gui.div(className="d-flex align-items-center"):
-            gui.image(
-                workspace.get_photo(),
-                className="my-0 me-4 rounded",
-                style={"width": "128px", "height": "128px", "object-fit": "contain"},
-=======
     with col1:
         gui.image(
-            workspace.photo_url or DEFAULT_WORKSPACE_PHOTO_URL,
+            workspace.get_photo(),
             className="my-0 me-4 rounded",
             style={"width": "128px", "height": "128px", "object-fit": "contain"},
         )
@@ -182,7 +175,6 @@
                 workspace.subscription
                 and PricingPlan.from_sub(workspace.subscription)
                 or PricingPlan.STARTER
->>>>>>> 607ed2e3
             )
 
             with gui.tag("h1", className="mb-0" if workspace.domain_name else ""):
