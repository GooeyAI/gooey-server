--- conflicted
+++ resolved
@@ -3,11 +3,7 @@
 import gooey_gui as gui
 
 from app_users.models import AppUser
-<<<<<<< HEAD
-from daras_ai_v2 import icons
-=======
 from daras_ai_v2 import icons, settings
->>>>>>> 336f6095
 from daras_ai_v2.fastapi_tricks import get_route_path
 from .models import Workspace
 
@@ -18,25 +14,17 @@
 SESSION_SELECTED_WORKSPACE = "selected-workspace-id"
 
 
-<<<<<<< HEAD
 def workspace_selector(
     user: AppUser,
     session: dict,
     *,
+    key: str = "global-selector",
     current_tab: "AccountTabs | None" = None,
 ):
+    from daras_ai_v2.base import BasePage
     from routers.account import account_route, workspaces_route
 
     workspaces = user.get_workspaces().order_by("-is_personal", "-created_at")
-=======
-def workspace_selector(user: AppUser, session: dict, key: str = "global-selector"):
-    from daras_ai_v2.base import BasePage
-    from routers.account import workspaces_route
-
-    workspaces = Workspace.objects.filter(
-        memberships__user=user, memberships__deleted__isnull=True
-    ).order_by("-is_personal", "-created_at")
->>>>>>> 336f6095
     if not workspaces:
         workspaces = [user.get_or_create_personal_workspace()[0]]
 
@@ -52,6 +40,10 @@
         ][0]
     except (KeyError, IndexError):
         current = workspaces[0]
+
+    if current_tab and not validate_tab_for_workspace(current_tab, current):
+        # account_route will redirect to the correct tab
+        raise gui.RedirectException(get_route_path(account_route))
 
     popover, content = gui.popover(interactive=True)
 
@@ -72,36 +64,6 @@
                 ],
             ),
         )
-<<<<<<< HEAD
-        for workspace in workspaces
-    } | {
-        "<create>": f"{icons.add} Create Workspace",
-    }
-
-    if gui.session_state.get(SESSION_SELECTED_WORKSPACE) == "<create>":
-        suffix = f" {len(workspaces) - 1}" if len(workspaces) > 1 else ""
-        name = get_default_name_for_new_workspace(user, suffix=suffix)
-        workspace = create_workspace_with_defaults(user, name=name)
-        set_current_workspace(session, workspace.id)
-        raise gui.RedirectException(
-            get_workspaces_route_path(workspaces_route, workspace)
-        )
-
-    selected_id = gui.selectbox(
-        label="",
-        label_visibility="collapsed",
-        options=choices.keys(),
-        format_func=choices.get,
-        key=SESSION_SELECTED_WORKSPACE,
-        value=session.get(SESSION_SELECTED_WORKSPACE),
-    )
-    set_current_workspace(session, int(selected_id))
-    if current_tab:
-        workspace = next(w for w in workspaces if w.id == int(selected_id))
-        if not validate_tab_for_workspace(current_tab, workspace):
-            # account_route will redirect to the correct tab
-            raise gui.RedirectException(get_route_path(account_route))
-=======
 
     with content, gui.div(
         className="d-flex flex-column bg-white border border-dark rounded shadow mx-2 overflow-hidden",
@@ -149,7 +111,7 @@
         else:
             gui.html('<hr class="my-1"/>')
             with gui.link(
-                to="/workspaces/",
+                to=get_workspaces_route_path(workspaces_route, workspace=current),
                 className="text-decoration-none d-block bg-hover-light px-3 my-1 py-1",
                 style=dict(height=row_height),
             ):
@@ -214,7 +176,6 @@
                     gui.html(icons.sign_out)
                 with gui.div(className="col-10"):
                     gui.html("Log out")
->>>>>>> 336f6095
 
 
 def get_current_workspace(user: AppUser, session: dict) -> Workspace:
