--- conflicted
+++ resolved
@@ -11,18 +11,6 @@
 SESSION_SELECTED_WORKSPACE = "selected-workspace-id"
 
 
-<<<<<<< HEAD
-def workspace_selector(user: AppUser, session: dict, *, key: str = "global-selector"):
-    from daras_ai_v2.base import BasePage
-    from routers.account import members_route
-
-    workspaces = user.get_workspaces().order_by("-is_personal", "-created_at")
-    if not workspaces:
-        workspaces = [user.get_or_create_personal_workspace()[0]]
-
-    if str(gui.session_state.get(key)).startswith("__url:"):
-        raise gui.RedirectException(gui.session_state[key].removeprefix("__url:"))
-=======
 def global_workspace_selector(user: AppUser, session: dict):
     from daras_ai_v2.base import BasePage
     from routers.account import members_route
@@ -32,7 +20,6 @@
     except AttributeError:
         pass
     workspaces = user.cached_workspaces
->>>>>>> e31cf464
 
     if switch_workspace_id := gui.session_state.pop("--switch-workspace", None):
         set_current_workspace(session, int(switch_workspace_id))
@@ -121,9 +108,7 @@
                         gui.html("Manage Workspace")
 
         if gui.session_state.pop("--create-workspace", None):
-            name = f"{user.first_name_possesive()} Team Workspace"
-            if len(workspaces) > 1:
-                name += f" {len(workspaces) - 1}"
+            name = get_default_workspace_name_for_user(user)
             workspace = Workspace(name=name, created_by=user)
             workspace.create_with_owner()
             session[SESSION_SELECTED_WORKSPACE] = workspace.id
@@ -197,24 +182,16 @@
     session[SESSION_SELECTED_WORKSPACE] = workspace_id
 
 
-def create_workspace_with_defaults(user: AppUser, name: str | None = None):
-    if not name:
-        workspace_count = user.get_workspaces().count()
-        suffix = f" {workspace_count - 1}" if workspace_count > 1 else ""
-        name = get_default_name_for_new_workspace(user, suffix=suffix)
-    workspace = Workspace(name=name, created_by=user)
-    workspace.create_with_owner()
-    return workspace
-
-
-def get_default_name_for_new_workspace(user: AppUser, suffix: str = "") -> str:
+def get_default_workspace_name_for_user(user: AppUser) -> str:
+    workspace_count = len(user.cached_workspaces)
     email_domain = user.email and user.email.split("@", maxsplit=1)[1] or ""
     if (
         email_domain
         and email_domain not in COMMON_EMAIL_DOMAINS
-        and user.get_workspaces().count() <= 1
+        and workspace_count <= 1
     ):
         email_domain_prefix = email_domain.split(".")[0].title()
         return f"{email_domain_prefix} Team"
 
+    suffix = f" {workspace_count - 1}" if workspace_count > 1 else ""
     return f"{user.first_name_possesive()} Team Workspace" + suffix