from __future__ import annotations

import json
import typing
from datetime import timedelta

import hashids
import stripe
from django.contrib import admin
from django.core import validators
from django.core.exceptions import ValidationError
from django.db import models, transaction, IntegrityError
from django.db.backends.base.schema import logger
from django.db.models.aggregates import Sum
from django.db.models.query_utils import Q
from django.utils import timezone
from django.utils.text import slugify
from safedelete.managers import SafeDeleteQueryset
from safedelete.models import SafeDeleteModel, SOFT_DELETE_CASCADE

from bots.custom_fields import CustomURLField
from daras_ai_v2 import settings, icons
from daras_ai_v2.fastapi_tricks import get_app_route_url
from gooeysite.bg_db_conn import db_middleware
from handles.models import COMMON_EMAIL_DOMAINS
from .tasks import send_added_to_workspace_email, send_invitation_email

if typing.TYPE_CHECKING:
    from app_users.models import AppUser, AppUserTransaction


def validate_workspace_domain_name(value: str):
    if value in COMMON_EMAIL_DOMAINS:
        raise ValidationError("This domain name is reserved")


class WorkspaceRole(models.IntegerChoices):
    OWNER = (1, "🏆 Owner")
    ADMIN = (2, "🔧 Admin")
    MEMBER = (3, "👥 Member")


class WorkspaceQuerySet(SafeDeleteQueryset):
    def from_pp_custom_id(self, custom_id: str) -> Workspace:
        try:
            workspace_id = json.loads(custom_id)["workspace_id"]
        except (json.JSONDecodeError, KeyError):
            return self.get_or_create_from_uid(custom_id)[0]
        else:
            return self.get(id=workspace_id)

    def get_or_create_from_uid(self, uid: str) -> tuple[Workspace, bool]:
        from app_users.models import AppUser

        user = AppUser.objects.get(uid=uid)
        return self.get_or_create_from_user(user)

    def get_or_create_from_user(self, user: AppUser) -> tuple[Workspace, bool]:
        kwargs = dict(created_by=user, is_personal=True)
        # The get() needs to be targeted at the write database in order
        # to avoid potential transaction consistency problems.
        self._for_write = True
        try:
            return super().get(**kwargs), False
        except self.model.DoesNotExist:
            try:
                with transaction.atomic():
                    # Try to create an object using passed params.
                    obj = self.model(
                        # copy fields from existing user
                        balance=user.balance,
                        stripe_customer_id=user.stripe_customer_id,
                        subscription=user.subscription,
                        low_balance_email_sent_at=user.low_balance_email_sent_at,
                        is_paying=user.is_paying,
                        **kwargs,
                    )
                    obj.create_with_owner()
                    return obj, True
            except IntegrityError:
                try:
                    return super().get(**kwargs), False
                except self.model.DoesNotExist:
                    pass
                raise


class Workspace(SafeDeleteModel):
    _safedelete_policy = SOFT_DELETE_CASCADE

    name = models.CharField(max_length=100, blank=True, default="")
    created_by = models.ForeignKey(
        "app_users.AppUser",
        on_delete=models.CASCADE,
        related_name="created_workspaces",
    )

    logo = CustomURLField(null=True, blank=True)
    domain_name = models.CharField(
        max_length=30,
        blank=True,
        null=True,
        db_index=True,
        validators=[
            validators.DomainNameValidator(),
            validate_workspace_domain_name,
        ],
    )

    # billing
    balance = models.IntegerField("bal", default=0)
    is_paying = models.BooleanField("paid", default=False)
    stripe_customer_id = models.CharField(max_length=255, default="", blank=True)
    subscription = models.OneToOneField(
        "payments.Subscription",
        on_delete=models.SET_NULL,
        related_name="workspace",
        null=True,
        blank=True,
    )
    low_balance_email_sent_at = models.DateTimeField(null=True, blank=True)

    is_personal = models.BooleanField(default=False)

    created_at = models.DateTimeField(auto_now_add=True)
    updated_at = models.DateTimeField(auto_now=True)

    objects = WorkspaceQuerySet.as_manager()

    api_hashids = hashids.Hashids(salt=settings.HASHIDS_API_SALT + "/workspaces")

    class Meta:
        constraints = [
            models.UniqueConstraint(
                fields=["domain_name"],
                condition=Q(deleted__isnull=True),
                name="unique_domain_name_when_not_deleted",
                violation_error_message=f"This domain name is already in use by another team. Contact {settings.SUPPORT_EMAIL} if you think this is a mistake.",
            ),
            models.UniqueConstraint(
                "created_by",
                condition=Q(deleted__isnull=True, is_personal=True),
                name="unique_personal_workspace_per_user",
            ),
        ]

    def __str__(self):
        if self.deleted:
            return f"[Deleted] {self.display_name()}"
        else:
            return self.display_name()

    def clean(self) -> None:
        if not self.is_personal and not self.name:
            raise ValidationError("Team name is required for workspaces")
        return super().clean()

    def get_slug(self):
        return slugify(self.display_name())

    @transaction.atomic()
    def create_with_owner(self):
        # free credits for first team created by a user
        # Workspace.all_objects is important to include deleted workspaces
        if (
            not self.is_personal
            and not self.balance
            and Workspace.all_objects.filter(created_by=self.created_by).count() <= 1
        ):
            self.balance = settings.FIRST_WORKSPACE_FREE_CREDITS
        self.id = None
        self.full_clean()
        self.save()
        WorkspaceMembership.objects.create(
            workspace=self,
            user=self.created_by,
            role=WorkspaceRole.OWNER,
        )

    def get_owners(self) -> models.QuerySet[AppUser]:
        from app_users.models import AppUser

        return AppUser.objects.filter(
            workspace_memberships__workspace=self,
            workspace_memberships__role=WorkspaceRole.OWNER,
            workspace_memberships__deleted__isnull=True,
        )

    def get_admins(self) -> models.QuerySet[AppUser]:
        from app_users.models import AppUser

        return AppUser.objects.filter(
            workspace_memberships__workspace=self,
            workspace_memberships__role=WorkspaceRole.ADMIN,
            workspace_memberships__deleted__isnull=True,
        )

    @db_middleware
    @transaction.atomic
    def add_balance(
        self, amount: int, invoice_id: str, *, user: AppUser | None = None, **kwargs
    ) -> "AppUserTransaction":
        """
        Used to add/deduct credits when they are bought or consumed.

        When credits are bought with stripe -- invoice_id is the stripe
        invoice ID.
        When credits are deducted due to a run -- invoice_id is of the
        form "gooey_in_{uuid}"
        """
        from app_users.models import AppUserTransaction

        # if an invoice entry exists
        try:
            # avoid updating twice for same invoice
            return AppUserTransaction.objects.get(invoice_id=invoice_id)
        except AppUserTransaction.DoesNotExist:
            pass

        # select_for_update() is very important here
        # transaction.atomic alone is not enough!
        # It won't lock this row for reads, and multiple threads can update the same row leading incorrect balance
        #
        # Also we're not using .update() here because it won't give back the updated end balance
        workspace: Workspace = Workspace.objects.select_for_update().get(pk=self.pk)
        workspace.balance += amount
        workspace.save(update_fields=["balance"])

        if workspace.subscription:
            kwargs.setdefault("plan", workspace.subscription.plan)
        if user:
            kwargs.setdefault("user", user)
        elif workspace.is_personal:
            kwargs.setdefault("user", workspace.created_by)

        try:
            return AppUserTransaction.objects.create(
                workspace=workspace,
                invoice_id=invoice_id,
                amount=amount,
                end_balance=workspace.balance,
                **kwargs,
            )
        except IntegrityError:
            try:
                return AppUserTransaction.objects.get(invoice_id=invoice_id)
            except AppUserTransaction.DoesNotExist:
                pass
            raise

    def get_or_create_stripe_customer(self) -> stripe.Customer:
        customer = None

        # search by saved customer ID
        if self.stripe_customer_id:
            try:
                candidate = stripe.Customer.retrieve(self.stripe_customer_id)
                if not candidate.get("deleted"):
                    customer = candidate
            except stripe.InvalidRequestError as e:
                if e.http_status != 404:
                    raise

        # search by metadata saved in stripe
        if not customer:
            query = f'metadata["workspace_id"]:"{self.id}"'
            if self.is_personal:
                query += f' or metadata["id"]:"{self.created_by.id}" or metadata["uid"]:"{self.created_by.uid}"'

            for candidate in stripe.Customer.search(query=query).data:
                if candidate.get("deleted"):
                    continue
                else:
                    customer = candidate
                    break

        # create a new customer if not found
        if not customer:
            customer = stripe.Customer.create(
                name=self.display_name(),
                email=self.created_by.email,
                phone=self.created_by.phone_number,
                metadata=self.get_stripe_customer_metadata(),
            )

        # update the saved customer ID
        if self.stripe_customer_id != customer.id:
            self.stripe_customer_id = customer.id
            self.save(update_fields=["stripe_customer_id"])

        # update the saved metadata in stripe
        if not customer.get("metadata", {}).get("workspace_id"):
            customer = stripe.Customer.modify(
                id=customer.id, metadata=self.get_stripe_customer_metadata()
            )

        return customer

    def get_stripe_customer_metadata(self) -> dict:
        metadata = dict(workspace_id=str(self.id))
        if self.is_personal:
            metadata.update(
                dict(id=str(self.created_by.id), uid=str(self.created_by.uid))
            )
        return metadata

    def get_dollars_spent_this_month(self) -> float:
        today = timezone.now()
        cents_spent = self.transactions.filter(
            created_at__month=today.month,
            created_at__year=today.year,
            amount__gt=0,
        ).aggregate(total=Sum("charged_amount"))["total"]
        return (cents_spent or 0) / 100

    def get_pp_custom_id(self) -> str:
        return json.dumps(dict(workspace_id=self.id))

    def display_name(self, current_user: AppUser | None = None) -> str:
        if self.name:
            return self.name
        elif (
            self.is_personal and current_user and self.created_by_id == current_user.id
        ):
<<<<<<< HEAD
            return f"{self.created_by.full_name()} (Personal)"
=======
            return f"{current_user.full_name()} (personal)"
>>>>>>> e2834e49
        elif self.is_personal:
            return self.created_by.full_name()
        else:
            return f"{self.created_by.first_name_possessive()} Workspace"

    def html_icon(self, current_user: AppUser | None = None) -> str:
        if self.is_personal and self.created_by_id == current_user.id:
            return icons.home
        elif self.logo:
            return f'<img src="{self.logo}" style="height: 25px; width: auto; border-radius: 5px">'
        else:
            return icons.company


class WorkspaceMembership(SafeDeleteModel):
    workspace = models.ForeignKey(
        Workspace, on_delete=models.CASCADE, related_name="memberships"
    )
    user = models.ForeignKey(
        "app_users.AppUser",
        on_delete=models.CASCADE,
        related_name="workspace_memberships",
    )
    invite = models.ForeignKey(
        "WorkspaceInvite",
        on_delete=models.SET_NULL,
        blank=True,
        null=True,
        default=None,
        related_name="membership",
    )

    role = models.IntegerField(
        choices=WorkspaceRole.choices, default=WorkspaceRole.MEMBER
    )

    created_at = models.DateTimeField(auto_now_add=True)  # same as joining date
    updated_at = models.DateTimeField(auto_now=True)

    class Meta:
        constraints = [
            models.UniqueConstraint(
                fields=["workspace", "user"],
                condition=Q(deleted__isnull=True),
                name="unique_workspace_user",
            ),
        ]
        indexes = [
            models.Index(fields=["workspace", "role", "deleted"]),
        ]

    def __str__(self):
        return f"{self.get_role_display()} - {self.user} ({self.workspace})"

    def clean(self) -> None:
        if self.workspace.is_personal and self.user_id != self.workspace.created_by_id:
            raise ValidationError("You cannot add users to a personal workspace")
        return super().clean()

    def can_edit_workspace(self):
        # workspace metadata, billing, etc.
        return self.role in (WorkspaceRole.OWNER, WorkspaceRole.ADMIN)

    def can_leave_workspace(self):
        return not (
            self.workspace.is_personal and self.workspace.created_by_id == self.user_id
        )

    def can_delete_workspace(self):
        return not self.workspace.is_personal and self.role == WorkspaceRole.OWNER

    def has_higher_role_than(self, other: "WorkspaceMembership"):
        # creator > owner > admin > member
        match other.role:
            case WorkspaceRole.OWNER:
                return self.workspace.created_by_id == other.id and self.id != other.id
            case WorkspaceRole.ADMIN:
                return self.role == WorkspaceRole.OWNER
            case WorkspaceRole.MEMBER:
                return self.role in (WorkspaceRole.OWNER, WorkspaceRole.ADMIN)

    def can_change_role(self, other: "WorkspaceMembership"):
        return self.has_higher_role_than(other)

    def can_kick(self, other: "WorkspaceMembership"):
        return (
            self.has_higher_role_than(other)
            and not self.workspace.created_by_id == other.id
        )

    def can_transfer_ownership(self):
        return self.role == WorkspaceRole.OWNER

    def can_invite(self):
        return self.role in (WorkspaceRole.OWNER, WorkspaceRole.ADMIN)


class WorkspaceInviteQuerySet(models.QuerySet):
    def create_and_send_invite(
        self,
        *,
        workspace: Workspace,
        email: str,
        current_user: typing.Optional["AppUser"] = None,
        defaults: dict | None = None,
    ) -> "WorkspaceInvite":
        """
        auto_accept: If True, the user will be automatically added if they have an account
        """
        from app_users.models import AppUser

        if workspace.memberships.filter(user__email=email).exists():
            raise ValidationError(f"{email} is already a member of this workspace")

        if defaults is None:
            defaults = {}
        if current_user:
            defaults["created_by"] = current_user

        with transaction.atomic():
            invite, created = self.get_or_create(
                workspace=workspace, email=email, defaults=defaults
            )
            invite.full_clean()

            if not created and invite.status != WorkspaceInvite.Status.PENDING:
                invite.status = WorkspaceInvite.Status.PENDING
                invite.save(update_fields=["status"])

        should_auto_accept = (
            workspace.domain_name
            and workspace.domain_name.lower() == email.split("@")[-1].lower()
        )
        if should_auto_accept:
            try:
                invitee = AppUser.objects.get(email=invite.email)
            except AppUser.DoesNotExist:
                invite.send_email()
            else:
                invite.accept(
                    invitee,
                    updated_by=current_user or invite.created_by,
                    auto_accepted=True,
                )
                logger.info(
                    f"User {invitee} auto-accepted invitation to workspace {invite.workspace}"
                )
                send_added_to_workspace_email.delay(
                    workspace_id=invite.workspace_id, user_id=invitee.id
                )
        else:
            invite.send_email()

        return invite


class WorkspaceInvite(models.Model):
    class Status(models.IntegerChoices):
        PENDING = 1
        ACCEPTED = 2
        REJECTED = 3
        CANCELED = 4

    workspace = models.ForeignKey(
        Workspace, on_delete=models.CASCADE, related_name="invites"
    )
    email = models.EmailField()
    role = models.IntegerField(
        choices=WorkspaceRole.choices, default=WorkspaceRole.MEMBER
    )

    created_at = models.DateTimeField(auto_now_add=True)
    updated_at = models.DateTimeField(auto_now=True)

    created_by = models.ForeignKey(
        "app_users.AppUser",
        on_delete=models.CASCADE,
        related_name="sent_invites",
    )
    updated_by = models.ForeignKey(
        "app_users.AppUser",
        on_delete=models.CASCADE,
        related_name="+",
        null=True,
        blank=True,
    )

    status = models.IntegerField(choices=Status.choices, default=Status.PENDING)
    auto_accepted = models.BooleanField(default=False)

    last_email_sent_at = models.DateTimeField(null=True, blank=True, default=None)

    objects = WorkspaceInviteQuerySet.as_manager()

    api_hashids = hashids.Hashids(salt=settings.HASHIDS_API_SALT + "/invites")

    class Meta:
        unique_together = [
            ("workspace", "email"),
        ]

    def __str__(self):
        return f"{self.email} - {self.workspace} ({self.get_status_display()})"

    def clean(self) -> None:
        if self.workspace.is_personal:
            raise ValidationError("You cannot invite users to a personal workspace")
        return super().clean()

    @admin.display(description="Expired")
    def has_expired(self):
        return timezone.now() - self.updated_at > timedelta(
            days=settings.WORKSPACE_INVITE_EXPIRY_DAYS
        )

    def get_invite_url(self):
        from routers.account import invitation_route

        return get_app_route_url(
            invitation_route,
            path_params=dict(
                invite_id=self.get_invite_id(),
                email=self.email,
                workspace_slug=self.workspace.get_slug(),
            ),
        )

    def get_invite_id(self) -> str:
        return self.api_hashids.encode(self.id)

    def can_resend_email(self):
        if not self.last_email_sent_at:
            return True

        return timezone.now() - self.last_email_sent_at > timedelta(
            seconds=settings.WORKSPACE_INVITE_EMAIL_COOLDOWN_INTERVAL
        )

    def send_email(self):
        # pre-emptively set last_email_sent_at to avoid sending multiple emails concurrently
        if not self.can_resend_email():
            raise ValidationError("This user has already been invited recently.")

        send_invitation_email.delay(invitation_pk=self.pk)

    @transaction.atomic
    def accept(
        self,
        invitee: AppUser,
        *,
        updated_by: AppUser | None,
        auto_accepted: bool = False,
    ) -> tuple[WorkspaceMembership, bool]:
        """
        Raises: ValidationError
        """
        assert invitee.email == self.email, "Email mismatch"

        membership, created = WorkspaceMembership.objects.get_or_create(
            workspace=self.workspace,
            user=invitee,
            defaults=dict(invite=self, role=self.role),
        )
        if not created:
            return membership, created

        # can't accept an invite that is already accepted / rejected / canceled
        if self.status != self.Status.PENDING:
            raise ValidationError(
                f"This invitation has been {self.get_status_display().lower()}."
            )

        if self.has_expired():
            raise ValidationError(
                "This invitation has expired. Please ask your team admin to send a new one."
            )

        self.updated_by = updated_by
        self.status = self.Status.ACCEPTED
        self.auto_accepted = auto_accepted

        self.full_clean()
        self.save()

        return membership, created

    def reject(self, current_user: "AppUser"):
        self.status = self.Status.REJECTED
        self.updated_by = current_user
        self.save()

    def cancel(self, user: "AppUser"):
        self.status = self.Status.CANCELED
        self.updated_by = user
        self.save()<|MERGE_RESOLUTION|>--- conflicted
+++ resolved
@@ -322,11 +322,7 @@
         elif (
             self.is_personal and current_user and self.created_by_id == current_user.id
         ):
-<<<<<<< HEAD
-            return f"{self.created_by.full_name()} (Personal)"
-=======
             return f"{current_user.full_name()} (personal)"
->>>>>>> e2834e49
         elif self.is_personal:
             return self.created_by.full_name()
         else:
