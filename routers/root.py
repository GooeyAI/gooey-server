--- conflicted
+++ resolved
@@ -719,7 +719,6 @@
         gui.html(templates.get_template("header.html").render(**context))
         gui.html(copy_to_clipboard_scripts)
 
-<<<<<<< HEAD
         if request.user and BasePage.is_user_admin(request.user):
             with (
                 gui.div(
@@ -730,10 +729,7 @@
             ):
                 workspace_selector(request.user, request.session)
 
-        with gui.div(id="main-content", className="container " + className):
-=======
         with gui.div(id="main-content", className="container-xxl " + className):
->>>>>>> 14f94271
             yield
 
         gui.html(templates.get_template("footer.html").render(**context))
