import datetime
import json
import tempfile
import typing
from contextlib import contextmanager
from enum import Enum
from time import time

import gooey_gui as gui
from fastapi import Depends
from fastapi import HTTPException
from fastapi.responses import RedirectResponse
from firebase_admin import auth, exceptions
from furl import furl
from loguru import logger
from starlette.datastructures import FormData
from starlette.requests import Request
from starlette.responses import (
    PlainTextResponse,
    Response,
    FileResponse,
)

from app_users.models import AppUser
from bots.models import Workflow, BotIntegration, PublishedRun
from daras_ai.image_input import upload_file_from_bytes, safe_filename
from daras_ai_v2 import settings, icons
from daras_ai_v2.api_examples_widget import api_example_generator
from daras_ai_v2.asr import FFMPEG_WAV_ARGS, check_wav_audio_format
from daras_ai_v2.copy_to_clipboard_button_widget import copy_to_clipboard_scripts
from daras_ai_v2.db import FIREBASE_SESSION_COOKIE
from daras_ai_v2.exceptions import ffmpeg, UserError
from daras_ai_v2.fastapi_tricks import (
    fastapi_request_json,
    fastapi_request_form,
    get_route_path,
)
from daras_ai_v2.manage_api_keys_widget import manage_api_keys
from daras_ai_v2.meta_content import build_meta_tags, raw_build_meta_tags
from daras_ai_v2.meta_preview_url import meta_preview_url
from daras_ai_v2.profiles import user_profile_page, get_meta_tags_for_profile
from daras_ai_v2.settings import templates
from handles.models import Handle
from routers.custom_api_router import CustomAPIRouter
from routers.static_pages import serve_static_file
from workspaces.widgets import workspace_selector

if typing.TYPE_CHECKING:
    from routers.account import AccountTabs


app = CustomAPIRouter()

DEFAULT_LOGIN_REDIRECT = "/explore/"
DEFAULT_LOGOUT_REDIRECT = "/"


@app.get("/sitemap.xml/")
def get_sitemap():
    my_sitemap = """<?xml version="1.0" encoding="UTF-8"?>
    <urlset xmlns="http://www.sitemaps.org/schemas/sitemap/0.9">"""

    all_urls = [
        furl(settings.APP_BASE_URL) / path
        for path in [
            "/",
            "/faq",
            "/pricing",
            "/privacy",
            "/terms",
            "/team",
            "/jobs",
            "/farmerchat",
            "/contact",
            "/impact",
            "/explore",
            "/api",
        ]
    ] + [
        pr.get_app_url()
        for pr in (
            PublishedRun.objects.filter(is_approved_example=True).order_by("workflow")
        )
    ]
    for url in all_urls:
        my_sitemap += f"""<url>
          <loc>{url}</loc>
          <lastmod>{datetime.datetime.today().strftime("%Y-%m-%d")}</lastmod>
          <changefreq>daily</changefreq>
          <priority>1.0</priority>
        </url>"""

    my_sitemap += """</urlset>"""

    return Response(content=my_sitemap, media_type="application/xml")


@app.get("/favicon")
@app.get("/favicon.ico")
async def favicon():
    return FileResponse("static/favicon.ico")


@app.get("/login/")
def login(request: Request):
    if request.user and not request.user.is_anonymous:
        return RedirectResponse(
            request.query_params.get("next", DEFAULT_LOGIN_REDIRECT)
        )
    context = {
        "request": request,
    }
    return templates.TemplateResponse(
        "login_options.html",
        context=context,
    )


async def form_id_token(request: Request):
    form = await request.form()
    return form.get("idToken", "")


@app.post("/login/")
def authentication(request: Request, id_token: bytes = Depends(form_id_token)):
    ## Taken from https://firebase.google.com/docs/auth/admin/manage-cookies#create_session_cookie

    # To ensure that cookies are set only on recently signed in users, check auth_time in
    # ID token before creating a cookie.
    try:
        decoded_claims = auth.verify_id_token(id_token)
        # Only process if the user signed in within the last 5 minutes.
        if time() - decoded_claims["auth_time"] < 5 * 60:
            expires_in = datetime.timedelta(days=14)
            session_cookie = auth.create_session_cookie(id_token, expires_in=expires_in)
            request.session[FIREBASE_SESSION_COOKIE] = session_cookie
            uid = decoded_claims["uid"]
            # upgrade an anonymous account to a permanent account
            try:
                existing_user = AppUser.objects.get(uid=uid)
                if existing_user.is_anonymous:
                    existing_user.copy_from_firebase_user(auth.get_user(uid))
            except AppUser.DoesNotExist:
                pass
            return RedirectResponse(
                request.query_params.get("next", DEFAULT_LOGIN_REDIRECT),
                status_code=303,
            )
        # User did not sign in recently. To guard against ID token theft, require
        # re-authentication.
        return PlainTextResponse(status_code=401, content="Recent sign in required")
    except auth.InvalidIdTokenError:
        return PlainTextResponse(status_code=401, content="Invalid ID token")
    except exceptions.FirebaseError:
        return PlainTextResponse(
            status_code=401, content="Failed to create a session cookie"
        )


@app.get("/logout/")
async def logout(request: Request):
    request.session.pop(FIREBASE_SESSION_COOKIE, None)
    return RedirectResponse(request.query_params.get("next", DEFAULT_LOGOUT_REDIRECT))


@app.post("/__/file-upload/url/meta")
async def file_upload_meta(body_json: dict = fastapi_request_json):
    return dict(name=body_json["url"], type="url/undefined")


@app.post("/__/file-upload/")
def file_upload(form_data: FormData = fastapi_request_form):
    from wand.image import Image

    file = form_data["file"]
    data = file.file.read()
    if not data:
        return Response(content="No file uploaded", status_code=400)
    filename = file.filename
    content_type = file.content_type

    if content_type.startswith("audio/"):
        with tempfile.NamedTemporaryFile(
            suffix="." + safe_filename(filename)
        ) as infile:
            infile.write(data)
            infile.flush()
            try:
                if not check_wav_audio_format(infile.name):
                    with tempfile.NamedTemporaryFile(suffix=".wav") as outfile:
                        ffmpeg("-i", infile.name, *FFMPEG_WAV_ARGS, outfile.name)

                        filename += ".wav"
                        content_type = "audio/wav"
                        data = outfile.read()
            except UserError as e:
                return Response(content=str(e), status_code=400)

    if content_type.startswith("image/"):
        with Image(blob=data) as img:
            if img.format.lower() not in ["png", "jpeg", "jpg", "gif"]:
                img.format = "png"
                content_type = "image/png"
                filename += ".png"
            img.transform(resize=form_data.get("resize", f"{1024 ** 2}@>"))
            data = img.make_blob()

    return {"url": upload_file_from_bytes(filename, data, content_type)}


@gui.route(app, "/GuiComponents/")
def component_page(request: Request):
    import components_doc

    with page_wrapper(request):
        components_doc.render()

    return {
        "meta": raw_build_meta_tags(
            url=get_og_url_path(request),
            title=components_doc.META_TITLE,
            description=components_doc.META_DESCRIPTION,
        ),
    }


@gui.route(app, "/explore/")
def explore_page(request: Request):
    import explore

    with page_wrapper(request):
        explore.render()

    return {
        "meta": raw_build_meta_tags(
            url=get_og_url_path(request),
            title=explore.META_TITLE,
            description=explore.META_DESCRIPTION,
        ),
    }


@gui.route(app, "/api/")
def api_docs_page(request: Request):
    with page_wrapper(request):
        _api_docs_page(request)
    return dict(
        meta=raw_build_meta_tags(
            url=get_og_url_path(request),
            title="Gooey.AI API Platform",
            description="Explore resources, tutorials, API docs, and dynamic examples to get the most out of GooeyAI's developer platform.",
            image=meta_preview_url(
                "https://storage.googleapis.com/dara-c1b52.appspot.com/daras_ai/media/e48d59be-aaee-11ee-b112-02420a000175/API%20Docs.png.png"
            ),
        )
    )


def _api_docs_page(request: Request):
    from daras_ai_v2.all_pages import all_api_pages

    api_docs_url = str(furl(settings.API_BASE_URL) / "docs")

    gui.markdown(
        f"""
# Gooey.AI API Platform

##### 📖 Introduction 
You can interact with the API through HTTP requests from any language.

If you're comfortable with OpenAPI specs, jump straight to our <a href="{api_docs_url}" target="_blank">complete API</a>

##### 🔐 Authentication
The Gooey.AI API uses API keys for authentication. Visit the [API Keys](#api-keys) section to retrieve the API key you'll use in your requests.

Remember that your API key is a secret! Do not share it with others or expose it in any client-side code (browsers, apps). Production requests must be routed through your own backend server where your API key can be securely loaded from an environment variable or key management service.

All API requests should include your API key in an Authorization HTTP header as follows:

```bash
Authorization: Bearer GOOEY_API_KEY
```
        """,
        unsafe_allow_html=True,
    )

    gui.write("---")
    options = {
        page_cls.workflow.value: page_cls.get_recipe_title()
        for page_cls in all_api_pages
    }

    gui.write(
        "##### ⚕ API Generator\nChoose a workflow to see how you can interact with it via the API"
    )

    col1, col2 = gui.columns([11, 1], responsive=False)
    with col1:
        with gui.div(className="pt-1"):
            workflow = Workflow(
                gui.selectbox(
                    "",
                    options=options,
                    format_func=lambda x: options[x],
                )
            )
    with col2:
        gui.url_button(workflow.page_cls.app_url())

    gui.write("###### 📤 Example Request")

    include_all = gui.checkbox("Show all fields")
    as_async = gui.checkbox("Run Async")
    as_form_data = gui.checkbox("Upload Files via Form Data")

    page = workflow.page_cls(
        user=request.user,
        request_session=request.session,
        request_url=request.url,
        query_params=dict(request.query_params),
    )
    state = page.get_root_pr().saved_run.to_dict()
    api_url, request_body = page.get_example_request(state, include_all=include_all)
    response_body = page.get_example_response_body(
        state, as_async=as_async, include_all=include_all
    )

    api_example_generator(
        api_url=api_url,
        request_body=request_body,
        as_form_data=as_form_data,
        as_async=as_async,
    )
    gui.write("")

    gui.write("###### 🎁 Example Response")
    gui.json(response_body, expanded=True)

    gui.write("---")
    with gui.tag("a", id="api-keys"):
        gui.write("##### 🔐 API keys")

    if not page.request.user or page.request.user.is_anonymous:
        gui.write(
            "**Please [Login](/login/?next=/api/) to generate the `$GOOEY_API_KEY`**"
        )
        return

    manage_api_keys(workspace=page.current_workspace, user=page.request.user)


@gui.route(
    app,
    "/{page_slug}/examples/",
    "/{page_slug}/{run_slug}/examples/",
    "/{page_slug}/{run_slug}-{example_id}/examples/",
)
def examples_route(
    request: Request, page_slug: str, run_slug: str = None, example_id: str = None
):
    return render_recipe_page(request, page_slug, RecipeTabs.examples, example_id)


@gui.route(
    app,
    "/{page_slug}/api/",
    "/{page_slug}/{run_slug}/api/",
    "/{page_slug}/{run_slug}-{example_id}/api/",
)
def api_route(
    request: Request, page_slug: str, run_slug: str = None, example_id: str = None
):
    return render_recipe_page(request, page_slug, RecipeTabs.run_as_api, example_id)


@gui.route(
    app,
    "/{page_slug}/history/",
    "/{page_slug}/{run_slug}/history/",
    "/{page_slug}/{run_slug}-{example_id}/history/",
)
def history_route(
    request: Request, page_slug: str, run_slug: str = None, example_id: str = None
):
    return render_recipe_page(request, page_slug, RecipeTabs.history, example_id)


@gui.route(
    app,
    "/{page_slug}/saved/",
    "/{page_slug}/{run_slug}/saved/",
    "/{page_slug}/{run_slug}-{example_id}/saved/",
)
def save_route(
    request: Request, page_slug: str, run_slug: str = None, example_id: str = None
):
    return render_recipe_page(request, page_slug, RecipeTabs.saved, example_id)


@gui.route(
    app,
    "/{page_slug}/integrations/add/",
    "/{page_slug}/{run_slug}/integrations/add/",
    "/{page_slug}/{run_slug}-{example_id}/integrations/add/",
)
def add_integrations_route(
    request: Request,
    page_slug: str,
    run_slug: str = None,
    example_id: str = None,
):
    gui.session_state["--add-integration"] = True
    return render_recipe_page(request, page_slug, RecipeTabs.integrations, example_id)


@gui.route(
    app,
    "/{page_slug}/integrations/{integration_id}/stats/",
    "/{page_slug}/{run_slug}/integrations/{integration_id}/stats/",
    "/{page_slug}/{run_slug}-{example_id}/integrations/{integration_id}/stats/",
)
def integrations_stats_route(
    request: Request,
    page_slug: str,
    integration_id: str,
    run_slug: str = None,
    example_id: str = None,
):
    from routers.bots_api import api_hashids

    try:
        gui.session_state.setdefault("bi_id", api_hashids.decode(integration_id)[0])
    except IndexError:
        raise HTTPException(status_code=404)
    return render_recipe_page(request, "stats", RecipeTabs.integrations, example_id)


@gui.route(
    app,
    "/{page_slug}/integrations/{integration_id}/analysis/",
    "/{page_slug}/{run_slug}/integrations/{integration_id}/analysis/",
    "/{page_slug}/{run_slug}-{example_id}/integrations/{integration_id}/analysis/",
)
def integrations_analysis_route(
    request: Request,
    page_slug: str,
    integration_id: str,
    run_slug: str = None,
    example_id: str = None,
    title: str = None,
    graphs: str = None,
):
    from routers.bots_api import api_hashids
    from daras_ai_v2.analysis_results import render_analysis_results_page

    try:
        bi = BotIntegration.objects.get(id=api_hashids.decode(integration_id)[0])
    except (IndexError, BotIntegration.DoesNotExist):
        raise HTTPException(status_code=404)
    url = get_og_url_path(request)

    with page_wrapper(request):
        render_analysis_results_page(bi, url, request.user, title, graphs)

    return dict(
        meta=raw_build_meta_tags(
            url=url,
            canonical_url=url,
            title=f"Analysis for {bi.name}",
        ),
    )


@gui.route(
    app,
    "/{page_slug}/integrations/",
    "/{page_slug}/{run_slug}/integrations/",
    "/{page_slug}/{run_slug}-{example_id}/integrations/",
    ###
    "/{page_slug}/integrations/{integration_id}/",
    "/{page_slug}/{run_slug}/integrations/{integration_id}/",
    "/{page_slug}/{run_slug}-{example_id}/integrations/{integration_id}/",
)
def integrations_route(
    request: Request,
    page_slug: str,
    run_slug: str = None,
    example_id: str = None,
    integration_id: str = None,
):
    from routers.bots_api import api_hashids

    if integration_id:
        try:
            gui.session_state.setdefault("bi_id", api_hashids.decode(integration_id)[0])
        except IndexError:
            raise HTTPException(status_code=404)
    return render_recipe_page(request, page_slug, RecipeTabs.integrations, example_id)


@gui.route(
    app,
    "/chat/",
    "/chats/",
)
def chat_explore_route(request: Request):
    from daras_ai_v2 import chat_explore

    with page_wrapper(request):
        chat_explore.render()

    return dict(
        meta=raw_build_meta_tags(
            url=get_og_url_path(request),
            title="Explore our Bots",
            description="Explore & Chat with our Bots on Gooey.AI",
        ),
    )


@app.get("/chat/{integration_name}-{integration_id}/")
def chat_route(
    request: Request, integration_id: str = None, integration_name: str = None
):
    from routers.bots_api import api_hashids
    from daras_ai_v2.bot_integration_widgets import get_web_widget_embed_code

    try:
        bi = BotIntegration.objects.get(id=api_hashids.decode(integration_id)[0])
    except (IndexError, BotIntegration.DoesNotExist):
        raise HTTPException(status_code=404)

    return templates.TemplateResponse(
        "chat_fullscreen.html",
        {
            "request": request,
            "bi": bi,
            "embed_code": get_web_widget_embed_code(bi, config=dict(mode="fullscreen")),
            "meta": raw_build_meta_tags(
                url=get_og_url_path(request),
                title=f"Chat with {bi.name}",
                description=f"Chat with {bi.name} on Gooey.AI - {bi.descripton}",
                image=bi.photo_url,
            ),
        },
    )


@app.get("/chat/{integration_name}-{integration_id}/lib.js")
def chat_lib_route(request: Request, integration_id: str, integration_name: str = None):
    from routers.bots_api import api_hashids

    try:
        bi = BotIntegration.objects.get(id=api_hashids.decode(integration_id)[0])
    except (IndexError, BotIntegration.DoesNotExist):
        raise HTTPException(status_code=404)

    # r = requests.get(settings.WEB_WIDGET_LIB)
    # raise_for_status(r)
    # js_code = r.text

    return Response(
        # f"{js_code};GooeyEmbed.defaultConfig={json.dumps(bi.get_web_widget_config())}",
        """
(() => {
let script = document.createElement("script");
    script.src = %(lib_url)r;
    script.onload = function() {
        window.GooeyEmbed.defaultConfig = %(config)s;
    };
    document.body.appendChild(script);
    
    window.GooeyEmbed = new Proxy({}, {
        get: function(target, prop) {
            return (...args) => {
                window.addEventListener("load", () => {
                    window.GooeyEmbed[prop](...args);
                });
            }
        },
    });
})();
        """
        % dict(
            lib_url=settings.WEB_WIDGET_LIB,
            config=json.dumps(bi.get_web_widget_config()),
        ),
        headers={
            "Content-Type": "application/javascript",
            "Cache-Control": "no-store",
        },
    )


@gui.route(
    app,
    "/{path:path}",
    "/{page_slug}/",
    "/{page_slug}/{run_slug}/",
    "/{page_slug}/{run_slug}-{example_id}/",
)
def recipe_or_handle_or_static(
    request: Request, page_slug=None, run_slug=None, example_id=None, path=None
):
    parts = request.url.path.strip("/").split("/")

    # try to render a recipe page
    if len(parts) in {1, 2}:
        try:
            example_id = parts[1].split("-")[-1] or None
        except IndexError:
            example_id = None
        try:
            return render_recipe_page(request, parts[0], RecipeTabs.run, example_id)
        except RecipePageNotFound:
            pass

    # try to render a handle page
    if len(parts) == 1:
        try:
            return render_handle_page(request, parts[0])
        except Handle.DoesNotExist:
            pass

    # try to serve a static file
    return serve_static_file(request)


def render_handle_page(request: Request, name: str):
    handle = Handle.objects.get_by_name(name)
    if handle.has_user:
        with page_wrapper(request):
            user_profile_page(request, handle.user)
        return dict(meta=get_meta_tags_for_profile(handle.user))
    elif handle.has_redirect:
        return RedirectResponse(
            handle.redirect_url, status_code=301, headers={"Cache-Control": "no-cache"}
        )
    else:
        logger.error(f"Handle {handle.name} has no user or redirect")
        raise HTTPException(status_code=404)


class RecipePageNotFound(HTTPException):
    def __init__(self) -> None:
        super().__init__(status_code=404)


def render_recipe_page(
    request: Request, page_slug: str, tab: "RecipeTabs", example_id: str | None
):
    from daras_ai_v2.all_pages import normalize_slug, page_slug_map

    # lookup the page class
    try:
        page_cls = page_slug_map[normalize_slug(page_slug)]
    except KeyError:
        raise RecipePageNotFound

    # ensure the latest slug is used
    latest_slug = page_cls.slug_versions[-1]
    if latest_slug != page_slug:
        new_url = furl(request.url)
        for i, seg in enumerate(new_url.path.segments):
            if seg == page_slug:
                new_url.path.segments[i] = latest_slug
                break
        return RedirectResponse(str(new_url.set(origin=None)), status_code=301)

    # ensure the new example_id path param
    if request.query_params.get("example_id"):
        new_url = furl(
            page_cls.app_url(tab=tab, query_params=dict(request.query_params))
        )
        return RedirectResponse(str(new_url.set(origin=None)), status_code=301)

    page = page_cls(
        tab=tab,
        user=request.user,
        request_session=request.session,
        request_url=request.url,
        # this is because the code still expects example_id to be in the query params
        query_params=dict(request.query_params) | dict(example_id=example_id),
    )

    if not gui.session_state:
        gui.session_state.update(page.current_sr_to_session_state())

    with page_wrapper(request):
        page.render()

    return dict(
        meta=build_meta_tags(
            url=get_og_url_path(request), page=page, state=gui.session_state
        ),
    )


def get_og_url_path(request) -> str:
    return str(
        (furl(settings.APP_BASE_URL) / request.url.path).add(request.query_params)
    )


@contextmanager
<<<<<<< HEAD
def page_wrapper(
    request: Request,
    className="",
    *,
    current_tab: "AccountTabs | None" = None,
):
    from daras_ai_v2.base import BasePage

=======
def page_wrapper(request: Request, className=""):
>>>>>>> 336f6095
    context = {
        "request": request,
        "block_incognito": True,
    }

    with gui.div(className="d-flex flex-column min-vh-100"):
        gui.html(templates.get_template("gtag.html").render(**context))

        with (
            gui.div(className="header"),
            gui.div(className="navbar navbar-expand-xl bg-transparent p-0 m-0"),
            gui.div(className="container-xxl my-2"),
        ):
            with gui.tag("a", href="/"):
                gui.tag(
                    "img",
                    src=settings.GOOEY_LOGO_IMG,
                    width="300",
                    height="142",
                    className="img-fluid logo",
                )
            with gui.div(
                className="mt-2 gap-2 d-flex flex-grow-1 justify-content-end flex-wrap align-items-center"
            ):
<<<<<<< HEAD
                workspace_selector(
                    request.user, request.session, current_tab=current_tab
                )
=======
                for url, label in settings.HEADER_LINKS:
                    with gui.tag("a", href=url, className="pe-2 d-none d-lg-block"):
                        gui.html(label)

                if request.user and not request.user.is_anonymous:
                    workspace_selector(request.user, request.session)
                else:
                    anonymous_login_container(context)

        gui.html(copy_to_clipboard_scripts)
>>>>>>> 336f6095

        with gui.div(id="main-content", className="container-xxl " + className):
            yield

        gui.html(templates.get_template("footer.html").render(**context))
        gui.html(templates.get_template("login_scripts.html").render(**context))


def anonymous_login_container(context: dict):
    with gui.tag("a", href="/login/", className="pe-2 d-none d-lg-block"):
        gui.html("Sign In")

    popover, content = gui.popover(interactive=True)

    with popover, gui.div(className="d-flex align-items-center"):
        gui.html(
            templates.get_template("google_one_tap_button.html").render(**context)
            + '<i class="ps-2 fa-regular fa-chevron-down d-lg-none"></i>'
        )

    with content, gui.div(
        className="d-flex flex-column bg-white border border-dark rounded shadow mx-2 overflow-hidden",
        style=dict(minWidth="200px"),
    ):
        row_height = "2.2rem"

        with gui.tag(
            "a",
            href="/login/",
            className="text-decoration-none d-block bg-hover-light align-items-center px-3 my-1 py-1",
            style=dict(height=row_height),
        ):
            with gui.div(className="row align-items-center"):
                with gui.div(className="col-2 d-flex justify-content-center"):
                    gui.html('<i class="fa-regular fa-circle-user"></i>')
                with gui.div(className="col-10"):
                    gui.html("Sign In")

        gui.html('<hr class="my-1"/>')

        for url, label in settings.HEADER_LINKS:
            with gui.tag(
                "a",
                href=url,
                className="text-decoration-none d-block bg-hover-light align-items-center px-3 my-1 py-1",
                style=dict(height=row_height),
            ):
                col1, col2 = gui.columns([2, 10], responsive=False)
                with col2:
                    gui.html(label)


class TabData(typing.NamedTuple):
    title: str
    label: str
    route: typing.Callable


class RecipeTabs(TabData, Enum):
    run = TabData(
        title=f"{icons.run} Run",
        label="",
        route=recipe_or_handle_or_static,
    )
    examples = TabData(
        title=f"{icons.example} Examples",
        label="Examples",
        route=examples_route,
    )
    run_as_api = TabData(
        title=f"{icons.api} API",
        label="API",
        route=api_route,
    )
    history = TabData(
        title=f"{icons.history} History",
        label="History",
        route=history_route,
    )
    integrations = TabData(
        title=f'<img width="24" height="24" style="margin-right: 4px;margin-top: -3px" src="{icons.integrations_img}" alt="Facebook, Whatsapp, Slack, Instagram Icons"> Integrations',
        label="Integrations",
        route=integrations_route,
    )
    saved = TabData(
        title=f"{icons.save} Saved",
        label="Saved Runs",
        route=save_route,
    )

    def url_path(
        self, page_slug: str, run_slug: str = None, example_id: str = None, **kwargs
    ) -> str:
        kwargs["page_slug"] = page_slug
        if example_id:
            kwargs["example_id"] = example_id
            kwargs["run_slug"] = run_slug or "untitled"
        return get_route_path(self.route, kwargs)<|MERGE_RESOLUTION|>--- conflicted
+++ resolved
@@ -703,7 +703,6 @@
 
 
 @contextmanager
-<<<<<<< HEAD
 def page_wrapper(
     request: Request,
     className="",
@@ -712,9 +711,6 @@
 ):
     from daras_ai_v2.base import BasePage
 
-=======
-def page_wrapper(request: Request, className=""):
->>>>>>> 336f6095
     context = {
         "request": request,
         "block_incognito": True,
@@ -739,22 +735,18 @@
             with gui.div(
                 className="mt-2 gap-2 d-flex flex-grow-1 justify-content-end flex-wrap align-items-center"
             ):
-<<<<<<< HEAD
-                workspace_selector(
-                    request.user, request.session, current_tab=current_tab
-                )
-=======
                 for url, label in settings.HEADER_LINKS:
                     with gui.tag("a", href=url, className="pe-2 d-none d-lg-block"):
                         gui.html(label)
 
                 if request.user and not request.user.is_anonymous:
-                    workspace_selector(request.user, request.session)
+                    workspace_selector(
+                        request.user, request.session, current_tab=current_tab
+                    )
                 else:
                     anonymous_login_container(context)
 
         gui.html(copy_to_clipboard_scripts)
->>>>>>> 336f6095
 
         with gui.div(id="main-content", className="container-xxl " + className):
             yield
