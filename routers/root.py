--- conflicted
+++ resolved
@@ -700,10 +700,7 @@
 
 @contextmanager
 def page_wrapper(
-    request: Request,
-    className="",
-    show_header: bool = True,
-    show_footer: bool = True,
+    request: Request, className="", show_header: bool = True, show_footer: bool = True
 ):
     context = {
         "request": request,
@@ -719,31 +716,6 @@
                 gui.div(className="navbar navbar-expand-xl bg-transparent p-0 m-0"),
                 gui.div(className="container-xxl my-2"),
             ):
-<<<<<<< HEAD
-                with gui.tag("a", href="/"):
-                    gui.tag(
-                        "img",
-                        src=settings.GOOEY_LOGO_IMG,
-                        width="300",
-                        height="142",
-                        className="img-fluid logo d-none d-sm-block",
-                    )
-                    gui.tag(
-                        "img",
-                        src=settings.GOOEY_LOGO_RECT,
-                        width="145",
-                        height="40",
-                        className="img-fluid logo d-sm-none",
-=======
-                for url, label in settings.HEADER_LINKS:
-                    with gui.tag("a", href=url, className="pe-2 d-none d-lg-block"):
-                        gui.html(label)
-
-                if request.user and not request.user.is_anonymous:
-                    current_workspace = global_workspace_selector(
-                        request.user, request.session
->>>>>>> e9447360
-                    )
                 with gui.div(
                     className="mt-2 gap-2 d-flex flex-grow-1 justify-content-end flex-wrap align-items-center"
                 ):
@@ -752,7 +724,7 @@
                             gui.html(label)
 
                     if request.user and not request.user.is_anonymous:
-                        current_workspace = workspace_selector(
+                        current_workspace = global_workspace_selector(
                             request.user, request.session
                         )
                     else:
