--- conflicted
+++ resolved
@@ -351,11 +351,7 @@
         )
         return
 
-<<<<<<< HEAD
     manage_api_keys(workspace=page.current_workspace, user=page.request.user)
-=======
-    manage_api_keys(page.current_workspace, page.request.user)
->>>>>>> e2834e49
 
 
 @gui.route(
