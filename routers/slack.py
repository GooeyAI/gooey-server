--- conflicted
+++ resolved
@@ -183,11 +183,7 @@
         return
     message = event["event"]
     try:
-<<<<<<< HEAD
-        match message.get("type", "any"):
-=======
         match message.get("type"):
->>>>>>> 0f2a56df
             case "member_joined_channel":
                 bi = BotIntegration.objects.get(
                     slack_channel_id=message["channel"],
@@ -205,34 +201,6 @@
                         raise
                 else:
                     create_personal_channel(bi, user)
-<<<<<<< HEAD
-            case "message":
-                if message.get("subtype", "any") in [
-                    "any",
-                    "slack_audio",
-                    "file_share",
-                ]:
-                    files = message.get("files", [])
-                    if not files:
-                        message.get("message", {}).get("files", [])
-                    if not files:
-                        attachments = message.get("attachments", [])
-                        files = [
-                            file
-                            for attachment in attachments
-                            for file in attachment.get("files", [])
-                        ]
-                    bot = SlackBot(
-                        message_ts=message["ts"],
-                        team_id=message.get("team", event["team_id"]),
-                        channel_id=message["channel"],
-                        user_id=message["user"],
-                        text=message.get("text", ""),
-                        files=files,
-                    )
-                    background_tasks.add_task(_on_msg, bot)
-=======
-
             case "message":
                 # Ignore subtypes other than slack_audio and file_share. If there's no subtype, assume text
                 subtype = message.get("subtype")
@@ -258,7 +226,6 @@
                     files=files,
                 )
                 background_tasks.add_task(_on_msg, bot)
->>>>>>> 0f2a56df
 
     except BotIntegration.DoesNotExist as e:
         print(f"Error: contacted from an unknown channel - {e!r}")
