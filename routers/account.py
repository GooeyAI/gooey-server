import typing
from contextlib import contextmanager
from enum import Enum

import gooey_gui as gui
from django.db.models import Q
from fastapi.requests import Request
from furl import furl
from gooey_gui.core import RedirectException
from loguru import logger
from requests.models import HTTPError
from starlette.responses import Response

from bots.models import PublishedRun, PublishedRunVisibility, Workflow
from daras_ai_v2 import icons, paypal
from daras_ai_v2.billing import billing_page
from daras_ai_v2.fastapi_tricks import get_route_path, get_app_route_url
from daras_ai_v2.grid_layout_widget import grid_layout
from daras_ai_v2.manage_api_keys_widget import manage_api_keys
from daras_ai_v2.meta_content import raw_build_meta_tags
from daras_ai_v2.profiles import edit_user_profile_page
from payments.webhooks import PaypalWebhookHandler
from routers.custom_api_router import CustomAPIRouter
from routers.root import page_wrapper, get_og_url_path
<<<<<<< HEAD
from workspaces.models import Workspace, WorkspaceInvite, WorkspaceMembership
=======
from workspaces.models import WorkspaceInvite, Workspace
>>>>>>> f6b4d4b8
from workspaces.views import invitation_page, workspaces_page
from workspaces.widgets import (
    get_current_workspace,
    get_route_path_for_workspace,
    set_current_workspace,
)

app = CustomAPIRouter()


@gui.route(app, "/payment-processing/")
def payment_processing_route(
    request: Request, provider: str | None = None, subscription_id: str | None = None
):
    waiting_time_sec = 3
    subtext = None

    if provider == "paypal":
        success = gui.run_in_thread(
            threaded_paypal_handle_subscription_updated,
            args=[subscription_id],
        )
        if success:
            # immediately redirect
            waiting_time_sec = 0
        else:
            # either failed or still running. in either case, wait 30s before redirecting
            waiting_time_sec = 30
            subtext = (
                "PayPal transactions take up to a minute to reflect in your account"
            )

    with page_wrapper(request, className="m-auto"):
        with gui.center():
            with gui.div(className="d-flex align-items-center"):
                gui.div(
                    className="gooey-spinner me-4",
                    style=dict(height="3rem", width="3rem"),
                )
                gui.write("# Processing payment...")

            if subtext:
                gui.caption(subtext)

    gui.js(
        # language=JavaScript
        """
        setTimeout(() => {
            window.location.href = redirectUrl;
        }, waitingTimeMs);
        """,
        waitingTimeMs=waiting_time_sec * 1000,
        redirectUrl=get_app_route_url(billing_route),
    )

    return dict(
        meta=raw_build_meta_tags(url=str(request.url), title="Processing Payment...")
    )


@gui.route(app, "/account")
def old_account_route(request: Request):
    if next_url := request.query_params.get("next"):
        query_params = dict(next=next_url)
    else:
        query_params = None
    raise gui.RedirectException(
        furl(get_route_path(account_route), query_params=query_params)
    )


@gui.route(app, "/account/billing")
def account_route(request: Request):
<<<<<<< HEAD
    from daras_ai_v2.base import BasePage
    from routers.root import login

    if not request.user or request.user.is_anonymous:
        raise gui.RedirectException(get_route_path(login))

    workspace = get_current_workspace(request.user, request.session)
    if not BasePage.is_user_admin(request.user) or workspace.is_personal:
        raise gui.RedirectException(get_route_path(profile_route))
    else:
        raise gui.RedirectException(
            get_route_path_for_workspace(workspaces_route, workspace)
        )


@gui.route(app, "/account/billing/")
@gui.route(app, "/workspaces/{workspace_slug}-{workspace_hashid}/billing/")
def billing_route(
    request: Request,
    workspace_slug: str | None = None,
    workspace_hashid: str | None = None,
):
    validate_and_set_current_workspace(request, workspace_hashid)
    with account_page_wrapper(request, AccountTabs.billing):
        billing_tab(request)
=======
    with account_page_wrapper(request, AccountTabs.billing) as current_workspace:
        billing_tab(request, current_workspace)
>>>>>>> f6b4d4b8
    url = get_og_url_path(request)
    return dict(
        meta=raw_build_meta_tags(
            url=url,
            canonical_url=url,
            title="Billing • Gooey.AI",
            description="Your billing details.",
            robots="noindex,nofollow",
        )
    )


@gui.route(app, "/account/profile/")
def profile_route(request: Request):
    with account_page_wrapper(request, AccountTabs.profile) as current_workspace:
        if not current_workspace.is_personal:
            raise gui.RedirectException(get_route_path(members_route))
        profile_tab(request)
    url = get_og_url_path(request)
    return dict(
        meta=raw_build_meta_tags(
            url=url,
            canonical_url=url,
            title="Profile • Gooey.AI",
            description="Your profile details.",
            robots="noindex,nofollow",
        )
    )


<<<<<<< HEAD
@gui.route(app, "/saved/")
def saved_shortcut_route():
    raise RedirectException(get_route_path(saved_route))


@gui.route(app, "/account/saved/")
@gui.route(app, "/workspaces/{workspace_slug}-{workspace_hashid}/saved/")
def saved_route(
    request: Request,
    workspace_slug: str | None = None,
    workspace_hashid: str | None = None,
):
    validate_and_set_current_workspace(request, workspace_hashid)
=======
@gui.route(app, "/saved")
def old_saved_route(request: Request):
    raise gui.RedirectException(get_route_path(saved_route))


@gui.route(app, "/account/saved")
def saved_route(request: Request):
>>>>>>> f6b4d4b8
    with account_page_wrapper(request, AccountTabs.saved):
        all_saved_runs_tab(request)
    url = get_og_url_path(request)
    return dict(
        meta=raw_build_meta_tags(
            url=url,
            canonical_url=url,
            title="Saved • Gooey.AI",
            description="Your saved runs.",
            robots="noindex,nofollow",
        )
    )


@gui.route(app, "/account/api-keys/")
@gui.route(app, "/workspaces/{workspace_slug}-{workspace_hashid}/api-keys/")
def api_keys_route(
    request: Request,
    workspace_slug: str | None = None,
    workspace_hashid: str | None = None,
):
    validate_and_set_current_workspace(request, workspace_hashid)
    with account_page_wrapper(request, AccountTabs.api_keys):
        api_keys_tab(request)
    url = get_og_url_path(request)
    return dict(
        meta=raw_build_meta_tags(
            url=url,
            canonical_url=url,
            title="API Keys • Gooey.AI",
            description="Your API keys.",
            robots="noindex,nofollow",
        )
    )


<<<<<<< HEAD
@gui.route(app, "/workspaces/{workspace_slug}-{workspace_hashid}/")
def workspaces_route(
    request: Request,
    workspace_hashid: str,
    workspace_slug: str | None,
):
    raise RedirectException(
        get_route_path(
            workspaces_members_route,
            path_params={
                "workspace_slug": workspace_slug,
                "workspace_hashid": workspace_hashid,
            },
        )
    )


@gui.route(app, "/workspaces/{workspace_slug}-{workspace_hashid}/members/")
def workspaces_members_route(
    request: Request,
    workspace_hashid: str,
    workspace_slug: str | None = None,
):
    validate_and_set_current_workspace(request, workspace_hashid)
    with account_page_wrapper(request, AccountTabs.members):
=======
@gui.route(app, "/workspaces/members/")
def members_route(request: Request):
    with account_page_wrapper(request, AccountTabs.members) as current_workspace:
        if current_workspace.is_personal:
            raise gui.RedirectException(get_route_path(profile_route))
>>>>>>> f6b4d4b8
        workspaces_page(request.user, request.session)

    url = get_og_url_path(request)
    return dict(
        meta=raw_build_meta_tags(
            url=url,
            canonical_url=url,
            title="Members • Gooey.AI",
            description="Your teams.",
            robots="noindex,nofollow",
        )
    )


@gui.route(app, "/workspaces/{workspace_slug}/invite/{email}-{invite_id}")
def invitation_route(
    request: Request,
    invite_id: str,
    workspace_slug: str | None,
    email: str | None,
):
    from routers.root import login

    if not request.user or request.user.is_anonymous:
        next_url = request.url.path
        redirect_url = str(furl(get_route_path(login), query_params={"next": next_url}))
        raise RedirectException(redirect_url)

    try:
        invite_id = WorkspaceInvite.api_hashids.decode(invite_id)[0]
        invite = WorkspaceInvite.objects.get(id=invite_id)
    except (IndexError, WorkspaceInvite.DoesNotExist):
        return Response(status_code=404)

    with page_wrapper(request):
        invitation_page(
            current_user=request.user, session=request.session, invite=invite
        )

    return dict(
        meta=raw_build_meta_tags(
            url=str(request.url),
            title=f"Join {invite.workspace.display_name()} • Gooey.AI",
            description=f"Invitation to join {invite.workspace.display_name()}",
            robots="noindex,nofollow",
        )
    )


class TabData(typing.NamedTuple):
    title: str
    route: typing.Callable


class AccountTabs(TabData, Enum):
    profile = TabData(title=f"{icons.profile} Profile", route=profile_route)
<<<<<<< HEAD
    members = TabData(title=f"{icons.company} Members", route=workspaces_members_route)
    saved = TabData(title=f"{icons.save} Saved", route=saved_route)
    api_keys = TabData(title=f"{icons.api} API Keys", route=api_keys_route)
    billing = TabData(title=f"{icons.billing} Billing", route=billing_route)

    @classmethod
    def get_tabs_for_request(cls, request: Request) -> list["AccountTabs"]:
        from daras_ai_v2.base import BasePage

        ret = list(cls)
        workspace = get_current_workspace(request.user, request.session)
        if not BasePage.is_user_admin(request.user) or workspace.is_personal:
            ret.remove(cls.members)

        if not workspace.is_personal:
            ret.remove(cls.profile)
            if not workspace.memberships.get(user=request.user).can_edit_workspace():
=======
    members = TabData(title=f"{icons.company} Members", route=members_route)
    saved = TabData(title=f"{icons.save} Saved", route=saved_route)
    api_keys = TabData(title=f"{icons.api} API Keys", route=api_keys_route)
    billing = TabData(title=f"{icons.billing} Billing", route=account_route)

    @property
    def url_path(self) -> str:
        return get_route_path(self.route)

    @classmethod
    def get_tabs_for_user(
        cls, user: AppUser | None, workspace: Workspace | None
    ) -> list["AccountTabs"]:

        ret = list(cls)

        if workspace.is_personal:
            ret.remove(cls.members)
        else:
            ret.remove(cls.profile)
            if not workspace.memberships.get(user=user).can_edit_workspace():
>>>>>>> f6b4d4b8
                ret.remove(cls.billing)

        return ret

    def get_url_path(self, request: Request) -> str:
        workspace = get_current_workspace(request.user, request.session)
        if workspace.is_personal or self == AccountTabs.profile:
            return get_route_path(self.route)
        else:
            return get_route_path_for_workspace(self.route, workspace)


<<<<<<< HEAD
def billing_tab(request: Request):
    workspace = get_current_workspace(request.user, request.session)
    if (
        not workspace.is_personal
        and not workspace.memberships.get(user=request.user).can_edit_workspace()
    ):
        raise gui.RedirectException(get_route_path(account_route))
=======
def billing_tab(request: Request, workspace: Workspace):
    if not workspace.memberships.get(user=request.user).can_edit_workspace():
        raise gui.RedirectException(get_route_path(members_route))
>>>>>>> f6b4d4b8
    return billing_page(workspace)


def profile_tab(request: Request):
    workspace = get_current_workspace(request.user, request.session)
    if not workspace.is_personal:
        raise gui.RedirectException(get_route_path(account_route))
    return edit_user_profile_page(user=request.user)


def all_saved_runs_tab(request: Request):
    workspace = get_current_workspace(request.user, request.session)
<<<<<<< HEAD
    prs = PublishedRun.objects.filter(workspace=workspace).order_by("-updated_at")
=======
    pr_filter = Q(workspace=workspace)
    if workspace.is_personal:
        pr_filter |= Q(created_by=request.user, workspace__isnull=True)
    prs = PublishedRun.objects.filter(pr_filter).order_by("-updated_at")
>>>>>>> f6b4d4b8

    def _render_run(pr: PublishedRun):
        workflow = Workflow(pr.workflow)
        visibility = PublishedRunVisibility(pr.visibility)

        with gui.div(className="mb-2 d-flex justify-content-between align-items-start"):
            gui.pill(
                visibility.get_badge_html(),
                unsafe_allow_html=True,
                className="border border-dark",
            )
            gui.pill(workflow.short_title, className="border border-dark")

        workflow.page_cls().render_published_run_preview(pr)

    gui.write("# Saved Workflows")

    if prs:
        if request.user.handle:
            gui.caption(
                "All your Saved workflows are here, with public ones listed on your "
                f"profile page at {request.user.handle.get_app_url()}."
            )
        else:
            edit_profile_url = AccountTabs.profile.get_url_path(request)
            gui.caption(
                "All your Saved workflows are here. Public ones will be listed on your "
                f"profile page if you [create a username]({edit_profile_url})."
            )

        with gui.div(className="mt-4"):
            grid_layout(3, prs, _render_run)
    else:
        gui.write("No saved runs yet", className="text-muted")


def api_keys_tab(request: Request):
    gui.write("# 🔐 API Keys")
    workspace = get_current_workspace(request.user, request.session)
    manage_api_keys(workspace=workspace, user=request.user)


@contextmanager
def account_page_wrapper(request: Request, current_tab: AccountTabs):
    if not request.user or request.user.is_anonymous:
        next_url = request.query_params.get("next", "/account/")
        redirect_url = furl("/login", query_params={"next": next_url})
        raise gui.RedirectException(str(redirect_url))

<<<<<<< HEAD
    with page_wrapper(request, current_tab=current_tab):
        if request.url.path != current_tab.get_url_path(request):
            raise gui.RedirectException(current_tab.get_url_path(request))

        gui.div(className="mt-5")
        with gui.nav_tabs():
            for tab in AccountTabs.get_tabs_for_request(request):
                with gui.nav_item(tab.get_url_path(request), active=tab == current_tab):
=======
    with page_wrapper(request) as current_workspace:
        gui.div(className="mt-5")
        with gui.nav_tabs():
            for tab in AccountTabs.get_tabs_for_user(request.user, current_workspace):
                with gui.nav_item(tab.url_path, active=tab == current_tab):
>>>>>>> f6b4d4b8
                    gui.html(tab.title)

        with gui.nav_tab_content():
            yield current_workspace


def threaded_paypal_handle_subscription_updated(subscription_id: str) -> bool:
    """
    Always returns True when completed (for use in gui.run_in_thread())
    """
    try:
        subscription = paypal.Subscription.retrieve(subscription_id)
        PaypalWebhookHandler.handle_subscription_updated(subscription)
    except HTTPError:
        logger.exception(f"Unexpected PayPal error for sub: {subscription_id}")
        return False
    return True


def validate_and_set_current_workspace(request: Request, workspace_hashid: str | None):
    from routers.root import login

    if not request.user or request.user.is_anonymous:
        next_url = request.url.path
        redirect_url = str(furl(get_route_path(login), query_params={"next": next_url}))
        raise gui.RedirectException(redirect_url)

    if not workspace_hashid:
        # not a workspace URL, we set the current workspace to user's personal workspace
        workspace, _ = request.user.get_or_create_personal_workspace()
        set_current_workspace(request.session, workspace.id)
        return

    try:
        workspace_id = Workspace.api_hashids.decode(workspace_hashid)[0]
        WorkspaceMembership.objects.get(workspace_id=workspace_id, user=request.user)
    except (IndexError, WorkspaceMembership.DoesNotExist):
        return Response(status_code=404)
    else:
        set_current_workspace(request.session, workspace_id)<|MERGE_RESOLUTION|>--- conflicted
+++ resolved
@@ -22,11 +22,7 @@
 from payments.webhooks import PaypalWebhookHandler
 from routers.custom_api_router import CustomAPIRouter
 from routers.root import page_wrapper, get_og_url_path
-<<<<<<< HEAD
 from workspaces.models import Workspace, WorkspaceInvite, WorkspaceMembership
-=======
-from workspaces.models import WorkspaceInvite, Workspace
->>>>>>> f6b4d4b8
 from workspaces.views import invitation_page, workspaces_page
 from workspaces.widgets import (
     get_current_workspace,
@@ -100,36 +96,8 @@
 
 @gui.route(app, "/account/billing")
 def account_route(request: Request):
-<<<<<<< HEAD
-    from daras_ai_v2.base import BasePage
-    from routers.root import login
-
-    if not request.user or request.user.is_anonymous:
-        raise gui.RedirectException(get_route_path(login))
-
-    workspace = get_current_workspace(request.user, request.session)
-    if not BasePage.is_user_admin(request.user) or workspace.is_personal:
-        raise gui.RedirectException(get_route_path(profile_route))
-    else:
-        raise gui.RedirectException(
-            get_route_path_for_workspace(workspaces_route, workspace)
-        )
-
-
-@gui.route(app, "/account/billing/")
-@gui.route(app, "/workspaces/{workspace_slug}-{workspace_hashid}/billing/")
-def billing_route(
-    request: Request,
-    workspace_slug: str | None = None,
-    workspace_hashid: str | None = None,
-):
-    validate_and_set_current_workspace(request, workspace_hashid)
-    with account_page_wrapper(request, AccountTabs.billing):
-        billing_tab(request)
-=======
     with account_page_wrapper(request, AccountTabs.billing) as current_workspace:
         billing_tab(request, current_workspace)
->>>>>>> f6b4d4b8
     url = get_og_url_path(request)
     return dict(
         meta=raw_build_meta_tags(
@@ -160,21 +128,6 @@
     )
 
 
-<<<<<<< HEAD
-@gui.route(app, "/saved/")
-def saved_shortcut_route():
-    raise RedirectException(get_route_path(saved_route))
-
-
-@gui.route(app, "/account/saved/")
-@gui.route(app, "/workspaces/{workspace_slug}-{workspace_hashid}/saved/")
-def saved_route(
-    request: Request,
-    workspace_slug: str | None = None,
-    workspace_hashid: str | None = None,
-):
-    validate_and_set_current_workspace(request, workspace_hashid)
-=======
 @gui.route(app, "/saved")
 def old_saved_route(request: Request):
     raise gui.RedirectException(get_route_path(saved_route))
@@ -182,7 +135,6 @@
 
 @gui.route(app, "/account/saved")
 def saved_route(request: Request):
->>>>>>> f6b4d4b8
     with account_page_wrapper(request, AccountTabs.saved):
         all_saved_runs_tab(request)
     url = get_og_url_path(request)
@@ -197,7 +149,7 @@
     )
 
 
-@gui.route(app, "/account/api-keys/")
+@gui.route(app, "/account/api-keys")
 @gui.route(app, "/workspaces/{workspace_slug}-{workspace_hashid}/api-keys/")
 def api_keys_route(
     request: Request,
@@ -219,39 +171,11 @@
     )
 
 
-<<<<<<< HEAD
-@gui.route(app, "/workspaces/{workspace_slug}-{workspace_hashid}/")
-def workspaces_route(
-    request: Request,
-    workspace_hashid: str,
-    workspace_slug: str | None,
-):
-    raise RedirectException(
-        get_route_path(
-            workspaces_members_route,
-            path_params={
-                "workspace_slug": workspace_slug,
-                "workspace_hashid": workspace_hashid,
-            },
-        )
-    )
-
-
-@gui.route(app, "/workspaces/{workspace_slug}-{workspace_hashid}/members/")
-def workspaces_members_route(
-    request: Request,
-    workspace_hashid: str,
-    workspace_slug: str | None = None,
-):
-    validate_and_set_current_workspace(request, workspace_hashid)
-    with account_page_wrapper(request, AccountTabs.members):
-=======
 @gui.route(app, "/workspaces/members/")
 def members_route(request: Request):
     with account_page_wrapper(request, AccountTabs.members) as current_workspace:
         if current_workspace.is_personal:
             raise gui.RedirectException(get_route_path(profile_route))
->>>>>>> f6b4d4b8
         workspaces_page(request.user, request.session)
 
     url = get_og_url_path(request)
@@ -308,25 +232,6 @@
 
 class AccountTabs(TabData, Enum):
     profile = TabData(title=f"{icons.profile} Profile", route=profile_route)
-<<<<<<< HEAD
-    members = TabData(title=f"{icons.company} Members", route=workspaces_members_route)
-    saved = TabData(title=f"{icons.save} Saved", route=saved_route)
-    api_keys = TabData(title=f"{icons.api} API Keys", route=api_keys_route)
-    billing = TabData(title=f"{icons.billing} Billing", route=billing_route)
-
-    @classmethod
-    def get_tabs_for_request(cls, request: Request) -> list["AccountTabs"]:
-        from daras_ai_v2.base import BasePage
-
-        ret = list(cls)
-        workspace = get_current_workspace(request.user, request.session)
-        if not BasePage.is_user_admin(request.user) or workspace.is_personal:
-            ret.remove(cls.members)
-
-        if not workspace.is_personal:
-            ret.remove(cls.profile)
-            if not workspace.memberships.get(user=request.user).can_edit_workspace():
-=======
     members = TabData(title=f"{icons.company} Members", route=members_route)
     saved = TabData(title=f"{icons.save} Saved", route=saved_route)
     api_keys = TabData(title=f"{icons.api} API Keys", route=api_keys_route)
@@ -348,7 +253,6 @@
         else:
             ret.remove(cls.profile)
             if not workspace.memberships.get(user=user).can_edit_workspace():
->>>>>>> f6b4d4b8
                 ret.remove(cls.billing)
 
         return ret
@@ -361,19 +265,9 @@
             return get_route_path_for_workspace(self.route, workspace)
 
 
-<<<<<<< HEAD
-def billing_tab(request: Request):
-    workspace = get_current_workspace(request.user, request.session)
-    if (
-        not workspace.is_personal
-        and not workspace.memberships.get(user=request.user).can_edit_workspace()
-    ):
-        raise gui.RedirectException(get_route_path(account_route))
-=======
 def billing_tab(request: Request, workspace: Workspace):
     if not workspace.memberships.get(user=request.user).can_edit_workspace():
         raise gui.RedirectException(get_route_path(members_route))
->>>>>>> f6b4d4b8
     return billing_page(workspace)
 
 
@@ -386,14 +280,10 @@
 
 def all_saved_runs_tab(request: Request):
     workspace = get_current_workspace(request.user, request.session)
-<<<<<<< HEAD
-    prs = PublishedRun.objects.filter(workspace=workspace).order_by("-updated_at")
-=======
     pr_filter = Q(workspace=workspace)
     if workspace.is_personal:
         pr_filter |= Q(created_by=request.user, workspace__isnull=True)
     prs = PublishedRun.objects.filter(pr_filter).order_by("-updated_at")
->>>>>>> f6b4d4b8
 
     def _render_run(pr: PublishedRun):
         workflow = Workflow(pr.workflow)
@@ -443,22 +333,11 @@
         redirect_url = furl("/login", query_params={"next": next_url})
         raise gui.RedirectException(str(redirect_url))
 
-<<<<<<< HEAD
-    with page_wrapper(request, current_tab=current_tab):
-        if request.url.path != current_tab.get_url_path(request):
-            raise gui.RedirectException(current_tab.get_url_path(request))
-
-        gui.div(className="mt-5")
-        with gui.nav_tabs():
-            for tab in AccountTabs.get_tabs_for_request(request):
-                with gui.nav_item(tab.get_url_path(request), active=tab == current_tab):
-=======
     with page_wrapper(request) as current_workspace:
         gui.div(className="mt-5")
         with gui.nav_tabs():
             for tab in AccountTabs.get_tabs_for_user(request.user, current_workspace):
                 with gui.nav_item(tab.url_path, active=tab == current_tab):
->>>>>>> f6b4d4b8
                     gui.html(tab.title)
 
         with gui.nav_tab_content():
