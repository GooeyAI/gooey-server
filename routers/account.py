import typing
from contextlib import contextmanager
from enum import Enum

import gooey_gui as gui
from fastapi.requests import Request
from furl import furl
from gooey_gui.core import RedirectException
from loguru import logger
from requests.models import HTTPError
from starlette.responses import Response

from bots.models import PublishedRun, PublishedRunVisibility, Workflow
from daras_ai_v2 import icons, paypal
from daras_ai_v2.billing import billing_page
from daras_ai_v2.fastapi_tricks import get_route_path, get_app_route_url
from daras_ai_v2.grid_layout_widget import grid_layout
from daras_ai_v2.manage_api_keys_widget import manage_api_keys
from daras_ai_v2.meta_content import raw_build_meta_tags
from daras_ai_v2.profiles import edit_user_profile_page
from payments.webhooks import PaypalWebhookHandler
from routers.custom_api_router import CustomAPIRouter
from routers.root import page_wrapper, get_og_url_path
from workspaces.models import Workspace, WorkspaceInvite, WorkspaceMembership
from workspaces.views import invitation_page, workspaces_page
from workspaces.widgets import (
    get_current_workspace,
    get_workspaces_route_path,
    set_current_workspace,
)

app = CustomAPIRouter()


@gui.route(app, "/payment-processing/")
def payment_processing_route(
    request: Request, provider: str | None = None, subscription_id: str | None = None
):
    waiting_time_sec = 3
    subtext = None

    if provider == "paypal":
        success = gui.run_in_thread(
            threaded_paypal_handle_subscription_updated,
            args=[subscription_id],
        )
        if success:
            # immediately redirect
            waiting_time_sec = 0
        else:
            # either failed or still running. in either case, wait 30s before redirecting
            waiting_time_sec = 30
            subtext = (
                "PayPal transactions take up to a minute to reflect in your account"
            )

    with page_wrapper(request, className="m-auto"):
        with gui.center():
            with gui.div(className="d-flex align-items-center"):
                gui.div(
                    className="gooey-spinner me-4",
                    style=dict(height="3rem", width="3rem"),
                )
                gui.write("# Processing payment...")

            if subtext:
                gui.caption(subtext)

    gui.js(
        # language=JavaScript
        """
        setTimeout(() => {
            window.location.href = redirectUrl;
        }, waitingTimeMs);
        """,
        waitingTimeMs=waiting_time_sec * 1000,
        redirectUrl=get_app_route_url(billing_route),
    )

    return dict(
        meta=raw_build_meta_tags(url=str(request.url), title="Processing Payment...")
    )


@gui.route(app, "/account/")
def account_route(request: Request):
    from daras_ai_v2.base import BasePage

    workspace = get_current_workspace(request.user, request.session)
    if not BasePage.is_user_admin(request.user) or workspace.is_personal:
        raise gui.RedirectException(get_route_path(profile_route))
    else:
        raise gui.RedirectException(
            get_workspaces_route_path(workspaces_route, workspace)
        )


@gui.route(app, "/account/billing/")
@gui.route(app, "/workspaces/{workspace_slug}-{workspace_hashid}/billing/")
def billing_route(
    request: Request,
    workspace_slug: str | None = None,
    workspace_hashid: str | None = None,
):
    validate_and_set_current_workspace(request, workspace_hashid)
    with account_page_wrapper(request, AccountTabs.billing):
        billing_tab(request)
    url = get_og_url_path(request)
    return dict(
        meta=raw_build_meta_tags(
            url=url,
            canonical_url=url,
            title="Billing • Gooey.AI",
            description="Your billing details.",
            robots="noindex,nofollow",
        )
    )


@gui.route(app, "/account/profile/")
def profile_route(request: Request):
    with account_page_wrapper(request, AccountTabs.profile):
        profile_tab(request)
    url = get_og_url_path(request)
    return dict(
        meta=raw_build_meta_tags(
            url=url,
            canonical_url=url,
            title="Profile • Gooey.AI",
            description="Your profile details.",
            robots="noindex,nofollow",
        )
    )


@gui.route(app, "/saved/")
def saved_shortcut_route():
    raise RedirectException(get_route_path(saved_route))


@gui.route(app, "/account/saved/")
@gui.route(app, "/workspaces/{workspace_slug}-{workspace_hashid}/saved/")
def saved_route(
    request: Request,
    workspace_slug: str | None = None,
    workspace_hashid: str | None = None,
):
    validate_and_set_current_workspace(request, workspace_hashid)
    with account_page_wrapper(request, AccountTabs.saved):
        all_saved_runs_tab(request)
    url = get_og_url_path(request)
    return dict(
        meta=raw_build_meta_tags(
            url=url,
            canonical_url=url,
            title="Saved • Gooey.AI",
            description="Your saved runs.",
            robots="noindex,nofollow",
        )
    )


@gui.route(app, "/account/api-keys/")
@gui.route(app, "/workspaces/{workspace_slug}-{workspace_hashid}/api-keys/")
def api_keys_route(
    request: Request,
    workspace_slug: str | None = None,
    workspace_hashid: str | None = None,
):
    validate_and_set_current_workspace(request, workspace_hashid)
    with account_page_wrapper(request, AccountTabs.api_keys):
        api_keys_tab(request)
    url = get_og_url_path(request)
    return dict(
        meta=raw_build_meta_tags(
            url=url,
            canonical_url=url,
            title="API Keys • Gooey.AI",
            description="Your API keys.",
            robots="noindex,nofollow",
        )
    )


@gui.route(app, "/workspaces/{workspace_slug}-{workspace_hashid}/")
def workspaces_route(
    request: Request,
    workspace_hashid: str,
    workspace_slug: str | None,
):
    raise RedirectException(
        get_route_path(
            workspaces_members_route,
            path_params={
                "workspace_slug": workspace_slug,
                "workspace_hashid": workspace_hashid,
            },
        )
    )


@gui.route(app, "/workspaces/{workspace_slug}-{workspace_hashid}/members/")
def workspaces_members_route(
    request: Request,
    workspace_hashid: str,
    workspace_slug: str | None = None,
):
    validate_and_set_current_workspace(request, workspace_hashid)
    with account_page_wrapper(request, AccountTabs.members):
        workspaces_page(request.user, request.session)

    url = get_og_url_path(request)
    return dict(
        meta=raw_build_meta_tags(
            url=url,
            canonical_url=url,
            title="Members • Gooey.AI",
            description="Your teams.",
            robots="noindex,nofollow",
        )
    )


@gui.route(app, "/workspaces/{workspace_slug}/invite/{email}-{invite_id}")
def invitation_route(
    request: Request,
    invite_id: str,
    workspace_slug: str | None,
    email: str | None,
):
    from routers.root import login

    if not request.user or request.user.is_anonymous:
        next_url = request.url.path
        redirect_url = str(furl(get_route_path(login), query_params={"next": next_url}))
        raise RedirectException(redirect_url)

    try:
        invite_id = WorkspaceInvite.api_hashids.decode(invite_id)[0]
        invite = WorkspaceInvite.objects.get(id=invite_id)
    except (IndexError, WorkspaceInvite.DoesNotExist):
        return Response(status_code=404)

    with page_wrapper(request):
        invitation_page(
            current_user=request.user, session=request.session, invite=invite
        )

    return dict(
        meta=raw_build_meta_tags(
            url=str(request.url),
            title=f"Join {invite.workspace.display_name()} • Gooey.AI",
            description=f"Invitation to join {invite.workspace.display_name()}",
            robots="noindex,nofollow",
        )
    )


class TabData(typing.NamedTuple):
    title: str
    route: typing.Callable


class AccountTabs(TabData, Enum):
    profile = TabData(title=f"{icons.profile} Profile", route=profile_route)
    members = TabData(title=f"{icons.company} Members", route=workspaces_members_route)
    saved = TabData(title=f"{icons.save} Saved", route=saved_route)
    api_keys = TabData(title=f"{icons.api} API Keys", route=api_keys_route)
    billing = TabData(title=f"{icons.billing} Billing", route=billing_route)

    @classmethod
    def get_tabs_for_request(cls, request: Request) -> list["AccountTabs"]:
        from daras_ai_v2.base import BasePage

        ret = list(cls)
        workspace = get_current_workspace(request.user, request.session)
        if not BasePage.is_user_admin(request.user) or workspace.is_personal:
            ret.remove(cls.members)

        if not workspace.is_personal:
            ret.remove(cls.profile)
            if not workspace.memberships.get(user=request.user).can_edit_workspace():
                ret.remove(cls.billing)

        return ret

    def get_url_path(self, request: Request) -> str:
        workspace = get_current_workspace(request.user, request.session)
        if workspace.is_personal or self == AccountTabs.profile:
            return get_route_path(self.route)
        else:
            return get_workspaces_route_path(self.route, workspace)


def billing_tab(request: Request):
    workspace = get_current_workspace(request.user, request.session)
    if (
        not workspace.is_personal
        and not workspace.memberships.get(user=request.user).can_edit_workspace()
    ):
        raise gui.RedirectException(get_route_path(account_route))
    return billing_page(workspace)


def profile_tab(request: Request):
    workspace = get_current_workspace(request.user, request.session)
    if not workspace.is_personal:
        raise gui.RedirectException(get_route_path(account_route))
    return edit_user_profile_page(user=request.user)


def all_saved_runs_tab(request: Request):
    workspace = get_current_workspace(request.user, request.session)
    prs = PublishedRun.objects.filter(workspace=workspace).order_by("-updated_at")

    def _render_run(pr: PublishedRun):
        workflow = Workflow(pr.workflow)
        visibility = PublishedRunVisibility(pr.visibility)

        with gui.div(className="mb-2 d-flex justify-content-between align-items-start"):
            gui.pill(
                visibility.get_badge_html(),
                unsafe_allow_html=True,
                className="border border-dark",
            )
            gui.pill(workflow.short_title, className="border border-dark")

        workflow.page_cls().render_published_run_preview(pr)

    gui.write("# Saved Workflows")

    if prs:
        if request.user.handle:
            gui.caption(
                "All your Saved workflows are here, with public ones listed on your "
                f"profile page at {request.user.handle.get_app_url()}."
            )
        else:
            edit_profile_url = AccountTabs.profile.get_url_path(request)
            gui.caption(
                "All your Saved workflows are here. Public ones will be listed on your "
                f"profile page if you [create a username]({edit_profile_url})."
            )

        with gui.div(className="mt-4"):
            grid_layout(3, prs, _render_run)
    else:
        gui.write("No saved runs yet", className="text-muted")


def api_keys_tab(request: Request):
    gui.write("# 🔐 API Keys")
    workspace = get_current_workspace(request.user, request.session)
<<<<<<< HEAD
    manage_api_keys(workspace=workspace, user=request.user)
=======
    manage_api_keys(workspace, request.user)
>>>>>>> e2834e49


@contextmanager
def account_page_wrapper(request: Request, current_tab: AccountTabs):
    if not request.user or request.user.is_anonymous:
        next_url = request.query_params.get("next", "/account/")
        redirect_url = furl("/login", query_params={"next": next_url})
        raise gui.RedirectException(str(redirect_url))

    with page_wrapper(request, current_tab=current_tab):
        if request.url.path != current_tab.get_url_path(request):
            raise gui.RedirectException(current_tab.get_url_path(request))

        gui.div(className="mt-5")
        with gui.nav_tabs():
            for tab in AccountTabs.get_tabs_for_request(request):
                with gui.nav_item(tab.get_url_path(request), active=tab == current_tab):
                    gui.html(tab.title)

        with gui.nav_tab_content():
            yield


def threaded_paypal_handle_subscription_updated(subscription_id: str) -> bool:
    """
    Always returns True when completed (for use in gui.run_in_thread())
    """
    try:
        subscription = paypal.Subscription.retrieve(subscription_id)
        PaypalWebhookHandler.handle_subscription_updated(subscription)
    except HTTPError:
        logger.exception(f"Unexpected PayPal error for sub: {subscription_id}")
        return False
    return True


def validate_and_set_current_workspace(request: Request, workspace_hashid: str | None):
    from routers.root import login

    if not request.user or request.user.is_anonymous:
        next_url = request.url.path
        redirect_url = str(furl(get_route_path(login), query_params={"next": next_url}))
        raise gui.RedirectException(redirect_url)

    if not workspace_hashid:
        # not a workspace URL, we set the current workspace to user's personal workspace
        workspace, _ = request.user.get_or_create_personal_workspace()
        set_current_workspace(request.session, workspace.id)
        return

    try:
        workspace_id = Workspace.api_hashids.decode(workspace_hashid)[0]
        WorkspaceMembership.objects.get(workspace_id=workspace_id, user=request.user)
    except (IndexError, WorkspaceMembership.DoesNotExist):
        return Response(status_code=404)
    else:
        set_current_workspace(request.session, workspace_id)<|MERGE_RESOLUTION|>--- conflicted
+++ resolved
@@ -351,11 +351,7 @@
 def api_keys_tab(request: Request):
     gui.write("# 🔐 API Keys")
     workspace = get_current_workspace(request.user, request.session)
-<<<<<<< HEAD
     manage_api_keys(workspace=workspace, user=request.user)
-=======
-    manage_api_keys(workspace, request.user)
->>>>>>> e2834e49
 
 
 @contextmanager
