--- conflicted
+++ resolved
@@ -287,10 +287,6 @@
 
     if not prs:
         # empty state
-<<<<<<< HEAD
-        explore_path = get_route_path(explore_page)
-=======
->>>>>>> d42b8155
         if workspace.is_personal:
             gui.caption(
                 f"""
