--- conflicted
+++ resolved
@@ -5,11 +5,8 @@
 import typing
 from types import SimpleNamespace
 
-<<<<<<< HEAD
-from fastapi import APIRouter, Query
-=======
 import gooey_gui as gui
->>>>>>> 1a67d46f
+from fastapi import Query
 from fastapi import Depends
 from fastapi import Form
 from fastapi import HTTPException
