--- conflicted
+++ resolved
@@ -8,12 +8,8 @@
 from furl import furl
 from starlette.datastructures import FormData
 
-<<<<<<< HEAD
 import gooey_ui as st
-from app_users.models import AppUser
-=======
 from app_users.models import AppUser, PaymentProvider
->>>>>>> 2515ca81
 from daras_ai_v2 import settings
 from daras_ai_v2.base import RedirectException
 from daras_ai_v2.manage_api_keys_widget import manage_api_keys
