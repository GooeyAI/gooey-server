import typing
from enum import Enum
from pathlib import Path
from urllib.parse import quote_plus

import stripe
from fastapi import APIRouter, Depends, HTTPException
from fastapi.requests import Request
from fastapi.responses import RedirectResponse, JSONResponse
from furl import furl
from starlette.datastructures import FormData

import gooey_ui as st
from app_users.models import AppUser, PaymentProvider
from bots.models import PublishedRun, PublishedRunVisibility, Workflow
from daras_ai_v2 import icons, settings, urls
from daras_ai_v2.base import RedirectException
from daras_ai_v2.grid_layout_widget import grid_layout
from daras_ai_v2.manage_api_keys_widget import manage_api_keys
from daras_ai_v2.meta_content import raw_build_meta_tags
from daras_ai_v2.profiles import edit_user_profile_page
from daras_ai_v2.settings import templates
from gooey_ui.components.pills import pill
from routers.root import page_wrapper, request_json

USER_SUBSCRIPTION_METADATA_FIELD = "subscription_key"

router = APIRouter()

available_subscriptions = {
    "addon": {
        "display": {
            "name": "Add-on",
            "title": "Top up Credits",
            "description": f"Buy a one-time top up @ {settings.ADDON_CREDITS_PER_DOLLAR} Credits per dollar.",
        },
        "stripe": {
            "price_data": {
                "currency": "usd",
                "product_data": {
                    "name": "Gooey.AI Add-on Credits",
                },
                "unit_amount_decimal": (
                    settings.ADDON_CREDITS_PER_DOLLAR / 100
                ),  # in cents
            },
            # "quantity": 1000,  # number of credits (set by html)
            "adjustable_quantity": {
                "enabled": True,
                "maximum": 50_000,
                "minimum": 1_000,
            },
        },
    },
    "basic": {
        "display": {
            "name": "Basic Plan",
            "title": "$10/Month",
            "description": "Buy a monthly plan for $10 and get new 1500 credits (~300 runs) every month.",
        },
        "stripe": {
            "price_data": {
                "currency": "usd",
                "product_data": {
                    "name": "Gooey.AI Basic Plan",
                },
                "unit_amount_decimal": 0.6666,  # in cents
                "recurring": {
                    "interval": "month",
                },
            },
            "quantity": 1500,  # number of credits
        },
    },
    "premium": {
        "display": {
            "name": "Premium Plan",
            "title": "$50/month + Bots",
            "description": '10000 Credits (~2000 runs) for $50/month. Includes special access to build bespoke, embeddable <a href="/video-bots/">videobots</a>.',
        },
        "stripe": {
            "price_data": {
                "currency": "usd",
                "product_data": {
                    "name": "Gooey.AI Premium Plan",
                },
                "unit_amount_decimal": 0.5,  # in cents
                "recurring": {
                    "interval": "month",
                },
            },
            "quantity": 10000,  # number of credits
        },
    },
    #
    # just for testing
    #
    # "daily": {
    #     "display": {
    #         "name": "Daily Plan",
    #         "title": "DAILY @ $1",
    #         "description": "100 credits everyday.",
    #     },
    #     "stripe": {
    #         "price_data": {
    #             "currency": "usd",
    #             "product_data": {
    #                 "name": "Gooey.AI Daily Plan",
    #             },
    #             "unit_amount": 1,  # in cents
    #             "recurring": {
    #                 "interval": "day",
    #             },
    #         },
    #         "quantity": 100,  # number of credits
    #     },
    # },
}


class _AccountTab(typing.NamedTuple):
    title: str
    tab_path: str
    prefixed: bool = True


class AccountTabs(Enum):
    billing = _AccountTab(title=f"{icons.billing} Billing", tab_path="")
    profile = _AccountTab(title=f"{icons.profile} Profile", tab_path="profile")
    saved = _AccountTab(title=f"{icons.save} Saved", tab_path="saved", prefixed=False)
    api_keys = _AccountTab(title=f"{icons.api} API Keys", tab_path="api-keys")

    @property
    def title(self) -> str:
        return self.value.title

    @property
    def tab_path(self) -> str:
        return self.value.tab_path

    @property
    def prefixed(self) -> bool:
        return self.value.prefixed

    @classmethod
    def unprefixed_tabs(cls) -> list["AccountTabs"]:
        return [tab for tab in cls if not tab.prefixed]

    @classmethod
    def prefixed_tabs(cls) -> list["AccountTabs"]:
        return [tab for tab in cls if tab.prefixed]

    @classmethod
    def from_request_and_tab_path(
        cls, request: Request, tab_path: str
    ) -> "AccountTabs":
        for tab in cls.unprefixed_tabs():
            # like /saved/
            if request.url.path == tab.get_full_path():
                return tab

        for tab in cls.prefixed_tabs():
            # like /account/{tab_path}/
            if tab_path == tab.tab_path:
                return tab

        raise HTTPException(status_code=404)

    def get_full_path(self) -> str:
        prefix = "/account" if self.prefixed else "/"
        return str(Path(prefix) / self.tab_path) + "/"


@router.post("/saved/", include_in_schema=False)
@router.post("/account/", include_in_schema=False)
@router.post("/account/{tab_path}/", include_in_schema=False)
def account(
    request: Request, tab_path: str = "", json_data: dict = Depends(request_json)
):
    tab = AccountTabs.from_request_and_tab_path(request=request, tab_path=tab_path)
    try:
        ret = st.runner(
            lambda: page_wrapper(
                request,
                render_fn=lambda: render_account_page(request, tab),
            ),
            query_params=dict(request.query_params),
            **json_data,
        )
    except RedirectException as e:
        return RedirectResponse(e.url, status_code=e.status_code)
    else:
        ret |= {
            "meta": raw_build_meta_tags(
                url=account_url,
                title="Account • Gooey.AI",
                description="Your API keys, profile, and billing details.",
                canonical_url=account_url,
                robots="noindex,nofollow",
            )
        }
        return ret


def render_account_page(request: Request, current_tab: AccountTabs):
    if not request.user or request.user.is_anonymous:
        next_url = request.query_params.get("next", "/account/")
        redirect_url = furl("/login", query_params={"next": next_url})
        raise RedirectException(str(redirect_url))

    st.div(className="mt-5")
    with st.nav_tabs():
        for tab in AccountTabs:
            with st.nav_item(tab.get_full_path(), active=tab == current_tab):
                st.html(tab.title)

    with st.nav_tab_content():
        render_selected_tab(request, current_tab)


def render_selected_tab(request: Request, tab: AccountTabs):
    match tab:
        case AccountTabs.billing:
            billing_tab(request)
        case AccountTabs.profile:
            profile_tab(request)
        case AccountTabs.api_keys:
            api_keys_tab(request)
        case AccountTabs.saved:
            all_saved_runs_tab(request)
        case _:
            raise HTTPException(status_code=401)


def billing_tab(request: Request):
    if not request.user or request.user.is_anonymous:
        next_url = request.query_params.get("next", "/account/")
        redirect_url = furl("/login", query_params={"next": next_url})
        return RedirectResponse(str(redirect_url))

    is_admin = request.user.email in settings.ADMIN_EMAILS

    context = {
        "request": request,
        "settings": settings,
        "available_subscriptions": available_subscriptions,
        "user_credits": request.user.balance,
        "subscription": get_user_subscription(request.user),
        "is_admin": is_admin,
    }

    st.html(templates.get_template("account.html").render(**context))


def profile_tab(request: Request):
    return edit_user_profile_page(user=request.user)


def all_saved_runs_tab(request: Request):
    prs = PublishedRun.objects.filter(
        created_by=request.user,
    ).order_by("-updated_at")

    def _render_run(pr: PublishedRun):
        workflow = Workflow(pr.workflow)
        visibility = PublishedRunVisibility(pr.visibility)

        with st.div(className="mb-2 d-flex justify-content-between align-items-start"):
            pill(
                visibility.get_badge_html(),
                unsafe_allow_html=True,
                className="border border-dark",
            )
            pill(workflow.short_title, className="border border-dark")

        workflow.page_cls().render_published_run_preview(pr)

    st.write("# Saved Workflows")

    if prs:
        if request.user.handle:
            st.caption(
                "All your Saved workflows are here, with public ones listed on your "
                f"profile page at {request.user.handle.get_app_url()}."
            )
        else:
            edit_profile_url = urls.remove_hostname(
                request.url_for("account", tab_path="profile")
            )
            st.caption(
                "All your Saved workflows are here. Public ones will be listed on your "
                f"profile page if you [create a username]({edit_profile_url})."
            )
<<<<<<< HEAD

        with st.div(className="mt-4"):
            grid_layout(3, prs, _render_run)
    else:
        st.write("No saved runs yet", className="text-muted")
=======
        with st.div(className="user-info-text-box"):
            if request.user.display_name:
                st.write(f"## {request.user.display_name}")
            if contact := request.user.email or request.user.phone_number:
                with st.div(style={"fontWeight": "normal"}):
                    st.html(html.escape(contact))
            with st.div(
                className="mb-4",
                style={"fontSize": "x-small", "fontWeight": "normal"},
            ):
                st.html(
                    """<a href="/privacy">Privacy</a> & <a href="/terms">Terms</a>"""
                )
            with st.tag("a", href="/logout/"):
                st.caption("Sign out")
>>>>>>> e6873683


def api_keys_tab(request: Request):
    st.write("# 🔐 API Keys")
    manage_api_keys(request.user)


async def request_form(request: Request):
    return await request.form()


@router.post("/__/stripe/create-checkout-session")
def create_checkout_session(
    request: Request, body_form: FormData = Depends(request_form)
):
    lookup_key = body_form["lookup_key"]
    subscription = available_subscriptions[lookup_key]
    line_item = subscription["stripe"].copy()

    quantity = body_form.get("quantity")
    if quantity:
        line_item["quantity"] = int(quantity)

    if get_user_subscription(request.user) == subscription:
        # already subscribed
        return RedirectResponse("/", status_code=303)

    metadata = {USER_SUBSCRIPTION_METADATA_FIELD: lookup_key}

    try:
        # check if recurring payment
        line_item["price_data"]["recurring"]
    except KeyError:
        mode = "payment"
        invoice_creation = {"enabled": True}
        subscription_data = None  # can't pass subscription_data in payment mode
    else:
        mode = "subscription"
        invoice_creation = None  # invoice automatically genearated in subscription mode
        subscription_data = {"metadata": metadata}

    checkout_session = stripe.checkout.Session.create(
        line_items=[line_item],
        mode=mode,
        success_url=payment_success_url,
        cancel_url=account_url,
        customer=request.user.get_or_create_stripe_customer(),
        metadata=metadata,
        subscription_data=subscription_data,
        invoice_creation=invoice_creation,
        allow_promotion_codes=True,
    )

    return RedirectResponse(checkout_session.url, status_code=303)


@router.post("/__/stripe/create-portal-session")
def customer_portal(request: Request):
    customer = request.user.get_or_create_stripe_customer()
    portal_session = stripe.billing_portal.Session.create(
        customer=customer,
        return_url=account_url,
    )
    return RedirectResponse(portal_session.url, status_code=303)


@router.get("/payment-success/")
def payment_success(request: Request):
    context = {"request": request, "settings": settings}
    return templates.TemplateResponse("payment_success.html", context)


payment_success_url = str(
    furl(settings.APP_BASE_URL) / router.url_path_for(payment_success.__name__)
)
account_url = str(furl(settings.APP_BASE_URL) / router.url_path_for(account.__name__))


async def request_body(request: Request):
    return await request.body()


@router.post("/__/stripe/webhook")
def webhook_received(request: Request, payload: bytes = Depends(request_body)):
    # Retrieve the event by verifying the signature using the raw body and secret if webhook signing is configured.
    event = stripe.Webhook.construct_event(
        payload=payload,
        sig_header=request.headers["stripe-signature"],
        secret=settings.STRIPE_ENDPOINT_SECRET,
    )

    data = event.data.object

    customer = stripe.Customer.retrieve(data.customer)
    try:
        uid = customer.metadata.uid
    except AttributeError:
        uid = None
    if not uid:
        return JSONResponse(
            {
                "status": "failed",
                "error": f"customer.metadata.uid not found",
            },
            status_code=400,
        )

    # Get the type of webhook event sent - used to check the status of PaymentIntents.
    match event["type"]:
        case "invoice.paid":
            _handle_invoice_paid(uid, data)

    return JSONResponse({"status": "success"})


def _handle_invoice_paid(uid: str, invoice_data):
    invoice_id = invoice_data.id
    line_items = stripe.Invoice._static_request(
        "get",
        "/v1/invoices/{invoice}/lines".format(invoice=quote_plus(invoice_id)),
    )
    user = AppUser.objects.get_or_create_from_uid(uid)[0]
    user.add_balance(
        payment_provider=PaymentProvider.STRIPE,
        invoice_id=invoice_id,
        amount=line_items.data[0].quantity,
        charged_amount=line_items.data[0].amount,
    )
    if not user.is_paying:
        user.is_paying = True
        user.save(update_fields=["is_paying"])


@router.post("/__/stripe/cancel-subscription")
def cancel_subscription(request: Request):
    customer = request.user.get_or_create_stripe_customer()
    subscriptions = stripe.Subscription.list(customer=customer).data
    for sub in subscriptions:
        stripe.Subscription.delete(sub.id)
    return RedirectResponse("/account/", status_code=303)


def get_user_subscription(user: AppUser):
    customer = user.search_stripe_customer()
    if not customer:
        return
    subscriptions = stripe.Subscription.list(customer=customer).data
    for sub in subscriptions:
        try:
            lookup_key = sub.metadata[USER_SUBSCRIPTION_METADATA_FIELD]
            return available_subscriptions[lookup_key]
        except KeyError:
            pass<|MERGE_RESOLUTION|>--- conflicted
+++ resolved
@@ -291,29 +291,11 @@
                 "All your Saved workflows are here. Public ones will be listed on your "
                 f"profile page if you [create a username]({edit_profile_url})."
             )
-<<<<<<< HEAD
 
         with st.div(className="mt-4"):
             grid_layout(3, prs, _render_run)
     else:
         st.write("No saved runs yet", className="text-muted")
-=======
-        with st.div(className="user-info-text-box"):
-            if request.user.display_name:
-                st.write(f"## {request.user.display_name}")
-            if contact := request.user.email or request.user.phone_number:
-                with st.div(style={"fontWeight": "normal"}):
-                    st.html(html.escape(contact))
-            with st.div(
-                className="mb-4",
-                style={"fontSize": "x-small", "fontWeight": "normal"},
-            ):
-                st.html(
-                    """<a href="/privacy">Privacy</a> & <a href="/terms">Terms</a>"""
-                )
-            with st.tag("a", href="/logout/"):
-                st.caption("Sign out")
->>>>>>> e6873683
 
 
 def api_keys_tab(request: Request):
