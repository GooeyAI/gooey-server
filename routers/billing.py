--- conflicted
+++ resolved
@@ -222,7 +222,6 @@
 
 
 def profile_tab(request: Request):
-<<<<<<< HEAD
     col1, col2 = st.columns([2, 10])
     with col1:
         with st.div(className="w-100 h-100 rounded-3"):
@@ -256,9 +255,9 @@
         with (
             col2,
             st.div(className="d-flex justify-content-end"),
-            st.link(to="/logout", className="text-secondary"),
         ):
-            st.button("Logout", type="tertiary")
+            if st.button("Logout", type="tertiary"):
+                raise RedirectException("/logout/")
 
         if save_button:
             update_fields = []
@@ -297,30 +296,6 @@
                 "margin-bottom": "0.5rem",
             },
         )
-=======
-    with st.div(className="user-info"):
-        if request.user and request.user.photo_url:
-            st.html(
-                f"""
-            <img id="profile-picture" src="{html.escape(request.user.photo_url)}" alt="" width="128" height="128">
-            """
-            )
-        with st.div(className="user-info-text-box"):
-            if request.user.display_name:
-                st.write(f"## {request.user.display_name}")
-            if contact := request.user.email or request.user.phone_number:
-                with st.div(style={"font-weight": "normal"}):
-                    st.html(html.escape(contact))
-            with st.div(
-                className="mb-4",
-                style={"font-size": "x-small", "font-weight": "normal"},
-            ):
-                st.html(
-                    """<a href="/privacy">Privacy</a> & <a href="/terms">Terms</a>"""
-                )
-            if st.button("Sign Out", type="link"):
-                raise RedirectException("/logout/")
->>>>>>> 0703cf22
 
 
 def api_keys_tab(request: Request):
